--- conflicted
+++ resolved
@@ -12,14 +12,11 @@
 	"sigs.k8s.io/controller-runtime/pkg/client"
 	"sigs.k8s.io/controller-runtime/pkg/client/config"
 	"sigs.k8s.io/yaml"
-<<<<<<< HEAD
 )
 
 const (
 	mimirApiKey    = "mimir-basic-auth"
 	mimirNamespace = "mimir"
-=======
->>>>>>> ec1abdec
 )
 
 func GetMimirIngressPassword(ctx context.Context) (string, error) {
