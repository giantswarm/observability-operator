--- conflicted
+++ resolved
@@ -3,68 +3,8 @@
   format = "logfmt"
 }
 
-prometheus.operator.servicemonitors "giantswarm_legacy" {
-  forward_to = [prometheus.remote_write.giantswarm.receiver]
-  selector {
-    match_expression {
-      key      = "application.giantswarm.io/team"
-      operator = "Exists"
-    }
-    match_expression {
-      key      = "observability.giantswarm.io/tenant"
-      operator = "DoesNotExist"
-    }
-  }
-  scrape {
-    default_scrape_interval = "60s"
-  }
-  clustering {
-    enabled = true
-  }
-}
-
-prometheus.operator.podmonitors "giantswarm_legacy" {
-  forward_to = [prometheus.remote_write.giantswarm.receiver]
-  selector {
-    match_expression {
-      key      = "application.giantswarm.io/team"
-      operator = "Exists"
-    }
-    match_expression {
-      key      = "observability.giantswarm.io/tenant"
-      operator = "DoesNotExist"
-    }
-  }
-  scrape {
-    default_scrape_interval = "60s"
-  }
-  clustering {
-    enabled = true
-  }
-}
-
 // we create a podmonitor and servicemonitor component per tenant because we cannot read pod/service monitor labels through relabelling.
 
-<<<<<<< HEAD
-// remote write pipeline configuration for tenant tenant1
-=======
->>>>>>> 0b9552c3
-prometheus.operator.servicemonitors "tenant1" {
-  forward_to = [prometheus.remote_write.tenant1.receiver]
-  selector {
-    match_expression {
-      key      = "observability.giantswarm.io/tenant"
-      operator = "In"
-      values   = ["tenant1"]
-    }
-  }
-  scrape {
-    default_scrape_interval = "60s"
-  }
-  clustering {
-    enabled = true
-  }
-}
 
 prometheus.operator.podmonitors "tenant1" {
   forward_to = [prometheus.remote_write.tenant1.receiver]
@@ -83,10 +23,7 @@
   }
 }
 
-<<<<<<< HEAD
-=======
 // remote write pipeline configuration for tenant tenant1
->>>>>>> 0b9552c3
 prometheus.remote_write "tenant1" {
   endpoint {
     url            = env("REMOTE_WRITE_URL")
