package monitoring

import (
	"context"
	"strconv"

	"github.com/pkg/errors"
	corev1 "k8s.io/api/core/v1"
	metav1 "k8s.io/apimachinery/pkg/apis/meta/v1"
	clusterv1 "sigs.k8s.io/cluster-api/api/v1beta1"
	"sigs.k8s.io/controller-runtime/pkg/client"
	"sigs.k8s.io/controller-runtime/pkg/client/config"
	"sigs.k8s.io/yaml"

	"github.com/giantswarm/observability-operator/pkg/monitoring/prometheusagent/sharding"
)

const (
	// DefaultServicePriority is the default service priority if not set.
	defaultServicePriority = "highest"
	mimirApiKey            = "mimir-basic-auth" // #nosec G101
	mimirNamespace         = "mimir"
	// ServicePriorityLabel is the label used to determine the priority of a service.
	servicePriorityLabel = "giantswarm.io/service-priority"

	AlloyMonitoringAgentAppName = "alloy-metrics"

	// Values accepted by the monitoring-agent flag
	MonitoringAgentPrometheus = "prometheus-agent"
	MonitoringAgentAlloy      = "alloy"
	// Applications name in the observability-bundle
	MonitoringPrometheusAgentAppName = "prometheusAgent"
	MonitoringAlloyAppName           = "alloyMetrics"

	PriorityClassName = "giantswarm-critical"

	QueueConfigCapacity          = 30000
	QueueConfigMaxSamplesPerSend = 150000
	QueueConfigMaxShards         = 10
	QueueConfigSampleAgeLimit    = "30m"

	RemoteWriteName                = "mimir"
	RemoteWriteEndpointTemplateURL = "https://mimir.%s/api/v1/push"
	RemoteWriteTimeout             = "60s"

	OrgIDHeader        = "X-Scope-OrgID"
<<<<<<< HEAD
	DefaultReadTenants = "anonymous|giantswarm"
	DefaultWriteTenant = "giantswarm"
=======
	DefaultWriteTenant = "anonymous"
>>>>>>> 02dce444
)

var DefaultReadTenants = []string{"anonymous", "giantswarm"}

func GetServicePriority(cluster *clusterv1.Cluster) string {
	if servicePriority, ok := cluster.GetLabels()[servicePriorityLabel]; ok && servicePriority != "" {
		return servicePriority
	}
	return defaultServicePriority
}

func GetMimirIngressPassword(ctx context.Context) (string, error) {
	cfg, err := config.GetConfig()
	if err != nil {
		return "", err
	}

	c, err := client.New(cfg, client.Options{})
	if err != nil {
		return "", err
	}

	secret := &corev1.Secret{}

	err = c.Get(ctx, client.ObjectKey{
		Name:      mimirApiKey,
		Namespace: mimirNamespace,
	}, secret)
	if err != nil {
		return "", err
	}

	mimirPassword, err := readMimirAuthPasswordFromSecret(*secret)

	return mimirPassword, err
}

func readMimirAuthPasswordFromSecret(secret corev1.Secret) (string, error) {
	if credentials, ok := secret.Data["credentials"]; !ok {
		return "", errors.New("credentials key not found in secret")
	} else {
		var secretData string

		err := yaml.Unmarshal(credentials, &secretData)
		if err != nil {
			return "", errors.WithStack(err)
		}
		return secretData, nil
	}
}

func GetClusterShardingStrategy(cluster metav1.Object) (*sharding.Strategy, error) {
	var err error
	var scaleUpSeriesCount, scaleDownPercentage float64
	if value, ok := cluster.GetAnnotations()["monitoring.giantswarm.io/prometheus-agent-scale-up-series-count"]; ok {
		if scaleUpSeriesCount, err = strconv.ParseFloat(value, 64); err != nil {
			return nil, err
		}
	}
	if value, ok := cluster.GetAnnotations()["monitoring.giantswarm.io/prometheus-agent-scale-down-percentage"]; ok {
		if scaleDownPercentage, err = strconv.ParseFloat(value, 64); err != nil {
			return nil, err
		}
	}
	return &sharding.Strategy{
		ScaleUpSeriesCount:  scaleUpSeriesCount,
		ScaleDownPercentage: scaleDownPercentage,
	}, nil
}<|MERGE_RESOLUTION|>--- conflicted
+++ resolved
@@ -44,12 +44,7 @@
 	RemoteWriteTimeout             = "60s"
 
 	OrgIDHeader        = "X-Scope-OrgID"
-<<<<<<< HEAD
-	DefaultReadTenants = "anonymous|giantswarm"
 	DefaultWriteTenant = "giantswarm"
-=======
-	DefaultWriteTenant = "anonymous"
->>>>>>> 02dce444
 )
 
 var DefaultReadTenants = []string{"anonymous", "giantswarm"}
