--- conflicted
+++ resolved
@@ -52,11 +52,7 @@
 	// Check that the secret contains an Alertmanager configuration file.
 	alertmanagerConfig, found := secret.Data[AlertmanagerConfigKey]
 	if !found {
-<<<<<<< HEAD
-		return nil, fmt.Errorf("missing %s in the secret", alertmanagerConfigKey)
-=======
 		return nil, fmt.Errorf("missing %s in the secret", AlertmanagerConfigKey)
->>>>>>> d98b4fe4
 	}
 	// Validate Alertmanager configuration
 	// The returned config is not used, as transforming it via String() would produce an invalid configuration with all secrets replaced with <redacted>.
