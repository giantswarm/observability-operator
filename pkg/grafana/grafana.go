--- conflicted
+++ resolved
@@ -232,13 +232,7 @@
 }
 
 func (s *Service) listDatasourcesForOrganization(ctx context.Context) ([]Datasource, error) {
-<<<<<<< HEAD
-	logger := log.FromContext(ctx)
-
 	resp, err := s.grafanaClient.GetDataSources()
-=======
-	resp, err := s.grafanaAPI.Datasources.GetDataSources()
->>>>>>> 9a1ace50
 	if err != nil {
 		return nil, fmt.Errorf("failed to get configured datasources: %w", err)
 	}
