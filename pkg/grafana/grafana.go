--- conflicted
+++ resolved
@@ -231,11 +231,7 @@
 	return updatedDatasources, nil
 }
 
-<<<<<<< HEAD
-func (s *Service) listDatasourcesForOrganization(ctx context.Context) ([]Datasource, error) {
-=======
 func (s *Service) listDatasourcesForOrganization() ([]Datasource, error) {
->>>>>>> 7624a743
 	resp, err := s.grafanaClient.GetDataSources()
 	if err != nil {
 		return nil, fmt.Errorf("failed to get configured datasources: %w", err)
