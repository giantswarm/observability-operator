--- conflicted
+++ resolved
@@ -11,26 +11,15 @@
 
 // ConfigureDashboard configures a dashboard
 func (s *Service) ConfigureDashboard(ctx context.Context, dash *dashboard.Dashboard) error {
-<<<<<<< HEAD
-	logger := log.FromContext(ctx).WithValues("Dashboard UID", dash.UID(), "Dashboard Org", dash.Organization())
-
-	return s.withinOrganization(ctx, dash, func() error {
-=======
 	return s.withinOrganization(ctx, dash, func(ctx context.Context) error {
 		logger := log.FromContext(ctx)
->>>>>>> f7e76238
 		// Prepare dashboard content for Grafana API using local function
 		dashboardContent := prepareForGrafanaAPI(dash)
 
 		// Create or update dashboard
 		err := s.PublishDashboard(dashboardContent)
 		if err != nil {
-<<<<<<< HEAD
-			logger.Error(err, "failed to update dashboard")
-			return errors.WithStack(err)
-=======
 			return fmt.Errorf("failed to update dashboard: %w", err)
->>>>>>> f7e76238
 		}
 
 		logger.Info("updated dashboard")
@@ -39,21 +28,6 @@
 }
 
 func (s *Service) DeleteDashboard(ctx context.Context, dash *dashboard.Dashboard) error {
-<<<<<<< HEAD
-	logger := log.FromContext(ctx).WithValues("Dashboard UID", dash.UID(), "Dashboard Org", dash.Organization())
-
-	return s.withinOrganization(ctx, dash, func() error {
-		_, err := s.grafanaAPI.Dashboards.GetDashboardByUID(dash.UID())
-		if err != nil {
-			logger.Error(err, "Failed getting dashboard")
-			return errors.WithStack(err)
-		}
-
-		_, err = s.grafanaAPI.Dashboards.DeleteDashboardByUID(dash.UID())
-		if err != nil {
-			logger.Error(err, "Failed deleting dashboard")
-			return errors.WithStack(err)
-=======
 	return s.withinOrganization(ctx, dash, func(ctx context.Context) error {
 		logger := log.FromContext(ctx)
 		_, err := s.grafanaClient.GetDashboardByUID(dash.UID())
@@ -64,7 +38,6 @@
 		_, err = s.grafanaClient.DeleteDashboardByUID(dash.UID())
 		if err != nil {
 			return fmt.Errorf("failed to delete dashboard: %w", err)
->>>>>>> f7e76238
 		}
 
 		logger.Info("deleted dashboard")
@@ -73,11 +46,6 @@
 }
 
 // withinOrganization executes the given function within the context of the dashboard's organization
-<<<<<<< HEAD
-func (s *Service) withinOrganization(ctx context.Context, dash *dashboard.Dashboard, fn func() error) error {
-	logger := log.FromContext(ctx)
-
-=======
 func (s *Service) withinOrganization(ctx context.Context, dash *dashboard.Dashboard, fn func(ctx context.Context) error) error {
 	logger := log.FromContext(ctx)
 
@@ -88,20 +56,11 @@
 		return nil
 	}
 
->>>>>>> f7e76238
 	// Switch context to the dashboard-defined org
 	organization, err := s.FindOrgByName(dash.Organization())
 	if err != nil {
 		return fmt.Errorf("failed to find organization: %w", err)
 	}
-<<<<<<< HEAD
-	currentOrgID := s.grafanaAPI.OrgID()
-	s.grafanaAPI.WithOrgID(organization.ID)
-	defer s.grafanaAPI.WithOrgID(currentOrgID)
-
-	// Execute the provided function within the organization context
-	return fn()
-=======
 	currentOrgID := s.grafanaClient.OrgID()
 	s.grafanaClient.WithOrgID(organization.ID)
 	defer s.grafanaClient.WithOrgID(currentOrgID)
@@ -109,7 +68,6 @@
 
 	// Execute the provided function within the organization context
 	return fn(ctx)
->>>>>>> f7e76238
 }
 
 // prepareForGrafanaAPI removes the "id" field which can cause conflicts during dashboard creation/update
