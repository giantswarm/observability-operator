package grafana

import (
	"cmp"
	"context"
	"errors"
	"fmt"
	"slices"

	"sigs.k8s.io/controller-runtime/pkg/log"

	"github.com/giantswarm/observability-operator/api/v1alpha1"
)

func (s *Service) SetupOrganization(ctx context.Context, grafanaOrganization *v1alpha1.GrafanaOrganization) error {
	var errs []error

	// Configure the organization's datasources
	if err := s.ConfigureDatasources(ctx, grafanaOrganization); err != nil {
		errs = append(errs, err)
	}

	// Configure the organization's authorization settings
	if err := s.ConfigureGrafanaSSO(ctx); err != nil {
		errs = append(errs, err)
	}

	if len(errs) > 0 {
		return fmt.Errorf("SetupOrganization: failed to setup organization: %w", errors.Join(errs...))
	}

	return nil
}

func (s *Service) DeleteOrganization(ctx context.Context, grafanaOrganization *v1alpha1.GrafanaOrganization) error {
	// Delete organization in Grafana if it exists
	var organization = NewOrganization(grafanaOrganization)
	if grafanaOrganization.Status.OrgID > 0 {
		return s.deleteOrganization(ctx, organization)
	}

	return nil
}

// ConfigureOrganization creates or updates the organization in Grafana and returns the organization ID.
func (s *Service) ConfigureOrganization(ctx context.Context, grafanaOrganization *v1alpha1.GrafanaOrganization) (int64, error) {
	organization := NewOrganization(grafanaOrganization)

	err := s.UpsertOrganization(ctx, &organization)
	if err != nil {
		return -1, fmt.Errorf("ConfigureOrganization: failed to configure organization: %w", err)
	}

	return organization.ID, nil
}

// ConfigureDatasources ensures the datasources for the given GrafanaOrganization are up to date.
func (s *Service) ConfigureDatasources(ctx context.Context, grafanaOrganization *v1alpha1.GrafanaOrganization) error {
	logger := log.FromContext(ctx)

	logger.Info("configuring datasources")

	var organization = NewOrganization(grafanaOrganization)

	// Configure the datasources for the organization
	datasources, err := s.ConfigureDatasource(ctx, organization)
	if err != nil {
		return fmt.Errorf("ConfigureDatasources: failed to configure default datasources: %w", err)
	}

	// Build the list of configured datasources for the status
	var configuredDatasources = make([]v1alpha1.DataSource, len(datasources))
	for i, datasource := range datasources {
		configuredDatasources[i] = v1alpha1.DataSource{
			ID:   datasource.ID,
			Name: datasource.Name,
		}
	}

	// Sort the datasources by ID to ensure consistent ordering
	slices.SortStableFunc(configuredDatasources, func(a, b v1alpha1.DataSource) int {
		return cmp.Compare(a.ID, b.ID)
	})

	// Update the status if the datasources have changed
	if !slices.Equal(grafanaOrganization.Status.DataSources, configuredDatasources) {
		logger.Info("updating datasources in the GrafanaOrganization status")
		grafanaOrganization.Status.DataSources = configuredDatasources
		if err := s.client.Status().Update(ctx, grafanaOrganization); err != nil {
			return fmt.Errorf("ConfigureDatasources: failed to update GrafanaOrganization status: %w", err)
		}
		logger.Info("updated datasources in the GrafanaOrganization status")
	}

	logger.Info("configured datasources")

	return nil
}

// ConfigureGrafana ensures the SSO settings in Grafana are up to date based on the current
// list of GrafanaOrganization CRs.
func (s *Service) ConfigureGrafanaSSO(ctx context.Context) error {
	organizationList := v1alpha1.GrafanaOrganizationList{}
	err := s.client.List(ctx, &organizationList)
	if err != nil {
		return fmt.Errorf("ConfigureGrafanaSSO: failed to list grafana organizations: %w", err)
	}

	// Configure SSO settings in Grafana
	organizations := make([]Organization, 0)
	for _, organization := range organizationList.Items {
		if !organization.GetDeletionTimestamp().IsZero() {
			// Skip organizations that are being deleted
<<<<<<< HEAD
=======
			// see https://github.com/giantswarm/observability-operator/pull/525
>>>>>>> a4e35c81
			continue
		}

		organizations = append(organizations, NewOrganization(&organization))
	}

	err = s.ConfigureSSOSettings(ctx, organizations)
	if err != nil {
		return fmt.Errorf("ConfigureGrafanaSSO: failed to configure SSO settings: %w", err)
	}

	return nil
}<|MERGE_RESOLUTION|>--- conflicted
+++ resolved
@@ -111,10 +111,7 @@
 	for _, organization := range organizationList.Items {
 		if !organization.GetDeletionTimestamp().IsZero() {
 			// Skip organizations that are being deleted
-<<<<<<< HEAD
-=======
 			// see https://github.com/giantswarm/observability-operator/pull/525
->>>>>>> a4e35c81
 			continue
 		}
 
