--- conflicted
+++ resolved
@@ -7,19 +7,17 @@
 
 ## [Unreleased]
 
-<<<<<<< HEAD
+### Added
+
+- Add Alertmanager routes unit tests
+
 ### Changed
 
 - Refactor webhook test suite architecture to use shared testutil package and individual test suites per API version
-=======
-### Added
-
-- Add Alertmanager routes unit tests
 
 ### Removed
 
 - Remove prometheus-agent support as we now fully run alloys.
->>>>>>> 5d98b440
 
 ## [0.48.1] - 2025-11-05
 
