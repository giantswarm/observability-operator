--- conflicted
+++ resolved
@@ -9,11 +9,8 @@
 
 ### Changed
 
-<<<<<<< HEAD
 - Replace the anonymous tenant with the giantswarm tenant for Mimir and Alertmanager.
-=======
 - Use smaller dockerfile to reduce build time as ABS already generates the go binary.
->>>>>>> a6fd41a8
 
 ## [0.17.0] - 2025-02-25
 
