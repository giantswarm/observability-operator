# Changelog

All notable changes to this project will be documented in this file.

The format is based on [Keep a Changelog](https://keepachangelog.com/en/1.0.0/),
and this project adheres to [Semantic Versioning](https://semver.org/spec/v2.0.0.html).

## [Unreleased]

### Added

<<<<<<< HEAD
- `Mimir Cardinality` datasource for Grafana `Shared Org`
=======
- Add Alertmanager PagerDuty router
>>>>>>> 16d388ba

## [0.37.0] - 2025-08-13

### Changed

- Update `UpsertOrganization` in /pkg/grafana/grafana.go file so that it can update GrafanaOrganization CRs with a matching Grafana Org's ID given that both share the same name.

## [0.36.0] - 2025-07-18

### Removed

- CRDs are managed via MCB so we need to clean them up from the operator.

## [0.35.0] - 2025-07-10

### Changed

- Alloy-metrics RAM reservations / limits tuning.

## [0.34.0] - 2025-07-02

### Added

- **Dashboard domain validation**: Added `pkg/domain/dashboard/` package with Dashboard type and validation rules (UID format, organization presence, content structure)
- **Dashboard mapper**: Added `internal/mapper/` package for converting ConfigMaps to domain objects

### Changed

- **Dashboard processing**: Refactored controller and Grafana service to use domain objects and mapper pattern for better separation of concerns
- **Dashboard ConfigMap validation webhook**:
  - Added Kubernetes validating webhook to validate dashboard ConfigMaps with `app.giantswarm.io/kind=dashboard` label.
  - Includes comprehensive test coverage, Helm chart integration with `webhook.validatingWebhooks.dashboardConfigMap.enabled` configuration, and kubebuilder scaffolding.
  - Webhook is validating dashboard JSON structure and required fields.
- **Dashboard domain validation**: Added `pkg/domain/dashboard/` package with Dashboard type and validation rules (UID format, organization presence, content structure)
- **Dashboard mapper**: Added `internal/mapper/` package for converting ConfigMaps to domain objects

### Changed

- **Dashboard processing**: Refactored controller and Grafana service to use domain objects and mapper pattern for better separation of concerns
- **Dashboard ConfigMap validation webhook**:
  - Added Kubernetes validating webhook to validate dashboard ConfigMaps with `app.giantswarm.io/kind=dashboard` label.
  - Includes comprehensive test coverage, Helm chart integration with `webhook.validatingWebhooks.dashboardConfigMap.enabled` configuration, and kubebuilder scaffolding.
  - Webhook is validating dashboard JSON structure and required fields.
- **Dashboard domain validation**: Added `pkg/domain/dashboard/` package with Dashboard type and validation rules (UID format, organization presence, content structure)
- **Dashboard mapper**: Added `internal/mapper/` package for converting ConfigMaps to domain objects

### Changed

- **Dashboard processing**: Refactored controller and Grafana service to use domain objects and mapper pattern for better separation of concerns
- **Dashboard ConfigMap validation webhook**:
  - Added Kubernetes validating webhook to validate dashboard ConfigMaps with `app.giantswarm.io/kind=dashboard` label.
  - Includes comprehensive test coverage, Helm chart integration with `webhook.validatingWebhooks.dashboardConfigMap.enabled` configuration, and kubebuilder scaffolding.
  - Webhook is ready for business logic implementation to validate dashboard JSON structure and required fields.
- New `cancel_if_cluster_broken` alertmanager inhibition.

## [0.33.1] - 2025-06-19

### Fixed

- Fixed TenantID validation for Alloy compatibility - was causing alloy to crash with some tenant names. Now follows alloy component naming requirements (https://grafana.com/docs/alloy/latest/get-started/configuration-syntax/syntax/#identifiers), which is more restrictive than previously-used mimir requirements.

## [0.33.0] - 2025-06-16

### Added

- Alertmanager inhibition rule `cancel_if_metrics_broken`
- **Alertmanager version synchronization and dependency management**: Added comprehensive automated tooling to ensure Alertmanager fork version stays in sync with Mimir releases (https://github.com/giantswarm/giantswarm/issues/33621):
  - New script `hack/bin/check-alertmanager-version.sh` that compares the local Alertmanager version with the version used in the latest stable Mimir release
  - GitHub Actions workflow `.github/workflows/check-alertmanager-version.yml` that runs the check on `go.mod` changes and can be triggered manually
  - Updated Renovate configuration to automatically track Mimir releases and ignore release candidates, alpha, and beta versions
  - Added comprehensive comments to `renovate.json5` explaining the Alertmanager version tracking logic
  - Updated `go.mod` comments to reference Renovate automation instead of manual version checking

### Changed

- Comprehensive Helm chart support for webhook configuration:
  - Made all webhook resources conditional (ValidatingWebhookConfiguration, Service, Certificate)
  - Added granular enable/disable controls for individual webhooks (``webhook.validatingWebhooks.alertmanagerConfig.enabled`)
  - Added `ENABLE_WEBHOOKS` environment variable configuration
- Replace the `prometheus/alertmanager` package with Grafana's Mimir fork (`grafana/prometheus-alertmanager`) to ensure configuration compatibility between our validating webhook and Mimir's Alertmanager. This change addresses a compatibility issue where the webhook validation logic used the upstream Prometheus Alertmanager config parser, while Mimir uses a fork with additional/modified configuration options. The replacement ensures 100% compatibility and eliminates the risk of configuration drift between validation and runtime. Uses version `v0.25.1-0.20250305143719-fa9fa7096626` corresponding to Mimir 2.16.0.
- Improved Alertmanager configuration validation script (`hack/bin/validate-alertmanager-config.sh`):
  - Automatically extracts the exact commit hash from `go.mod` replacement directive to ensure perfect consistency with webhook validation
  - Replaced binary building with `go run` for faster execution and simpler maintenance
  - Enhanced logging throughout the script for better debugging and monitoring
  - Now uses the exact same Grafana fork commit as the operator's webhook validation logic
- Enhanced AlertmanagerConfigSecret webhook with improved scope filtering and error handling
- Enhanced TenantID validation in GrafanaOrganization CRD to support full Grafana Mimir specification:
  - Expanded pattern from `^[a-z]*$` to `^[a-zA-Z0-9!._*'()-]+$` to allow alphanumeric characters and special characters (`!`, `-`, `_`, `.`, `*`, `'`, `(`, `)`)
  - Increased maximum length from 63 to 150 characters
  - Added validating webhook to enforce forbidden values (`.`, `..`, `__mimir_cluster`) and prevent duplicate tenants

### Fixed

- Fixed alertmanager configuration key consistency across codebase (standardized on `alertmanager.yaml` instead of mixed `alertmanager.yml`/`alertmanager.yaml`)
- Fixed error message formatting in `ExtractAlertmanagerConfig` function

### Removed

- Remove unnecessary Grafana SSO configuration override for `role_attribute_path` and `org_attribute_path`. Any override should happen in shared-configs instead.

## [0.32.1] - 2025-06-03

### Fixed

- Fix Alloy image templating when the alloy app is running the latest version.

## [0.32.0] - 2025-06-02

### Changed

- Updated Alloy configuration (`pkg/monitoring/alloy/configmap.go` and `pkg/monitoring/alloy/templates/monitoring-config.yaml.template`):
    - Conditionally set `alloy.alloy.image.tag` in `monitoring-config.yaml.template`. The operator now explicitly sets the tag to `1.8.3` if the deployed `alloy-metrics` app version is older than `0.10.0`. For `alloy-metrics` app versions `0.10.0` or newer, the image tag will rely on the Alloy Helm chart's defaults or user-provided values, facilitating easier Alloy image updates via the chart.
    - Adjusted indentation for `AlloyConfig` in `monitoring-config.yaml.template` from `indent 8` to `nindent 8`.
- Improve Mimir Datasource configuration (https://github.com/giantswarm/giantswarm/issues/33470)
  - Enable medium level caching (caching of `/api/v1/label/${name}/values`, `/api/v1/series`, `/api/v1/labels` and `/api/v1/metadata` for 10 minutes)
  - Enable incremental querying (only query new data when refreshing dashboards)

### Removed

- Remove old mimir datasource on all installations.

## [0.31.0] - 2025-05-15

### Changed

- Unify finalizer logic accross controllers
- We decided to disable the alerting tab in the Shared Org to prevent customers from messing with our alerts so we need to open the alert in orgID = 2 (i.e. the Giant Swarm organization).

### Removed

- Remove deprecated slackAPIURL property.

## [0.30.0] - 2025-05-14

### Removed

- Remove crds template as the CRDs are now deployed via management-cluster-bases (https://github.com/giantswarm/management-cluster-bases/pull/232)

### Changed

- Grafana API client is now generated on every requests to support grafana secret changes and allows for better mc-bootstrap testing (https://github.com/giantswarm/giantswarm/issues/32664)
- Updated alertmanager's inhibitions, getting rid of vintage-specifics.
- Clean up old teams and unused inhibitions.

## [0.29.0] - 2025-05-05

### Changed

- Switch alloy-metrics secret from env variables to alloy `remote.kubernetes.secret` component to support secret changes without having to terminate pods.

## [0.28.0] - 2025-04-29

### Fixed

- Fix alertmanager configuration to not drop alerts when stable-testing management cluster's default apps are failing.

### Removed

- Remove alloy-rules deletion code which is no longer needed since the last release.
- Remove PodSecurityPolicy.

## [0.27.0] - 2025-04-24

### Removed

- Clean up alloy-rules app and configmap because rules are loaded by alloy-logs and alloy-metrics.

## [0.26.1] - 2025-04-23

### Fixed

- Fix golangci-lint v2 problems.

## [0.26.0] - 2025-04-23

### Added

- Add validation webhook to validate the alertmanager config before it is send to the alertmanager.

### Fixed

- Ensure support for loading Prometheus Rules in the Mimir Ruler from workload clusters is only enabled for observability-bundle version 1.9.0 and above (extra query matchers have been added in alloy 1.5.0).

## [0.25.0] - 2025-04-22

### Added

- Add support for loading Prometheus Rules in the Mimir Ruler from workload clusters.

### Changed

- Load Prometheus Rules in the Mimir Ruler via Alloy Metrics instead of Alloy Rules on management clusters.

### Removed

- Remove loading of Prometheus Rules for logs into the Loki Ruler via Alloy Rules as it is now managed by Alloy Logs.

## [0.24.0] - 2025-04-15

### Changed

- Update Silence link in notification-template to point to the new GitOps approach.
- Add `helm.sh/resource-policy: keep` annotation on the grafana organization CRD to prevent it's deletion.

## [0.23.2] - 2025-04-07

### Fixed

- Fix alloy-rules templating by quoting the tenant label.

## [0.23.1] - 2025-04-07

### Fixed

- Fix `alloy-rules` app version flag rename forgotten after review.

## [0.23.0] - 2025-04-07

### Added

- Add multi-tenancy support to alerting and recording rules loading by setting up the alloy-rules config.
- Add validation script using amtool to validate alertmanager config works.

### Fixed

- Make sure we shard alloy-metrics based on all metrics for all tenants and not for the giantswarm tenant only.

## [0.22.1] - 2025-03-25

### Fixed

- Fix alloy-metrics sharding after we renamed `prometheus.remote_write.default` to `prometheus.remote_write.giantswarm` in alloy config.

## [0.22.0] - 2025-03-24

### Added

- Add multi-tenancy support to alertmanager config loading.

### Changed

- updated run-local.sh to port-forward mimir alertmanager

## [0.21.1] - 2025-03-24

### Fixed

- Set default resources for alloy-metrics only when VPA is enabled.

## [0.21.0] - 2025-03-24

### Added

- Add multi-tenancy support to alloy remote write by creating a custom remote-write section per tenant defined in Grafana Organization CRs.
- Add pod and service monitor discovery of both the old giantswarm team label and the new tenant label.

### Changed

- Fine-tune alloy-metrics resource usage configuration to avoid causing issues for customer workload and cluster tests.

## [0.20.0] - 2025-03-18

### Changed

- Send `severity: page` alerts for Tenet to Opsgenie instead of Slack

## [0.19.4] - 2025-03-14

### Changed

- Revert caching tuning for configmaps and pods because it was causing api false answers.

## [0.19.3] - 2025-03-13

### Changed

- Stop caching helm secrets in the operator to reduce resource usage.
- Cache only the dashboards configmap in the operator to reduce resource usage.
- Cache only the alertmanager and grafana pods in the operator to reduce resource usage.

### Removed

- Remove cleanup code for Mimir Alertmanager anonymous tenant's configuration.
- Remove cleanup code for Mimir Ruler anonymous tenant's rules.

## [0.19.2] - 2025-03-10

### Changed

- Switch mimir default tenant from `anonymous` to `giantswarm` once again.
- Replace deprecated update datasource by id with update datasource by uid Grafana API call.

## [0.19.1] - 2025-03-06

### Changed

- Revert tenant switch and clean up giantswarm tenant

## [0.19.0] - 2025-03-06

### Added

- Add cleanup for Mimir Alertmanager anonymous tenant's configuration.
- Add cleanup for Mimir Ruler anonymous tenant's rules.

### Fixed

- Fix default read tenant to anonymous to ensure grafana rules pages work until the tenant switch is released.

## [0.18.0] - 2025-03-05

### Changed

- Use smaller dockerfile to reduce build time as ABS already generates the go binary.
- Read metrics from both anonymous and giantswarm tenant at once.
- Refactor hardcoded tenant values to prepare the switch from the anonymous to the giantswarm tenant.
- Switch the alerting component from the anonymous to the giantswarm tenant.
- Add Grafana url when there's no dashboard in the alert notification template.

## [0.17.0] - 2025-02-25

### Changed

- update the notification template to take into account the changes in the alert annotations
  - `runbook_url` is now the full url to the runbook
  - `dashboardUid` is now split between `__dashboardUid__` and `dashboardQueryParams`.

## [0.16.0] - 2025-02-20

### Changed

- update the notification template to take into account the new alert annotations
  - `opsrecipe` => `runbook_url`
  - `dashboard` => `dashboardUid`
- improve alert names in opsgenie by:
  - removing the service name if is is not needed
  - removing the cluster-id if the alert targets the installation

## [0.15.0] - 2025-02-10

### Removed

- Clean up `Shared org` specific code that is not needed anymore since we moved the organization declaration to a custom resource (https://github.com/giantswarm/roadmap/issues/3860).

## [0.14.0] - 2025-02-10

### Changed

- Configure Alloy-metrics `sample_age_config` so that alloy does not indefinitely retry to send old and rejected samples.

## [0.13.3] - 2025-02-10

### Changed

- Updated the notFound method to match error using runtime.APIError type and the status code
- Update Grafana pod predicate to not trigger on pod deletion
- Ensure organization is created before proceeding with datasources and sso settings
- Remove error handling when the organization name is already taken, this is handled by the Grafana API

### Fixed

- Fix `failed to find organization with ID: 0` error when creating a new organization
- Fix `getOrgByIdForbidden` error when creating a new organization
- Fix race condition when switching organization in Grafana client by using WithOrgID method

## [0.13.2] - 2025-02-06

### Added

- Add datasources UID

### Changed

- improved run-local port-forward management
- Fix missing SSO settings in organizations

### Fixed

- fixed loading dashboards when they have an `id` defined

### Removed

- Remove turtle related Alertmanager configuration
- Remove Alertmanager datasource

## [0.13.1] - 2025-01-30

### Removed

- Remove deprecated code that target an older release.

## [0.13.0] - 2025-01-16

### Added

- Add Alertmanager config and templates in Helm chart (#188)

## [0.12.0] - 2025-01-15

### Changed

- Rename datasources to get rid of the olly-op part.

## [0.11.0] - 2025-01-10

### Added

- command line args to configure mimir and grafana URLs
- Support for loading dashboards in organizations

## [0.10.2] - 2024-12-17

### Added

- Add Alertmanager controller

### Changed

- Change SSO settings configuration to use the Grafana admin API instead of app user-values.

## [0.10.1] - 2024-12-12

### Fixed

- Fix grafana organization reordering.

## [0.10.0] - 2024-12-10

### Added

- Add Mimir Alertmanager datasource.
- Add tenant ids field to the grafana organization CR to be able to support multiple tenants into one organization.

### Changed

- Removed organization OwnerReference on grafana-user-values configmap, this fixes an issue where the configmap is removed when the last organization is deleted which prevent Grafana from starting.

### Fixed

- Fix grafana organization deletion

## [0.9.1] - 2024-11-21

### Fixed

- Fix exclusion check for mimir datasource to use the datasource type instead of the name.

## [0.9.0] - 2024-11-20

### Added

- Add Grafana Organization creation logic in reconciler.
- Add creation and update of Grafana organizations.
- Add configuration of the Grafana org_mapping via user-values.

### Fixed

- Disable crd installation from alloy-metrics as this is causing issues with the new v29 releases.
- Fix failing ATS tests by upgrading python testing dependencies and creating necessary secrets.

## [0.8.1] - 2024-10-17

### Fixed

- Fix `flag redefined` error

## [0.8.0] - 2024-10-17

### Added

- Add wal `truncate_frequency` configuration to alloy-metrics with a default set to 15m.
- Add grafanaOrganization CRD in helm chart.

### Changed

- Change default default monitoring agent to Alloy

## [0.7.1] - 2024-10-10

### Fixed

- [Alloy] Fix CiliumNetworkPolicy to allow Alloy to reach out to every pods in the cluster

## [0.7.0] - 2024-10-10

### Changed

- [Alloy] Enable VPA for AlloyMetrics
- Change the PromQL query used to determine the amount of head series when scaling Prometheus Agent and Alloy ([#74](https://github.com/giantswarm/observability-operator/pull/74))

### Fixed

- [Alloy] Fix an issue where monitoring agent is the configured to be the same for all clusters
- Monitoring agents: keep currently configured shards when failing to compute shards

## [0.6.1] - 2024-10-08

### Fixed

- Fix CI jobs generating new releases

## [0.6.0] - 2024-09-24

### Added

- Add manual e2e testing procedure and script.

## [0.5.0] - 2024-09-17

### Changed

- Require observability-bundle >= 1.6.2 for Alloy monitoring agent support, this is due to incorrect alloyMetrics catalog in observability-bundle

### Fixed

- Fix invalid Alloy config due to missing comma on external labels

## [0.4.1] - 2024-09-17

### Fixed

- Disable logger development mode to avoid panicking, use zap as logger
- Fix CircleCI release pipeline

## [0.4.0] - 2024-08-20

### Added

- Add tests with ats in ci pipeline.
- Add helm chart templating test in ci pipeline.
- Add support for Alloy to be used as monitoring agent in-place of Prometheus Agent. This is configurable via the `--monitoring-agent` flag.
- Add Alloy service to manage Alloy monitoring agent configuration
- Add Alloy configuration templates

### Changed

- Move GetClusterShardingStrategy to common/monitoring package
- Add query argument to QueryTSDBHeadSeries
- Removed lll golangci linter

## [0.3.1] - 2024-07-22

### Fixed

- Fix some reconcile errors (https://pkg.go.dev/sigs.k8s.io/controller-runtime/pkg/reconcile#Reconciler).

## [0.3.0] - 2024-07-16

### Changed

- Delete monitoring resources if monitoring is disabled at the installation or cluster level using the giantswarm.io/monitoring label.

## [0.2.0] - 2024-06-25

### Added

- Add per cluster and installation overridable sharding strategy support for mimir-backed installations.

### Fixed

- Fix an issue where remote-write secret was not being created when head series query fails.

## [0.1.1] - 2024-06-14

### Fixed

- Fix reconciliation errors when adding or removing the finalizer on the Cluster CR.

## [0.1.0] - 2024-06-06

### Added

- Add support for mimir in remoteWrite secret creation.
- Add mimir ingress secret for basic auth creation.

## [0.0.4] - 2024-05-28

### Changed

- Do nothing if mimir is disabled to avoid deleting prometheus-meta-operator managed resources.

### Fixed

- Fix mimir heartbeat priority.

### Removed

- Finalizer on operator managed resources (configmap and secrets) as no other operator is touching them.

## [0.0.3] - 2024-05-24

### Changed

- Manage prometheus-agent configs

## [0.0.2] - 2024-04-08

### Fixed

- Fix `CiliumNetworkPolicy` to allow cluster and world access (opsgenie)

## [0.0.1] - 2024-04-08

### Added

- Initialize project and create heartbeat for the installation.

[Unreleased]: https://github.com/giantswarm/observability-operator/compare/v0.37.0...HEAD
[0.37.0]: https://github.com/giantswarm/observability-operator/compare/v0.36.0...v0.37.0
[0.36.0]: https://github.com/giantswarm/observability-operator/compare/v0.35.0...v0.36.0
[0.35.0]: https://github.com/giantswarm/observability-operator/compare/v0.34.0...v0.35.0
[0.34.0]: https://github.com/giantswarm/observability-operator/compare/v0.33.1...v0.34.0
[0.33.1]: https://github.com/giantswarm/observability-operator/compare/v0.33.0...v0.33.1
[0.33.0]: https://github.com/giantswarm/observability-operator/compare/v0.32.1...v0.33.0
[0.32.1]: https://github.com/giantswarm/observability-operator/compare/v0.32.0...v0.32.1
[0.32.0]: https://github.com/giantswarm/observability-operator/compare/v0.31.0...v0.32.0
[0.31.0]: https://github.com/giantswarm/observability-operator/compare/v0.30.0...v0.31.0
[0.30.0]: https://github.com/giantswarm/observability-operator/compare/v0.29.0...v0.30.0
[0.29.0]: https://github.com/giantswarm/observability-operator/compare/v0.28.0...v0.29.0
[0.28.0]: https://github.com/giantswarm/observability-operator/compare/v0.27.0...v0.28.0
[0.27.0]: https://github.com/giantswarm/observability-operator/compare/v0.26.1...v0.27.0
[0.26.1]: https://github.com/giantswarm/observability-operator/compare/v0.26.0...v0.26.1
[0.26.0]: https://github.com/giantswarm/observability-operator/compare/v0.25.0...v0.26.0
[0.25.0]: https://github.com/giantswarm/observability-operator/compare/v0.24.0...v0.25.0
[0.24.0]: https://github.com/giantswarm/observability-operator/compare/v0.23.2...v0.24.0
[0.23.2]: https://github.com/giantswarm/observability-operator/compare/v0.23.1...v0.23.2
[0.23.1]: https://github.com/giantswarm/observability-operator/compare/v0.23.0...v0.23.1
[0.23.0]: https://github.com/giantswarm/observability-operator/compare/v0.22.1...v0.23.0
[0.22.1]: https://github.com/giantswarm/observability-operator/compare/v0.22.0...v0.22.1
[0.22.0]: https://github.com/giantswarm/observability-operator/compare/v0.21.1...v0.22.0
[0.21.1]: https://github.com/giantswarm/observability-operator/compare/v0.21.0...v0.21.1
[0.21.0]: https://github.com/giantswarm/observability-operator/compare/v0.20.0...v0.21.0
[0.20.0]: https://github.com/giantswarm/observability-operator/compare/v0.19.4...v0.20.0
[0.19.4]: https://github.com/giantswarm/observability-operator/compare/v0.19.3...v0.19.4
[0.19.3]: https://github.com/giantswarm/observability-operator/compare/v0.19.2...v0.19.3
[0.19.2]: https://github.com/giantswarm/observability-operator/compare/v0.19.1...v0.19.2
[0.19.1]: https://github.com/giantswarm/observability-operator/compare/v0.19.0...v0.19.1
[0.19.0]: https://github.com/giantswarm/observability-operator/compare/v0.18.0...v0.19.0
[0.18.0]: https://github.com/giantswarm/observability-operator/compare/v0.17.0...v0.18.0
[0.17.0]: https://github.com/giantswarm/observability-operator/compare/v0.16.0...v0.17.0
[0.16.0]: https://github.com/giantswarm/observability-operator/compare/v0.15.0...v0.16.0
[0.15.0]: https://github.com/giantswarm/observability-operator/compare/v0.14.0...v0.15.0
[0.14.0]: https://github.com/giantswarm/observability-operator/compare/v0.13.3...v0.14.0
[0.13.3]: https://github.com/giantswarm/observability-operator/compare/v0.13.2...v0.13.3
[0.13.2]: https://github.com/giantswarm/observability-operator/compare/v0.13.1...v0.13.2
[0.13.1]: https://github.com/giantswarm/observability-operator/compare/v0.13.0...v0.13.1
[0.13.0]: https://github.com/giantswarm/observability-operator/compare/v0.12.0...v0.13.0
[0.12.0]: https://github.com/giantswarm/observability-operator/compare/v0.11.0...v0.12.0
[0.11.0]: https://github.com/giantswarm/observability-operator/compare/v0.10.2...v0.11.0
[0.10.2]: https://github.com/giantswarm/observability-operator/compare/v0.10.1...v0.10.2
[0.10.1]: https://github.com/giantswarm/observability-operator/compare/v0.10.0...v0.10.1
[0.10.0]: https://github.com/giantswarm/observability-operator/compare/v0.9.1...v0.10.0
[0.9.1]: https://github.com/giantswarm/observability-operator/compare/v0.9.0...v0.9.1
[0.9.0]: https://github.com/giantswarm/observability-operator/compare/v0.8.1...v0.9.0
[0.8.1]: https://github.com/giantswarm/observability-operator/compare/v0.8.0...v0.8.1
[0.8.0]: https://github.com/giantswarm/observability-operator/compare/v0.7.1...v0.8.0
[0.7.1]: https://github.com/giantswarm/observability-operator/compare/v0.7.0...v0.7.1
[0.7.0]: https://github.com/giantswarm/observability-operator/compare/v0.6.1...v0.7.0
[0.6.1]: https://github.com/giantswarm/observability-operator/compare/v0.6.0...v0.6.1
[0.6.0]: https://github.com/giantswarm/observability-operator/compare/v0.5.0...v0.6.0
[0.5.0]: https://github.com/giantswarm/observability-operator/compare/v0.4.1...v0.5.0
[0.4.1]: https://github.com/giantswarm/observability-operator/compare/v0.4.0...v0.4.1
[0.4.0]: https://github.com/giantswarm/observability-operator/compare/v0.3.1...v0.4.0
[0.3.1]: https://github.com/giantswarm/observability-operator/compare/v0.3.0...v0.3.1
[0.3.0]: https://github.com/giantswarm/observability-operator/compare/v0.2.0...v0.3.0
[0.2.0]: https://github.com/giantswarm/observability-operator/compare/v0.1.1...v0.2.0
[0.1.1]: https://github.com/giantswarm/observability-operator/compare/v0.1.0...v0.1.1
[0.1.0]: https://github.com/giantswarm/observability-operator/compare/v0.0.4...v0.1.0
[0.0.4]: https://github.com/giantswarm/observability-operator/compare/v0.0.3...v0.0.4
[0.0.3]: https://github.com/giantswarm/observability-operator/compare/v0.0.2...v0.0.3
[0.0.2]: https://github.com/giantswarm/observability-operator/compare/v0.0.1...v0.0.2
[0.0.1]: https://github.com/giantswarm/observability-operator/releases/tag/v0.0.1<|MERGE_RESOLUTION|>--- conflicted
+++ resolved
@@ -9,11 +9,8 @@
 
 ### Added
 
-<<<<<<< HEAD
 - `Mimir Cardinality` datasource for Grafana `Shared Org`
-=======
 - Add Alertmanager PagerDuty router
->>>>>>> 16d388ba
 
 ## [0.37.0] - 2025-08-13
 
