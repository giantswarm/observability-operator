--- conflicted
+++ resolved
@@ -9,11 +9,8 @@
 
 ### Changed
 
-<<<<<<< HEAD
 - Grafana API client is now generated on every requests to support grafana secret changes and allows for better mc-bootstrap testing (https://github.com/giantswarm/giantswarm/issues/32664)
-=======
 - Updated alertmanager's inhibitions, getting rid of vintage-specifics.
->>>>>>> 71f33e37
 
 ## [0.29.0] - 2025-05-05
 
