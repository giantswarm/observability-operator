--- conflicted
+++ resolved
@@ -7,18 +7,16 @@
 
 ## [Unreleased]
 
-<<<<<<< HEAD
 ### Changed
 
 - Refactor webhook test suite architecture to use shared testutil package and individual test suites per API version
-=======
+
 ## [0.44.0] - 2025-10-14
 
 ### Changed
 
 - Alertmanager / PagerDuty: only send alerts that have to page
 - Alertmanager / PagerDuty: team routing with 1 token per team
->>>>>>> 4fb7f6c2
 
 ## [0.43.1] - 2025-10-07
 
