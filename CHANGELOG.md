# Changelog

All notable changes to this project will be documented in this file.

The format is based on [Keep a Changelog](https://keepachangelog.com/en/1.0.0/),
and this project adheres to [Semantic Versioning](https://semver.org/spec/v2.0.0.html).

## [Unreleased]

<<<<<<< HEAD
### Added

- Add cleanup for Mimir Alertmanager anonymous tenant's configuration.
- Add cleanup for Mimir Ruler anonymous tenant's rules.
=======
### Fixed

- Fix default read tenant to anonymous to ensure grafana rules pages work until the tenant switch is released.
>>>>>>> 7bc1d746

## [0.18.0] - 2025-03-05

### Changed

- Use smaller dockerfile to reduce build time as ABS already generates the go binary.
- Read metrics from both anonymous and giantswarm tenant at once.
- Refactor hardcoded tenant values to prepare the switch from the anonymous to the giantswarm tenant.
- Switch the alerting component from the anonymous to the giantswarm tenant.
- Add Grafana url when there's no dashboard in the alert notification template.

## [0.17.0] - 2025-02-25

### Changed

- update the notification template to take into account the changes in the alert annotations
  - `runbook_url` is now the full url to the runbook
  - `dashboardUid` is now split between `__dashboardUid__` and `dashboardQueryParams`.

## [0.16.0] - 2025-02-20

### Changed

- update the notification template to take into account the new alert annotations
  - `opsrecipe` => `runbook_url`
  - `dashboard` => `dashboardUid`
- improve alert names in opsgenie by:
  - removing the service name if is is not needed
  - removing the cluster-id if the alert targets the installation

## [0.15.0] - 2025-02-10

### Removed

- Clean up `Shared org` specific code that is not needed anymore since we moved the organization declaration to a custom resource (https://github.com/giantswarm/roadmap/issues/3860).

## [0.14.0] - 2025-02-10

### Changed

- Configure Alloy-metrics `sample_age_config` so that alloy does not indefinitely retry to send old and rejected samples.

## [0.13.3] - 2025-02-10

### Changed

- Updated the notFound method to match error using runtime.APIError type and the status code
- Update Grafana pod predicate to not trigger on pod deletion
- Ensure organization is created before proceeding with datasources and sso settings
- Remove error handling when the organization name is already taken, this is handled by the Grafana API

### Fixed

- Fix `failed to find organization with ID: 0` error when creating a new organization
- Fix `getOrgByIdForbidden` error when creating a new organization
- Fix race condition when switching organization in Grafana client by using WithOrgID method

## [0.13.2] - 2025-02-06

### Added

- Add datasources UID

### Changed

- improved run-local port-forward management
- Fix missing SSO settings in organizations

### Fixed

- fixed loading dashboards when they have an `id` defined

### Removed

- Remove turtle related Alertmanager configuration
- Remove Alertmanager datasource

## [0.13.1] - 2025-01-30

### Removed

- Remove deprecated code that target an older release.

## [0.13.0] - 2025-01-16

### Added

- Add Alertmanager config and templates in Helm chart (#188)

## [0.12.0] - 2025-01-15

### Changed

- Rename datasources to get rid of the olly-op part.

## [0.11.0] - 2025-01-10

### Added

- command line args to configure mimir and grafana URLs
- Support for loading dashboards in organizations

## [0.10.2] - 2024-12-17

### Added

- Add Alertmanager controller

### Changed

- Change SSO settings configuration to use the Grafana admin API instead of app user-values.

## [0.10.1] - 2024-12-12

### Fixed

- Fix grafana organization reordering.

## [0.10.0] - 2024-12-10

### Added

- Add Mimir Alertmanager datasource.
- Add tenant ids field to the grafana organization CR to be able to support multiple tenants into one organization.

### Changed

- Removed organization OwnerReference on grafana-user-values configmap, this fixes an issue where the configmap is removed when the last organization is deleted which prevent Grafana from starting.

### Fixed

- Fix grafana organization deletion

## [0.9.1] - 2024-11-21

### Fixed

- Fix exclusion check for mimir datasource to use the datasource type instead of the name.

## [0.9.0] - 2024-11-20

### Added

- Add Grafana Organization creation logic in reconciler.
- Add creation and update of Grafana organizations.
- Add configuration of the Grafana org_mapping via user-values.

### Fixed

- Disable crd installation from alloy-metrics as this is causing issues with the new v29 releases.
- Fix failing ATS tests by upgrading python testing dependencies and creating necessary secrets.

## [0.8.1] - 2024-10-17

### Fixed

- Fix `flag redefined` error

## [0.8.0] - 2024-10-17

### Added

- Add wal `truncate_frequency` configuration to alloy-metrics with a default set to 15m.
- Add grafanaOrganization CRD in helm chart.

### Changed

- Change default default monitoring agent to Alloy

## [0.7.1] - 2024-10-10

### Fixed

- [Alloy] Fix CiliumNetworkPolicy to allow Alloy to reach out to every pods in the cluster

## [0.7.0] - 2024-10-10

### Changed

- [Alloy] Enable VPA for AlloyMetrics
- Change the PromQL query used to determine the amount of head series when scaling Prometheus Agent and Alloy ([#74](https://github.com/giantswarm/observability-operator/pull/74))

### Fixed

- [Alloy] Fix an issue where monitoring agent is the configured to be the same for all clusters
- Monitoring agents: keep currently configured shards when failing to compute shards

## [0.6.1] - 2024-10-08

### Fixed

- Fix CI jobs generating new releases

## [0.6.0] - 2024-09-24

### Added

- Add manual e2e testing procedure and script.

## [0.5.0] - 2024-09-17

### Changed

- Require observability-bundle >= 1.6.2 for Alloy monitoring agent support, this is due to incorrect alloyMetrics catalog in observability-bundle

### Fixed

- Fix invalid Alloy config due to missing comma on external labels

## [0.4.1] - 2024-09-17

### Fixed

- Disable logger development mode to avoid panicking, use zap as logger
- Fix CircleCI release pipeline

## [0.4.0] - 2024-08-20

### Added

- Add tests with ats in ci pipeline.
- Add helm chart templating test in ci pipeline.
- Add support for Alloy to be used as monitoring agent in-place of Prometheus Agent. This is configurable via the `--monitoring-agent` flag.
- Add Alloy service to manage Alloy monitoring agent configuration
- Add Alloy configuration templates

### Changed

- Move GetClusterShardingStrategy to common/monitoring package
- Add query argument to QueryTSDBHeadSeries
- Removed lll golangci linter

## [0.3.1] - 2024-07-22

### Fixed

- Fix some reconcile errors (https://pkg.go.dev/sigs.k8s.io/controller-runtime/pkg/reconcile#Reconciler).

## [0.3.0] - 2024-07-16

### Changed

- Delete monitoring resources if monitoring is disabled at the installation or cluster level using the giantswarm.io/monitoring label.

## [0.2.0] - 2024-06-25

### Added

- Add per cluster and installation overridable sharding strategy support for mimir-backed installations.

### Fixed

- Fix an issue where remote-write secret was not being created when head series query fails.

## [0.1.1] - 2024-06-14

### Fixed

- Fix reconciliation errors when adding or removing the finalizer on the Cluster CR.

## [0.1.0] - 2024-06-06

### Added

- Add support for mimir in remoteWrite secret creation.
- Add mimir ingress secret for basic auth creation.

## [0.0.4] - 2024-05-28

### Changed

- Do nothing if mimir is disabled to avoid deleting prometheus-meta-operator managed resources.

### Fixed

- Fix mimir heartbeat priority.

### Removed

- Finalizer on operator managed resources (configmap and secrets) as no other operator is touching them.

## [0.0.3] - 2024-05-24

### Changed

- Manage prometheus-agent configs

## [0.0.2] - 2024-04-08

### Fixed

- Fix `CiliumNetworkPolicy` to allow cluster and world access (opsgenie)

## [0.0.1] - 2024-04-08

### Added

- Initialize project and create heartbeat for the installation.

[Unreleased]: https://github.com/giantswarm/observability-operator/compare/v0.18.0...HEAD
[0.18.0]: https://github.com/giantswarm/observability-operator/compare/v0.17.0...v0.18.0
[0.17.0]: https://github.com/giantswarm/observability-operator/compare/v0.16.0...v0.17.0
[0.16.0]: https://github.com/giantswarm/observability-operator/compare/v0.15.0...v0.16.0
[0.15.0]: https://github.com/giantswarm/observability-operator/compare/v0.14.0...v0.15.0
[0.14.0]: https://github.com/giantswarm/observability-operator/compare/v0.13.3...v0.14.0
[0.13.3]: https://github.com/giantswarm/observability-operator/compare/v0.13.2...v0.13.3
[0.13.2]: https://github.com/giantswarm/observability-operator/compare/v0.13.1...v0.13.2
[0.13.1]: https://github.com/giantswarm/observability-operator/compare/v0.13.0...v0.13.1
[0.13.0]: https://github.com/giantswarm/observability-operator/compare/v0.12.0...v0.13.0
[0.12.0]: https://github.com/giantswarm/observability-operator/compare/v0.11.0...v0.12.0
[0.11.0]: https://github.com/giantswarm/observability-operator/compare/v0.10.2...v0.11.0
[0.10.2]: https://github.com/giantswarm/observability-operator/compare/v0.10.1...v0.10.2
[0.10.1]: https://github.com/giantswarm/observability-operator/compare/v0.10.0...v0.10.1
[0.10.0]: https://github.com/giantswarm/observability-operator/compare/v0.9.1...v0.10.0
[0.9.1]: https://github.com/giantswarm/observability-operator/compare/v0.9.0...v0.9.1
[0.9.0]: https://github.com/giantswarm/observability-operator/compare/v0.8.1...v0.9.0
[0.8.1]: https://github.com/giantswarm/observability-operator/compare/v0.8.0...v0.8.1
[0.8.0]: https://github.com/giantswarm/observability-operator/compare/v0.7.1...v0.8.0
[0.7.1]: https://github.com/giantswarm/observability-operator/compare/v0.7.0...v0.7.1
[0.7.0]: https://github.com/giantswarm/observability-operator/compare/v0.6.1...v0.7.0
[0.6.1]: https://github.com/giantswarm/observability-operator/compare/v0.6.0...v0.6.1
[0.6.0]: https://github.com/giantswarm/observability-operator/compare/v0.5.0...v0.6.0
[0.5.0]: https://github.com/giantswarm/observability-operator/compare/v0.4.1...v0.5.0
[0.4.1]: https://github.com/giantswarm/observability-operator/compare/v0.4.0...v0.4.1
[0.4.0]: https://github.com/giantswarm/observability-operator/compare/v0.3.1...v0.4.0
[0.3.1]: https://github.com/giantswarm/observability-operator/compare/v0.3.0...v0.3.1
[0.3.0]: https://github.com/giantswarm/observability-operator/compare/v0.2.0...v0.3.0
[0.2.0]: https://github.com/giantswarm/observability-operator/compare/v0.1.1...v0.2.0
[0.1.1]: https://github.com/giantswarm/observability-operator/compare/v0.1.0...v0.1.1
[0.1.0]: https://github.com/giantswarm/observability-operator/compare/v0.0.4...v0.1.0
[0.0.4]: https://github.com/giantswarm/observability-operator/compare/v0.0.3...v0.0.4
[0.0.3]: https://github.com/giantswarm/observability-operator/compare/v0.0.2...v0.0.3
[0.0.2]: https://github.com/giantswarm/observability-operator/compare/v0.0.1...v0.0.2
[0.0.1]: https://github.com/giantswarm/observability-operator/releases/tag/v0.0.1<|MERGE_RESOLUTION|>--- conflicted
+++ resolved
@@ -7,16 +7,14 @@
 
 ## [Unreleased]
 
-<<<<<<< HEAD
 ### Added
 
 - Add cleanup for Mimir Alertmanager anonymous tenant's configuration.
 - Add cleanup for Mimir Ruler anonymous tenant's rules.
-=======
+
 ### Fixed
 
 - Fix default read tenant to anonymous to ensure grafana rules pages work until the tenant switch is released.
->>>>>>> 7bc1d746
 
 ## [0.18.0] - 2025-03-05
 
