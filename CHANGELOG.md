--- conflicted
+++ resolved
@@ -9,9 +9,7 @@
 
 ### Changed
 
-<<<<<<< HEAD
 - Update Silence link in notification-template to point to the new GitOps approach.
-=======
 - Add `helm.sh/resource-policy: keep` annotation on the grafana organization CRD to prevent it's deletion.
 
 ## [0.23.2] - 2025-04-07
@@ -32,7 +30,6 @@
 
 - Add multi-tenancy support to alerting and recording rules loading by setting up the alloy-rules config.
 - Add validation script using amtool to validate alertmanager config works.
->>>>>>> b43ee72f
 
 ### Fixed
 
