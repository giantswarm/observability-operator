--- conflicted
+++ resolved
@@ -9,11 +9,8 @@
 
 ### Added
 
-<<<<<<< HEAD
- Add v1alpha2 API with conversion webhooks and enhanced multi-tenant configuration support for GrafanaOrganization CRD with more granular data access types.
-=======
+- Add v1alpha2 API with conversion webhooks and enhanced multi-tenant configuration support for GrafanaOrganization CRD with more granular data access types.
 - Add new `observability_operator_alertmanager_routes` to count the number of routes per tenant.
->>>>>>> 0d3f83c8
 
 ### Changed
 
