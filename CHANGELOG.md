# Changelog

All notable changes to this project will be documented in this file.

The format is based on [Keep a Changelog](https://keepachangelog.com/en/1.0.0/),
and this project adheres to [Semantic Versioning](https://semver.org/spec/v2.0.0.html).

## [Unreleased]

### Added

- Add Alertmanager routes unit tests

### Changed

<<<<<<< HEAD
- Refactored Grafana package to use domain organization objects and moved status updates to controller layer.
=======
- Refactor webhook test suite architecture to use shared testutil package and individual test suites per API version
>>>>>>> 48151f55

### Removed

- Remove prometheus-agent support as we now fully run alloys.

## [0.48.1] - 2025-11-05

### Fixed

- Fix cronitor.io integration in proxy environments.

## [0.48.0] - 2025-11-04

### Added

- Add Cronitor.io integration to replace Opsgenie Heartbeats.

## [0.47.0] - 2025-11-04

### Added

- Implement metrics for grafanaOrganizations monitoring:
  - `observability_operator_grafana_organization_info`: Displays the list of organization and the current status in Grafana (active, pending, error)
  - `observability_operator_grafana_organization_tenant_info`: List of the configured tenants per organization

## [0.46.2] - 2025-10-29

### Fixed

- Fixed queue configuration flags not being applied to Alloy remote write configuration

## [0.46.1] - 2025-10-28

### Fixed

- Fixed pagerduty routing

## [0.46.0] - 2025-10-27

### Added

- Add GitHub webhook receivers for team-based alert routing to create GitHub issues for alerts with severity "ticket"
 
### Fixed

- Fixed pagerdutyToken config

## [0.45.1] - 2025-10-15

### Changed

- Update internal service port for MC alloy instances.

## [0.45.0] - 2025-10-15

### Changed

- Send MC metrics via internal service instead of ingress.

## [0.44.0] - 2025-10-14

### Changed

- Alertmanager / PagerDuty: only send alerts that have to page
- Alertmanager / PagerDuty: team routing with 1 token per team

## [0.43.1] - 2025-10-07

### Fixed

- Fix `ScrapeConfig` support to only be available for observability-bundles 2.2.0 (v32+).

## [0.43.0] - 2025-10-06

### Added

- Add support for PrometheusOperator `ScrapeConfig` CRDs. This requires --stability.level=experimental
- Add logging-enabled flag towards the logging-operator -> observability-operator merger.

## [0.42.0] - 2025-09-17

### Added

- Add Tempo datasource support for distributed tracing
  - Conditional creation based on `--tracing-enabled` flag and Helm values support via `tracing.enabled` configuration (defaults to `false`)
  - Full integration with service maps, traces-to-logs, and traces-to-metrics correlations
  - Connects to `http://tempo-query-frontend.tempo.svc:3200` service
  - Comprehensive test coverage for both enabled and disabled scenarios
- Update Loki datasource for logs-to-traces support

### Changed

- Added a `generateDatasources` to generate all datasource needed for an organization
- Major refactoring of the `ConfigureDefaultDatasources` method into `ConfigureDatasource`
- Remove explicit logic to delete `gs-mimir-old` datasource (now covered)
- Optimize GrafanaOrganization status update to only be performed when necessary

## [0.41.0] - 2025-09-01

### Added

- Add configurable `queue_config` fields for Alloy remote write. All Alloy `queue_config` fields (`batch_send_deadline`, `capacity`, `max_backoff`, `max_samples_per_send`, `max_shards`, `min_backoff`, `min_shards`, `retry_on_http_429`, `sample_age_limit`) are now configurable via helm values and command line flags. When not configured, Alloy defaults are used.

### Fixed

- Fix an issue where organizations were not being deleted in Grafana when the corresponding GrafanaOrganization CR was deleted.
- Fix an issue where SSO settings contained configuration for organizations that no longer existed.

## [0.40.0] - 2025-08-27

### Added

- Send all_pipelines alert label to PagerDuty

## [0.39.0] - 2025-08-27

### Added

- Add Alertmanager PagerDuty heartbeat route

### Changed

- Update PagerDuty notification template, to include relevant information about the alert.
- Upgrade `github.com/grafana/prometheus-alertmanager` dependency after the new mimir release.

### Fixed

- Fixed index out of range error in Alertmanager notification template

## [0.38.0] - 2025-08-25

### Added

- `Mimir Cardinality` datasource for Grafana `Shared Org`
- Add Alertmanager PagerDuty router

## [0.37.0] - 2025-08-13

### Changed

- Update `UpsertOrganization` in /pkg/grafana/grafana.go file so that it can update GrafanaOrganization CRs with a matching Grafana Org's ID given that both share the same name.

## [0.36.0] - 2025-07-18

### Removed

- CRDs are managed via MCB so we need to clean them up from the operator.

## [0.35.0] - 2025-07-10

### Changed

- Alloy-metrics RAM reservations / limits tuning.

## [0.34.0] - 2025-07-02

### Added

- **Dashboard domain validation**: Added `pkg/domain/dashboard/` package with Dashboard type and validation rules (UID format, organization presence, content structure)
- **Dashboard mapper**: Added `internal/mapper/` package for converting ConfigMaps to domain objects

### Changed

- **Dashboard processing**: Refactored controller and Grafana service to use domain objects and mapper pattern for better separation of concerns
- **Dashboard ConfigMap validation webhook**:
  - Added Kubernetes validating webhook to validate dashboard ConfigMaps with `app.giantswarm.io/kind=dashboard` label.
  - Includes comprehensive test coverage, Helm chart integration with `webhook.validatingWebhooks.dashboardConfigMap.enabled` configuration, and kubebuilder scaffolding.
  - Webhook is validating dashboard JSON structure and required fields.
- **Dashboard domain validation**: Added `pkg/domain/dashboard/` package with Dashboard type and validation rules (UID format, organization presence, content structure)
- **Dashboard mapper**: Added `internal/mapper/` package for converting ConfigMaps to domain objects

### Changed

- **Dashboard processing**: Refactored controller and Grafana service to use domain objects and mapper pattern for better separation of concerns
- **Dashboard ConfigMap validation webhook**:
  - Added Kubernetes validating webhook to validate dashboard ConfigMaps with `app.giantswarm.io/kind=dashboard` label.
  - Includes comprehensive test coverage, Helm chart integration with `webhook.validatingWebhooks.dashboardConfigMap.enabled` configuration, and kubebuilder scaffolding.
  - Webhook is validating dashboard JSON structure and required fields.
- **Dashboard domain validation**: Added `pkg/domain/dashboard/` package with Dashboard type and validation rules (UID format, organization presence, content structure)
- **Dashboard mapper**: Added `internal/mapper/` package for converting ConfigMaps to domain objects

### Changed

- **Dashboard processing**: Refactored controller and Grafana service to use domain objects and mapper pattern for better separation of concerns
- **Dashboard ConfigMap validation webhook**:
  - Added Kubernetes validating webhook to validate dashboard ConfigMaps with `app.giantswarm.io/kind=dashboard` label.
  - Includes comprehensive test coverage, Helm chart integration with `webhook.validatingWebhooks.dashboardConfigMap.enabled` configuration, and kubebuilder scaffolding.
  - Webhook is ready for business logic implementation to validate dashboard JSON structure and required fields.
- New `cancel_if_cluster_broken` alertmanager inhibition.

## [0.33.1] - 2025-06-19

### Fixed

- Fixed TenantID validation for Alloy compatibility - was causing alloy to crash with some tenant names. Now follows alloy component naming requirements (https://grafana.com/docs/alloy/latest/get-started/configuration-syntax/syntax/#identifiers), which is more restrictive than previously-used mimir requirements.

## [0.33.0] - 2025-06-16

### Added

- Alertmanager inhibition rule `cancel_if_metrics_broken`
- **Alertmanager version synchronization and dependency management**: Added comprehensive automated tooling to ensure Alertmanager fork version stays in sync with Mimir releases (https://github.com/giantswarm/giantswarm/issues/33621):
  - New script `hack/bin/check-alertmanager-version.sh` that compares the local Alertmanager version with the version used in the latest stable Mimir release
  - GitHub Actions workflow `.github/workflows/check-alertmanager-version.yml` that runs the check on `go.mod` changes and can be triggered manually
  - Updated Renovate configuration to automatically track Mimir releases and ignore release candidates, alpha, and beta versions
  - Added comprehensive comments to `renovate.json5` explaining the Alertmanager version tracking logic
  - Updated `go.mod` comments to reference Renovate automation instead of manual version checking

### Changed

- Comprehensive Helm chart support for webhook configuration:
  - Made all webhook resources conditional (ValidatingWebhookConfiguration, Service, Certificate)
  - Added granular enable/disable controls for individual webhooks (``webhook.validatingWebhooks.alertmanagerConfig.enabled`)
  - Added `ENABLE_WEBHOOKS` environment variable configuration
- Replace the `prometheus/alertmanager` package with Grafana's Mimir fork (`grafana/prometheus-alertmanager`) to ensure configuration compatibility between our validating webhook and Mimir's Alertmanager. This change addresses a compatibility issue where the webhook validation logic used the upstream Prometheus Alertmanager config parser, while Mimir uses a fork with additional/modified configuration options. The replacement ensures 100% compatibility and eliminates the risk of configuration drift between validation and runtime. Uses version `v0.25.1-0.20250305143719-fa9fa7096626` corresponding to Mimir 2.16.0.
- Improved Alertmanager configuration validation script (`hack/bin/validate-alertmanager-config.sh`):
  - Automatically extracts the exact commit hash from `go.mod` replacement directive to ensure perfect consistency with webhook validation
  - Replaced binary building with `go run` for faster execution and simpler maintenance
  - Enhanced logging throughout the script for better debugging and monitoring
  - Now uses the exact same Grafana fork commit as the operator's webhook validation logic
- Enhanced AlertmanagerConfigSecret webhook with improved scope filtering and error handling
- Enhanced TenantID validation in GrafanaOrganization CRD to support full Grafana Mimir specification:
  - Expanded pattern from `^[a-z]*$` to `^[a-zA-Z0-9!._*'()-]+$` to allow alphanumeric characters and special characters (`!`, `-`, `_`, `.`, `*`, `'`, `(`, `)`)
  - Increased maximum length from 63 to 150 characters
  - Added validating webhook to enforce forbidden values (`.`, `..`, `__mimir_cluster`) and prevent duplicate tenants

### Fixed

- Fixed alertmanager configuration key consistency across codebase (standardized on `alertmanager.yaml` instead of mixed `alertmanager.yml`/`alertmanager.yaml`)
- Fixed error message formatting in `ExtractAlertmanagerConfig` function

### Removed

- Remove unnecessary Grafana SSO configuration override for `role_attribute_path` and `org_attribute_path`. Any override should happen in shared-configs instead.

## [0.32.1] - 2025-06-03

### Fixed

- Fix Alloy image templating when the alloy app is running the latest version.

## [0.32.0] - 2025-06-02

### Changed

- Updated Alloy configuration (`pkg/monitoring/alloy/configmap.go` and `pkg/monitoring/alloy/templates/monitoring-config.yaml.template`):
    - Conditionally set `alloy.alloy.image.tag` in `monitoring-config.yaml.template`. The operator now explicitly sets the tag to `1.8.3` if the deployed `alloy-metrics` app version is older than `0.10.0`. For `alloy-metrics` app versions `0.10.0` or newer, the image tag will rely on the Alloy Helm chart's defaults or user-provided values, facilitating easier Alloy image updates via the chart.
    - Adjusted indentation for `AlloyConfig` in `monitoring-config.yaml.template` from `indent 8` to `nindent 8`.
- Improve Mimir Datasource configuration (https://github.com/giantswarm/giantswarm/issues/33470)
  - Enable medium level caching (caching of `/api/v1/label/${name}/values`, `/api/v1/series`, `/api/v1/labels` and `/api/v1/metadata` for 10 minutes)
  - Enable incremental querying (only query new data when refreshing dashboards)

### Removed

- Remove old mimir datasource on all installations.

## [0.31.0] - 2025-05-15

### Changed

- Unify finalizer logic accross controllers
- We decided to disable the alerting tab in the Shared Org to prevent customers from messing with our alerts so we need to open the alert in orgID = 2 (i.e. the Giant Swarm organization).

### Removed

- Remove deprecated slackAPIURL property.

## [0.30.0] - 2025-05-14

### Removed

- Remove crds template as the CRDs are now deployed via management-cluster-bases (https://github.com/giantswarm/management-cluster-bases/pull/232)

### Changed

- Grafana API client is now generated on every requests to support grafana secret changes and allows for better mc-bootstrap testing (https://github.com/giantswarm/giantswarm/issues/32664)
- Updated alertmanager's inhibitions, getting rid of vintage-specifics.
- Clean up old teams and unused inhibitions.

## [0.29.0] - 2025-05-05

### Changed

- Switch alloy-metrics secret from env variables to alloy `remote.kubernetes.secret` component to support secret changes without having to terminate pods.

## [0.28.0] - 2025-04-29

### Fixed

- Fix alertmanager configuration to not drop alerts when stable-testing management cluster's default apps are failing.

### Removed

- Remove alloy-rules deletion code which is no longer needed since the last release.
- Remove PodSecurityPolicy.

## [0.27.0] - 2025-04-24

### Removed

- Clean up alloy-rules app and configmap because rules are loaded by alloy-logs and alloy-metrics.

## [0.26.1] - 2025-04-23

### Fixed

- Fix golangci-lint v2 problems.

## [0.26.0] - 2025-04-23

### Added

- Add validation webhook to validate the alertmanager config before it is send to the alertmanager.

### Fixed

- Ensure support for loading Prometheus Rules in the Mimir Ruler from workload clusters is only enabled for observability-bundle version 1.9.0 and above (extra query matchers have been added in alloy 1.5.0).

## [0.25.0] - 2025-04-22

### Added

- Add support for loading Prometheus Rules in the Mimir Ruler from workload clusters.

### Changed

- Load Prometheus Rules in the Mimir Ruler via Alloy Metrics instead of Alloy Rules on management clusters.

### Removed

- Remove loading of Prometheus Rules for logs into the Loki Ruler via Alloy Rules as it is now managed by Alloy Logs.

## [0.24.0] - 2025-04-15

### Changed

- Update Silence link in notification-template to point to the new GitOps approach.
- Add `helm.sh/resource-policy: keep` annotation on the grafana organization CRD to prevent it's deletion.

## [0.23.2] - 2025-04-07

### Fixed

- Fix alloy-rules templating by quoting the tenant label.

## [0.23.1] - 2025-04-07

### Fixed

- Fix `alloy-rules` app version flag rename forgotten after review.

## [0.23.0] - 2025-04-07

### Added

- Add multi-tenancy support to alerting and recording rules loading by setting up the alloy-rules config.
- Add validation script using amtool to validate alertmanager config works.

### Fixed

- Make sure we shard alloy-metrics based on all metrics for all tenants and not for the giantswarm tenant only.

## [0.22.1] - 2025-03-25

### Fixed

- Fix alloy-metrics sharding after we renamed `prometheus.remote_write.default` to `prometheus.remote_write.giantswarm` in alloy config.

## [0.22.0] - 2025-03-24

### Added

- Add multi-tenancy support to alertmanager config loading.

### Changed

- updated run-local.sh to port-forward mimir alertmanager

## [0.21.1] - 2025-03-24

### Fixed

- Set default resources for alloy-metrics only when VPA is enabled.

## [0.21.0] - 2025-03-24

### Added

- Add multi-tenancy support to alloy remote write by creating a custom remote-write section per tenant defined in Grafana Organization CRs.
- Add pod and service monitor discovery of both the old giantswarm team label and the new tenant label.

### Changed

- Fine-tune alloy-metrics resource usage configuration to avoid causing issues for customer workload and cluster tests.

## [0.20.0] - 2025-03-18

### Changed

- Send `severity: page` alerts for Tenet to Opsgenie instead of Slack

## [0.19.4] - 2025-03-14

### Changed

- Revert caching tuning for configmaps and pods because it was causing api false answers.

## [0.19.3] - 2025-03-13

### Changed

- Stop caching helm secrets in the operator to reduce resource usage.
- Cache only the dashboards configmap in the operator to reduce resource usage.
- Cache only the alertmanager and grafana pods in the operator to reduce resource usage.

### Removed

- Remove cleanup code for Mimir Alertmanager anonymous tenant's configuration.
- Remove cleanup code for Mimir Ruler anonymous tenant's rules.

## [0.19.2] - 2025-03-10

### Changed

- Switch mimir default tenant from `anonymous` to `giantswarm` once again.
- Replace deprecated update datasource by id with update datasource by uid Grafana API call.

## [0.19.1] - 2025-03-06

### Changed

- Revert tenant switch and clean up giantswarm tenant

## [0.19.0] - 2025-03-06

### Added

- Add cleanup for Mimir Alertmanager anonymous tenant's configuration.
- Add cleanup for Mimir Ruler anonymous tenant's rules.

### Fixed

- Fix default read tenant to anonymous to ensure grafana rules pages work until the tenant switch is released.

## [0.18.0] - 2025-03-05

### Changed

- Use smaller dockerfile to reduce build time as ABS already generates the go binary.
- Read metrics from both anonymous and giantswarm tenant at once.
- Refactor hardcoded tenant values to prepare the switch from the anonymous to the giantswarm tenant.
- Switch the alerting component from the anonymous to the giantswarm tenant.
- Add Grafana url when there's no dashboard in the alert notification template.

## [0.17.0] - 2025-02-25

### Changed

- update the notification template to take into account the changes in the alert annotations
  - `runbook_url` is now the full url to the runbook
  - `dashboardUid` is now split between `__dashboardUid__` and `dashboardQueryParams`.

## [0.16.0] - 2025-02-20

### Changed

- update the notification template to take into account the new alert annotations
  - `opsrecipe` => `runbook_url`
  - `dashboard` => `dashboardUid`
- improve alert names in opsgenie by:
  - removing the service name if is is not needed
  - removing the cluster-id if the alert targets the installation

## [0.15.0] - 2025-02-10

### Removed

- Clean up `Shared org` specific code that is not needed anymore since we moved the organization declaration to a custom resource (https://github.com/giantswarm/roadmap/issues/3860).

## [0.14.0] - 2025-02-10

### Changed

- Configure Alloy-metrics `sample_age_config` so that alloy does not indefinitely retry to send old and rejected samples.

## [0.13.3] - 2025-02-10

### Changed

- Updated the notFound method to match error using runtime.APIError type and the status code
- Update Grafana pod predicate to not trigger on pod deletion
- Ensure organization is created before proceeding with datasources and sso settings
- Remove error handling when the organization name is already taken, this is handled by the Grafana API

### Fixed

- Fix `failed to find organization with ID: 0` error when creating a new organization
- Fix `getOrgByIdForbidden` error when creating a new organization
- Fix race condition when switching organization in Grafana client by using WithOrgID method

## [0.13.2] - 2025-02-06

### Added

- Add datasources UID

### Changed

- improved run-local port-forward management
- Fix missing SSO settings in organizations

### Fixed

- fixed loading dashboards when they have an `id` defined

### Removed

- Remove turtle related Alertmanager configuration
- Remove Alertmanager datasource

## [0.13.1] - 2025-01-30

### Removed

- Remove deprecated code that target an older release.

## [0.13.0] - 2025-01-16

### Added

- Add Alertmanager config and templates in Helm chart (#188)

## [0.12.0] - 2025-01-15

### Changed

- Rename datasources to get rid of the olly-op part.

## [0.11.0] - 2025-01-10

### Added

- command line args to configure mimir and grafana URLs
- Support for loading dashboards in organizations

## [0.10.2] - 2024-12-17

### Added

- Add Alertmanager controller

### Changed

- Change SSO settings configuration to use the Grafana admin API instead of app user-values.

## [0.10.1] - 2024-12-12

### Fixed

- Fix grafana organization reordering.

## [0.10.0] - 2024-12-10

### Added

- Add Mimir Alertmanager datasource.
- Add tenant ids field to the grafana organization CR to be able to support multiple tenants into one organization.

### Changed

- Removed organization OwnerReference on grafana-user-values configmap, this fixes an issue where the configmap is removed when the last organization is deleted which prevent Grafana from starting.

### Fixed

- Fix grafana organization deletion

## [0.9.1] - 2024-11-21

### Fixed

- Fix exclusion check for mimir datasource to use the datasource type instead of the name.

## [0.9.0] - 2024-11-20

### Added

- Add Grafana Organization creation logic in reconciler.
- Add creation and update of Grafana organizations.
- Add configuration of the Grafana org_mapping via user-values.

### Fixed

- Disable crd installation from alloy-metrics as this is causing issues with the new v29 releases.
- Fix failing ATS tests by upgrading python testing dependencies and creating necessary secrets.

## [0.8.1] - 2024-10-17

### Fixed

- Fix `flag redefined` error

## [0.8.0] - 2024-10-17

### Added

- Add wal `truncate_frequency` configuration to alloy-metrics with a default set to 15m.
- Add grafanaOrganization CRD in helm chart.

### Changed

- Change default default monitoring agent to Alloy

## [0.7.1] - 2024-10-10

### Fixed

- [Alloy] Fix CiliumNetworkPolicy to allow Alloy to reach out to every pods in the cluster

## [0.7.0] - 2024-10-10

### Changed

- [Alloy] Enable VPA for AlloyMetrics
- Change the PromQL query used to determine the amount of head series when scaling Prometheus Agent and Alloy ([#74](https://github.com/giantswarm/observability-operator/pull/74))

### Fixed

- [Alloy] Fix an issue where monitoring agent is the configured to be the same for all clusters
- Monitoring agents: keep currently configured shards when failing to compute shards

## [0.6.1] - 2024-10-08

### Fixed

- Fix CI jobs generating new releases

## [0.6.0] - 2024-09-24

### Added

- Add manual e2e testing procedure and script.

## [0.5.0] - 2024-09-17

### Changed

- Require observability-bundle >= 1.6.2 for Alloy monitoring agent support, this is due to incorrect alloyMetrics catalog in observability-bundle

### Fixed

- Fix invalid Alloy config due to missing comma on external labels

## [0.4.1] - 2024-09-17

### Fixed

- Disable logger development mode to avoid panicking, use zap as logger
- Fix CircleCI release pipeline

## [0.4.0] - 2024-08-20

### Added

- Add tests with ats in ci pipeline.
- Add helm chart templating test in ci pipeline.
- Add support for Alloy to be used as monitoring agent in-place of Prometheus Agent. This is configurable via the `--monitoring-agent` flag.
- Add Alloy service to manage Alloy monitoring agent configuration
- Add Alloy configuration templates

### Changed

- Move GetClusterShardingStrategy to common/monitoring package
- Add query argument to QueryTSDBHeadSeries
- Removed lll golangci linter

## [0.3.1] - 2024-07-22

### Fixed

- Fix some reconcile errors (https://pkg.go.dev/sigs.k8s.io/controller-runtime/pkg/reconcile#Reconciler).

## [0.3.0] - 2024-07-16

### Changed

- Delete monitoring resources if monitoring is disabled at the installation or cluster level using the giantswarm.io/monitoring label.

## [0.2.0] - 2024-06-25

### Added

- Add per cluster and installation overridable sharding strategy support for mimir-backed installations.

### Fixed

- Fix an issue where remote-write secret was not being created when head series query fails.

## [0.1.1] - 2024-06-14

### Fixed

- Fix reconciliation errors when adding or removing the finalizer on the Cluster CR.

## [0.1.0] - 2024-06-06

### Added

- Add support for mimir in remoteWrite secret creation.
- Add mimir ingress secret for basic auth creation.

## [0.0.4] - 2024-05-28

### Changed

- Do nothing if mimir is disabled to avoid deleting prometheus-meta-operator managed resources.

### Fixed

- Fix mimir heartbeat priority.

### Removed

- Finalizer on operator managed resources (configmap and secrets) as no other operator is touching them.

## [0.0.3] - 2024-05-24

### Changed

- Manage prometheus-agent configs

## [0.0.2] - 2024-04-08

### Fixed

- Fix `CiliumNetworkPolicy` to allow cluster and world access (opsgenie)

## [0.0.1] - 2024-04-08

### Added

- Initialize project and create heartbeat for the installation.

[Unreleased]: https://github.com/giantswarm/observability-operator/compare/v0.48.1...HEAD
[0.48.1]: https://github.com/giantswarm/observability-operator/compare/v0.48.0...v0.48.1
[0.48.0]: https://github.com/giantswarm/observability-operator/compare/v0.47.0...v0.48.0
[0.47.0]: https://github.com/giantswarm/observability-operator/compare/v0.46.2...v0.47.0
[0.46.2]: https://github.com/giantswarm/observability-operator/compare/v0.46.1...v0.46.2
[0.46.1]: https://github.com/giantswarm/observability-operator/compare/v0.46.0...v0.46.1
[0.46.0]: https://github.com/giantswarm/observability-operator/compare/v0.45.1...v0.46.0
[0.45.1]: https://github.com/giantswarm/observability-operator/compare/v0.45.0...v0.45.1
[0.45.0]: https://github.com/giantswarm/observability-operator/compare/v0.44.0...v0.45.0
[0.44.0]: https://github.com/giantswarm/observability-operator/compare/v0.43.1...v0.44.0
[0.43.1]: https://github.com/giantswarm/observability-operator/compare/v0.43.0...v0.43.1
[0.43.0]: https://github.com/giantswarm/observability-operator/compare/v0.42.0...v0.43.0
[0.42.0]: https://github.com/giantswarm/observability-operator/compare/v0.41.0...v0.42.0
[0.41.0]: https://github.com/giantswarm/observability-operator/compare/v0.40.0...v0.41.0
[0.40.0]: https://github.com/giantswarm/observability-operator/compare/v0.39.0...v0.40.0
[0.39.0]: https://github.com/giantswarm/observability-operator/compare/v0.38.0...v0.39.0
[0.38.0]: https://github.com/giantswarm/observability-operator/compare/v0.37.0...v0.38.0
[0.37.0]: https://github.com/giantswarm/observability-operator/compare/v0.36.0...v0.37.0
[0.36.0]: https://github.com/giantswarm/observability-operator/compare/v0.35.0...v0.36.0
[0.35.0]: https://github.com/giantswarm/observability-operator/compare/v0.34.0...v0.35.0
[0.34.0]: https://github.com/giantswarm/observability-operator/compare/v0.33.1...v0.34.0
[0.33.1]: https://github.com/giantswarm/observability-operator/compare/v0.33.0...v0.33.1
[0.33.0]: https://github.com/giantswarm/observability-operator/compare/v0.32.1...v0.33.0
[0.32.1]: https://github.com/giantswarm/observability-operator/compare/v0.32.0...v0.32.1
[0.32.0]: https://github.com/giantswarm/observability-operator/compare/v0.31.0...v0.32.0
[0.31.0]: https://github.com/giantswarm/observability-operator/compare/v0.30.0...v0.31.0
[0.30.0]: https://github.com/giantswarm/observability-operator/compare/v0.29.0...v0.30.0
[0.29.0]: https://github.com/giantswarm/observability-operator/compare/v0.28.0...v0.29.0
[0.28.0]: https://github.com/giantswarm/observability-operator/compare/v0.27.0...v0.28.0
[0.27.0]: https://github.com/giantswarm/observability-operator/compare/v0.26.1...v0.27.0
[0.26.1]: https://github.com/giantswarm/observability-operator/compare/v0.26.0...v0.26.1
[0.26.0]: https://github.com/giantswarm/observability-operator/compare/v0.25.0...v0.26.0
[0.25.0]: https://github.com/giantswarm/observability-operator/compare/v0.24.0...v0.25.0
[0.24.0]: https://github.com/giantswarm/observability-operator/compare/v0.23.2...v0.24.0
[0.23.2]: https://github.com/giantswarm/observability-operator/compare/v0.23.1...v0.23.2
[0.23.1]: https://github.com/giantswarm/observability-operator/compare/v0.23.0...v0.23.1
[0.23.0]: https://github.com/giantswarm/observability-operator/compare/v0.22.1...v0.23.0
[0.22.1]: https://github.com/giantswarm/observability-operator/compare/v0.22.0...v0.22.1
[0.22.0]: https://github.com/giantswarm/observability-operator/compare/v0.21.1...v0.22.0
[0.21.1]: https://github.com/giantswarm/observability-operator/compare/v0.21.0...v0.21.1
[0.21.0]: https://github.com/giantswarm/observability-operator/compare/v0.20.0...v0.21.0
[0.20.0]: https://github.com/giantswarm/observability-operator/compare/v0.19.4...v0.20.0
[0.19.4]: https://github.com/giantswarm/observability-operator/compare/v0.19.3...v0.19.4
[0.19.3]: https://github.com/giantswarm/observability-operator/compare/v0.19.2...v0.19.3
[0.19.2]: https://github.com/giantswarm/observability-operator/compare/v0.19.1...v0.19.2
[0.19.1]: https://github.com/giantswarm/observability-operator/compare/v0.19.0...v0.19.1
[0.19.0]: https://github.com/giantswarm/observability-operator/compare/v0.18.0...v0.19.0
[0.18.0]: https://github.com/giantswarm/observability-operator/compare/v0.17.0...v0.18.0
[0.17.0]: https://github.com/giantswarm/observability-operator/compare/v0.16.0...v0.17.0
[0.16.0]: https://github.com/giantswarm/observability-operator/compare/v0.15.0...v0.16.0
[0.15.0]: https://github.com/giantswarm/observability-operator/compare/v0.14.0...v0.15.0
[0.14.0]: https://github.com/giantswarm/observability-operator/compare/v0.13.3...v0.14.0
[0.13.3]: https://github.com/giantswarm/observability-operator/compare/v0.13.2...v0.13.3
[0.13.2]: https://github.com/giantswarm/observability-operator/compare/v0.13.1...v0.13.2
[0.13.1]: https://github.com/giantswarm/observability-operator/compare/v0.13.0...v0.13.1
[0.13.0]: https://github.com/giantswarm/observability-operator/compare/v0.12.0...v0.13.0
[0.12.0]: https://github.com/giantswarm/observability-operator/compare/v0.11.0...v0.12.0
[0.11.0]: https://github.com/giantswarm/observability-operator/compare/v0.10.2...v0.11.0
[0.10.2]: https://github.com/giantswarm/observability-operator/compare/v0.10.1...v0.10.2
[0.10.1]: https://github.com/giantswarm/observability-operator/compare/v0.10.0...v0.10.1
[0.10.0]: https://github.com/giantswarm/observability-operator/compare/v0.9.1...v0.10.0
[0.9.1]: https://github.com/giantswarm/observability-operator/compare/v0.9.0...v0.9.1
[0.9.0]: https://github.com/giantswarm/observability-operator/compare/v0.8.1...v0.9.0
[0.8.1]: https://github.com/giantswarm/observability-operator/compare/v0.8.0...v0.8.1
[0.8.0]: https://github.com/giantswarm/observability-operator/compare/v0.7.1...v0.8.0
[0.7.1]: https://github.com/giantswarm/observability-operator/compare/v0.7.0...v0.7.1
[0.7.0]: https://github.com/giantswarm/observability-operator/compare/v0.6.1...v0.7.0
[0.6.1]: https://github.com/giantswarm/observability-operator/compare/v0.6.0...v0.6.1
[0.6.0]: https://github.com/giantswarm/observability-operator/compare/v0.5.0...v0.6.0
[0.5.0]: https://github.com/giantswarm/observability-operator/compare/v0.4.1...v0.5.0
[0.4.1]: https://github.com/giantswarm/observability-operator/compare/v0.4.0...v0.4.1
[0.4.0]: https://github.com/giantswarm/observability-operator/compare/v0.3.1...v0.4.0
[0.3.1]: https://github.com/giantswarm/observability-operator/compare/v0.3.0...v0.3.1
[0.3.0]: https://github.com/giantswarm/observability-operator/compare/v0.2.0...v0.3.0
[0.2.0]: https://github.com/giantswarm/observability-operator/compare/v0.1.1...v0.2.0
[0.1.1]: https://github.com/giantswarm/observability-operator/compare/v0.1.0...v0.1.1
[0.1.0]: https://github.com/giantswarm/observability-operator/compare/v0.0.4...v0.1.0
[0.0.4]: https://github.com/giantswarm/observability-operator/compare/v0.0.3...v0.0.4
[0.0.3]: https://github.com/giantswarm/observability-operator/compare/v0.0.2...v0.0.3
[0.0.2]: https://github.com/giantswarm/observability-operator/compare/v0.0.1...v0.0.2
[0.0.1]: https://github.com/giantswarm/observability-operator/releases/tag/v0.0.1<|MERGE_RESOLUTION|>--- conflicted
+++ resolved
@@ -13,11 +13,8 @@
 
 ### Changed
 
-<<<<<<< HEAD
 - Refactored Grafana package to use domain organization objects and moved status updates to controller layer.
-=======
 - Refactor webhook test suite architecture to use shared testutil package and individual test suites per API version
->>>>>>> 48151f55
 
 ### Removed
 
