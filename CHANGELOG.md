--- conflicted
+++ resolved
@@ -9,11 +9,8 @@
 
 ### Added
 
-<<<<<<< HEAD
 - Add enabling/disabling of the logging and events/tracing alloys towards the removal of the logging-operator.
-=======
 - Use authManager for logs and traces. This is creating the secrets per cluster as well as the ingress and http route secrets but those are not used yet.
->>>>>>> c62ba0f5
 
 ## [0.51.2] - 2025-12-08
 
