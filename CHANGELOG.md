# Changelog

All notable changes to this project will be documented in this file.

The format is based on [Keep a Changelog](https://keepachangelog.com/en/1.0.0/),
and this project adheres to [Semantic Versioning](https://semver.org/spec/v2.0.0.html).

## [Unreleased]

<<<<<<< HEAD
### Added

 Add v1alpha2 API with conversion webhooks and enhanced multi-tenant configuration support for GrafanaOrganization CRD with more granular data access types.
=======
### Changed

- Create a new secret for HTTPRoute basic auth for Mimir.
>>>>>>> 9f16e0eb

## [0.50.0] - 2025-11-13

### Removed

- Remove OpsGenie management.

## [0.49.0] - 2025-11-12

### Added

- Add Alertmanager routes unit tests
- Add Alertmanager routes integration tests
  test scenarios: heartbeat alerts, pipeline stable and testing alerts, Slack notifications, and ticket creation.

### Changed

- Refactored Grafana package to use domain organization objects and moved status updates to controller layer.
- Refactor webhook test suite architecture to use shared testutil package and individual test suites per API version

### Removed

- Remove prometheus-agent support as we now fully run alloys.
- Remove all opsgenie heartbeats.

## [0.48.1] - 2025-11-05

### Fixed

- Fix cronitor.io integration in proxy environments.

## [0.48.0] - 2025-11-04

### Added

- Add Cronitor.io integration to replace Opsgenie Heartbeats.

## [0.47.0] - 2025-11-04

### Added

- Implement metrics for grafanaOrganizations monitoring:
  - `observability_operator_grafana_organization_info`: Displays the list of organization and the current status in Grafana (active, pending, error)
  - `observability_operator_grafana_organization_tenant_info`: List of the configured tenants per organization

## [0.46.2] - 2025-10-29

### Fixed

- Fixed queue configuration flags not being applied to Alloy remote write configuration

## [0.46.1] - 2025-10-28

### Fixed

- Fixed pagerduty routing

## [0.46.0] - 2025-10-27

### Added

- Add GitHub webhook receivers for team-based alert routing to create GitHub issues for alerts with severity "ticket"
 
### Fixed

- Fixed pagerdutyToken config

## [0.45.1] - 2025-10-15

### Changed

- Update internal service port for MC alloy instances.

## [0.45.0] - 2025-10-15

### Changed

- Send MC metrics via internal service instead of ingress.

## [0.44.0] - 2025-10-14

### Changed

- Alertmanager / PagerDuty: only send alerts that have to page
- Alertmanager / PagerDuty: team routing with 1 token per team

## [0.43.1] - 2025-10-07

### Fixed

- Fix `ScrapeConfig` support to only be available for observability-bundles 2.2.0 (v32+).

## [0.43.0] - 2025-10-06

### Added

- Add support for PrometheusOperator `ScrapeConfig` CRDs. This requires --stability.level=experimental
- Add logging-enabled flag towards the logging-operator -> observability-operator merger.

## [0.42.0] - 2025-09-17

### Added

- Add Tempo datasource support for distributed tracing
  - Conditional creation based on `--tracing-enabled` flag and Helm values support via `tracing.enabled` configuration (defaults to `false`)
  - Full integration with service maps, traces-to-logs, and traces-to-metrics correlations
  - Connects to `http://tempo-query-frontend.tempo.svc:3200` service
  - Comprehensive test coverage for both enabled and disabled scenarios
- Update Loki datasource for logs-to-traces support

### Changed

- Added a `generateDatasources` to generate all datasource needed for an organization
- Major refactoring of the `ConfigureDefaultDatasources` method into `ConfigureDatasource`
- Remove explicit logic to delete `gs-mimir-old` datasource (now covered)
- Optimize GrafanaOrganization status update to only be performed when necessary

## [0.41.0] - 2025-09-01

### Added

- Add configurable `queue_config` fields for Alloy remote write. All Alloy `queue_config` fields (`batch_send_deadline`, `capacity`, `max_backoff`, `max_samples_per_send`, `max_shards`, `min_backoff`, `min_shards`, `retry_on_http_429`, `sample_age_limit`) are now configurable via helm values and command line flags. When not configured, Alloy defaults are used.

### Fixed

- Fix an issue where organizations were not being deleted in Grafana when the corresponding GrafanaOrganization CR was deleted.
- Fix an issue where SSO settings contained configuration for organizations that no longer existed.

## [0.40.0] - 2025-08-27

### Added

- Send all_pipelines alert label to PagerDuty

## [0.39.0] - 2025-08-27

### Added

- Add Alertmanager PagerDuty heartbeat route

### Changed

- Update PagerDuty notification template, to include relevant information about the alert.
- Upgrade `github.com/grafana/prometheus-alertmanager` dependency after the new mimir release.

### Fixed

- Fixed index out of range error in Alertmanager notification template

## [0.38.0] - 2025-08-25

### Added

- `Mimir Cardinality` datasource for Grafana `Shared Org`
- Add Alertmanager PagerDuty router

## [0.37.0] - 2025-08-13

### Changed

- Update `UpsertOrganization` in /pkg/grafana/grafana.go file so that it can update GrafanaOrganization CRs with a matching Grafana Org's ID given that both share the same name.

## [0.36.0] - 2025-07-18

### Removed

- CRDs are managed via MCB so we need to clean them up from the operator.

## [0.35.0] - 2025-07-10

### Changed

- Alloy-metrics RAM reservations / limits tuning.

## [0.34.0] - 2025-07-02

### Added

- **Dashboard domain validation**: Added `pkg/domain/dashboard/` package with Dashboard type and validation rules (UID format, organization presence, content structure)
- **Dashboard mapper**: Added `internal/mapper/` package for converting ConfigMaps to domain objects

### Changed

- **Dashboard processing**: Refactored controller and Grafana service to use domain objects and mapper pattern for better separation of concerns
- **Dashboard ConfigMap validation webhook**:
  - Added Kubernetes validating webhook to validate dashboard ConfigMaps with `app.giantswarm.io/kind=dashboard` label.
  - Includes comprehensive test coverage, Helm chart integration with `webhook.validatingWebhooks.dashboardConfigMap.enabled` configuration, and kubebuilder scaffolding.
  - Webhook is validating dashboard JSON structure and required fields.
- **Dashboard domain validation**: Added `pkg/domain/dashboard/` package with Dashboard type and validation rules (UID format, organization presence, content structure)
- **Dashboard mapper**: Added `internal/mapper/` package for converting ConfigMaps to domain objects

### Changed

- **Dashboard processing**: Refactored controller and Grafana service to use domain objects and mapper pattern for better separation of concerns
- **Dashboard ConfigMap validation webhook**:
  - Added Kubernetes validating webhook to validate dashboard ConfigMaps with `app.giantswarm.io/kind=dashboard` label.
  - Includes comprehensive test coverage, Helm chart integration with `webhook.validatingWebhooks.dashboardConfigMap.enabled` configuration, and kubebuilder scaffolding.
  - Webhook is validating dashboard JSON structure and required fields.
- **Dashboard domain validation**: Added `pkg/domain/dashboard/` package with Dashboard type and validation rules (UID format, organization presence, content structure)
- **Dashboard mapper**: Added `internal/mapper/` package for converting ConfigMaps to domain objects

### Changed

- **Dashboard processing**: Refactored controller and Grafana service to use domain objects and mapper pattern for better separation of concerns
- **Dashboard ConfigMap validation webhook**:
  - Added Kubernetes validating webhook to validate dashboard ConfigMaps with `app.giantswarm.io/kind=dashboard` label.
  - Includes comprehensive test coverage, Helm chart integration with `webhook.validatingWebhooks.dashboardConfigMap.enabled` configuration, and kubebuilder scaffolding.
  - Webhook is ready for business logic implementation to validate dashboard JSON structure and required fields.
- New `cancel_if_cluster_broken` alertmanager inhibition.

## [0.33.1] - 2025-06-19

### Fixed

- Fixed TenantID validation for Alloy compatibility - was causing alloy to crash with some tenant names. Now follows alloy component naming requirements (https://grafana.com/docs/alloy/latest/get-started/configuration-syntax/syntax/#identifiers), which is more restrictive than previously-used mimir requirements.

## [0.33.0] - 2025-06-16

### Added

- Alertmanager inhibition rule `cancel_if_metrics_broken`
- **Alertmanager version synchronization and dependency management**: Added comprehensive automated tooling to ensure Alertmanager fork version stays in sync with Mimir releases (https://github.com/giantswarm/giantswarm/issues/33621):
  - New script `hack/bin/check-alertmanager-version.sh` that compares the local Alertmanager version with the version used in the latest stable Mimir release
  - GitHub Actions workflow `.github/workflows/check-alertmanager-version.yml` that runs the check on `go.mod` changes and can be triggered manually
  - Updated Renovate configuration to automatically track Mimir releases and ignore release candidates, alpha, and beta versions
  - Added comprehensive comments to `renovate.json5` explaining the Alertmanager version tracking logic
  - Updated `go.mod` comments to reference Renovate automation instead of manual version checking

### Changed

- Comprehensive Helm chart support for webhook configuration:
  - Made all webhook resources conditional (ValidatingWebhookConfiguration, Service, Certificate)
  - Added granular enable/disable controls for individual webhooks (``webhook.validatingWebhooks.alertmanagerConfig.enabled`)
  - Added `ENABLE_WEBHOOKS` environment variable configuration
- Replace the `prometheus/alertmanager` package with Grafana's Mimir fork (`grafana/prometheus-alertmanager`) to ensure configuration compatibility between our validating webhook and Mimir's Alertmanager. This change addresses a compatibility issue where the webhook validation logic used the upstream Prometheus Alertmanager config parser, while Mimir uses a fork with additional/modified configuration options. The replacement ensures 100% compatibility and eliminates the risk of configuration drift between validation and runtime. Uses version `v0.25.1-0.20250305143719-fa9fa7096626` corresponding to Mimir 2.16.0.
- Improved Alertmanager configuration validation script (`hack/bin/validate-alertmanager-config.sh`):
  - Automatically extracts the exact commit hash from `go.mod` replacement directive to ensure perfect consistency with webhook validation
  - Replaced binary building with `go run` for faster execution and simpler maintenance
  - Enhanced logging throughout the script for better debugging and monitoring
  - Now uses the exact same Grafana fork commit as the operator's webhook validation logic
- Enhanced AlertmanagerConfigSecret webhook with improved scope filtering and error handling
- Enhanced TenantID validation in GrafanaOrganization CRD to support full Grafana Mimir specification:
  - Expanded pattern from `^[a-z]*$` to `^[a-zA-Z0-9!._*'()-]+$` to allow alphanumeric characters and special characters (`!`, `-`, `_`, `.`, `*`, `'`, `(`, `)`)
  - Increased maximum length from 63 to 150 characters
  - Added validating webhook to enforce forbidden values (`.`, `..`, `__mimir_cluster`) and prevent duplicate tenants

### Fixed

- Fixed alertmanager configuration key consistency across codebase (standardized on `alertmanager.yaml` instead of mixed `alertmanager.yml`/`alertmanager.yaml`)
- Fixed error message formatting in `ExtractAlertmanagerConfig` function

### Removed

- Remove unnecessary Grafana SSO configuration override for `role_attribute_path` and `org_attribute_path`. Any override should happen in shared-configs instead.

## [0.32.1] - 2025-06-03

### Fixed

- Fix Alloy image templating when the alloy app is running the latest version.

## [0.32.0] - 2025-06-02

### Changed

- Updated Alloy configuration (`pkg/monitoring/alloy/configmap.go` and `pkg/monitoring/alloy/templates/monitoring-config.yaml.template`):
    - Conditionally set `alloy.alloy.image.tag` in `monitoring-config.yaml.template`. The operator now explicitly sets the tag to `1.8.3` if the deployed `alloy-metrics` app version is older than `0.10.0`. For `alloy-metrics` app versions `0.10.0` or newer, the image tag will rely on the Alloy Helm chart's defaults or user-provided values, facilitating easier Alloy image updates via the chart.
    - Adjusted indentation for `AlloyConfig` in `monitoring-config.yaml.template` from `indent 8` to `nindent 8`.
- Improve Mimir Datasource configuration (https://github.com/giantswarm/giantswarm/issues/33470)
  - Enable medium level caching (caching of `/api/v1/label/${name}/values`, `/api/v1/series`, `/api/v1/labels` and `/api/v1/metadata` for 10 minutes)
  - Enable incremental querying (only query new data when refreshing dashboards)

### Removed

- Remove old mimir datasource on all installations.

## [0.31.0] - 2025-05-15

### Changed

- Unify finalizer logic accross controllers
- We decided to disable the alerting tab in the Shared Org to prevent customers from messing with our alerts so we need to open the alert in orgID = 2 (i.e. the Giant Swarm organization).

### Removed

- Remove deprecated slackAPIURL property.

## [0.30.0] - 2025-05-14

### Removed

- Remove crds template as the CRDs are now deployed via management-cluster-bases (https://github.com/giantswarm/management-cluster-bases/pull/232)

### Changed

- Grafana API client is now generated on every requests to support grafana secret changes and allows for better mc-bootstrap testing (https://github.com/giantswarm/giantswarm/issues/32664)
- Updated alertmanager's inhibitions, getting rid of vintage-specifics.
- Clean up old teams and unused inhibitions.

## [0.29.0] - 2025-05-05

### Changed

- Switch alloy-metrics secret from env variables to alloy `remote.kubernetes.secret` component to support secret changes without having to terminate pods.

## [0.28.0] - 2025-04-29

### Fixed

- Fix alertmanager configuration to not drop alerts when stable-testing management cluster's default apps are failing.

### Removed

- Remove alloy-rules deletion code which is no longer needed since the last release.
- Remove PodSecurityPolicy.

## [0.27.0] - 2025-04-24

### Removed

- Clean up alloy-rules app and configmap because rules are loaded by alloy-logs and alloy-metrics.

## [0.26.1] - 2025-04-23

### Fixed

- Fix golangci-lint v2 problems.

## [0.26.0] - 2025-04-23

### Added

- Add validation webhook to validate the alertmanager config before it is send to the alertmanager.

### Fixed

- Ensure support for loading Prometheus Rules in the Mimir Ruler from workload clusters is only enabled for observability-bundle version 1.9.0 and above (extra query matchers have been added in alloy 1.5.0).

## [0.25.0] - 2025-04-22

### Added

- Add support for loading Prometheus Rules in the Mimir Ruler from workload clusters.

### Changed

- Load Prometheus Rules in the Mimir Ruler via Alloy Metrics instead of Alloy Rules on management clusters.

### Removed

- Remove loading of Prometheus Rules for logs into the Loki Ruler via Alloy Rules as it is now managed by Alloy Logs.

## [0.24.0] - 2025-04-15

### Changed

- Update Silence link in notification-template to point to the new GitOps approach.
- Add `helm.sh/resource-policy: keep` annotation on the grafana organization CRD to prevent it's deletion.

## [0.23.2] - 2025-04-07

### Fixed

- Fix alloy-rules templating by quoting the tenant label.

## [0.23.1] - 2025-04-07

### Fixed

- Fix `alloy-rules` app version flag rename forgotten after review.

## [0.23.0] - 2025-04-07

### Added

- Add multi-tenancy support to alerting and recording rules loading by setting up the alloy-rules config.
- Add validation script using amtool to validate alertmanager config works.

### Fixed

- Make sure we shard alloy-metrics based on all metrics for all tenants and not for the giantswarm tenant only.

## [0.22.1] - 2025-03-25

### Fixed

- Fix alloy-metrics sharding after we renamed `prometheus.remote_write.default` to `prometheus.remote_write.giantswarm` in alloy config.

## [0.22.0] - 2025-03-24

### Added

- Add multi-tenancy support to alertmanager config loading.

### Changed

- updated run-local.sh to port-forward mimir alertmanager

## [0.21.1] - 2025-03-24

### Fixed

- Set default resources for alloy-metrics only when VPA is enabled.

## [0.21.0] - 2025-03-24

### Added

- Add multi-tenancy support to alloy remote write by creating a custom remote-write section per tenant defined in Grafana Organization CRs.
- Add pod and service monitor discovery of both the old giantswarm team label and the new tenant label.

### Changed

- Fine-tune alloy-metrics resource usage configuration to avoid causing issues for customer workload and cluster tests.

## [0.20.0] - 2025-03-18

### Changed

- Send `severity: page` alerts for Tenet to Opsgenie instead of Slack

## [0.19.4] - 2025-03-14

### Changed

- Revert caching tuning for configmaps and pods because it was causing api false answers.

## [0.19.3] - 2025-03-13

### Changed

- Stop caching helm secrets in the operator to reduce resource usage.
- Cache only the dashboards configmap in the operator to reduce resource usage.
- Cache only the alertmanager and grafana pods in the operator to reduce resource usage.

### Removed

- Remove cleanup code for Mimir Alertmanager anonymous tenant's configuration.
- Remove cleanup code for Mimir Ruler anonymous tenant's rules.

## [0.19.2] - 2025-03-10

### Changed

- Switch mimir default tenant from `anonymous` to `giantswarm` once again.
- Replace deprecated update datasource by id with update datasource by uid Grafana API call.

## [0.19.1] - 2025-03-06

### Changed

- Revert tenant switch and clean up giantswarm tenant

## [0.19.0] - 2025-03-06

### Added

- Add cleanup for Mimir Alertmanager anonymous tenant's configuration.
- Add cleanup for Mimir Ruler anonymous tenant's rules.

### Fixed

- Fix default read tenant to anonymous to ensure grafana rules pages work until the tenant switch is released.

## [0.18.0] - 2025-03-05

### Changed

- Use smaller dockerfile to reduce build time as ABS already generates the go binary.
- Read metrics from both anonymous and giantswarm tenant at once.
- Refactor hardcoded tenant values to prepare the switch from the anonymous to the giantswarm tenant.
- Switch the alerting component from the anonymous to the giantswarm tenant.
- Add Grafana url when there's no dashboard in the alert notification template.

## [0.17.0] - 2025-02-25

### Changed

- update the notification template to take into account the changes in the alert annotations
  - `runbook_url` is now the full url to the runbook
  - `dashboardUid` is now split between `__dashboardUid__` and `dashboardQueryParams`.

## [0.16.0] - 2025-02-20

### Changed

- update the notification template to take into account the new alert annotations
  - `opsrecipe` => `runbook_url`
  - `dashboard` => `dashboardUid`
- improve alert names in opsgenie by:
  - removing the service name if is is not needed
  - removing the cluster-id if the alert targets the installation

## [0.15.0] - 2025-02-10

### Removed

- Clean up `Shared org` specific code that is not needed anymore since we moved the organization declaration to a custom resource (https://github.com/giantswarm/roadmap/issues/3860).

## [0.14.0] - 2025-02-10

### Changed

- Configure Alloy-metrics `sample_age_config` so that alloy does not indefinitely retry to send old and rejected samples.

## [0.13.3] - 2025-02-10

### Changed

- Updated the notFound method to match error using runtime.APIError type and the status code
- Update Grafana pod predicate to not trigger on pod deletion
- Ensure organization is created before proceeding with datasources and sso settings
- Remove error handling when the organization name is already taken, this is handled by the Grafana API

### Fixed

- Fix `failed to find organization with ID: 0` error when creating a new organization
- Fix `getOrgByIdForbidden` error when creating a new organization
- Fix race condition when switching organization in Grafana client by using WithOrgID method

## [0.13.2] - 2025-02-06

### Added

- Add datasources UID

### Changed

- improved run-local port-forward management
- Fix missing SSO settings in organizations

### Fixed

- fixed loading dashboards when they have an `id` defined

### Removed

- Remove turtle related Alertmanager configuration
- Remove Alertmanager datasource

## [0.13.1] - 2025-01-30

### Removed

- Remove deprecated code that target an older release.

## [0.13.0] - 2025-01-16

### Added

- Add Alertmanager config and templates in Helm chart (#188)

## [0.12.0] - 2025-01-15

### Changed

- Rename datasources to get rid of the olly-op part.

## [0.11.0] - 2025-01-10

### Added

- command line args to configure mimir and grafana URLs
- Support for loading dashboards in organizations

## [0.10.2] - 2024-12-17

### Added

- Add Alertmanager controller

### Changed

- Change SSO settings configuration to use the Grafana admin API instead of app user-values.

## [0.10.1] - 2024-12-12

### Fixed

- Fix grafana organization reordering.

## [0.10.0] - 2024-12-10

### Added

- Add Mimir Alertmanager datasource.
- Add tenant ids field to the grafana organization CR to be able to support multiple tenants into one organization.

### Changed

- Removed organization OwnerReference on grafana-user-values configmap, this fixes an issue where the configmap is removed when the last organization is deleted which prevent Grafana from starting.

### Fixed

- Fix grafana organization deletion

## [0.9.1] - 2024-11-21

### Fixed

- Fix exclusion check for mimir datasource to use the datasource type instead of the name.

## [0.9.0] - 2024-11-20

### Added

- Add Grafana Organization creation logic in reconciler.
- Add creation and update of Grafana organizations.
- Add configuration of the Grafana org_mapping via user-values.

### Fixed

- Disable crd installation from alloy-metrics as this is causing issues with the new v29 releases.
- Fix failing ATS tests by upgrading python testing dependencies and creating necessary secrets.

## [0.8.1] - 2024-10-17

### Fixed

- Fix `flag redefined` error

## [0.8.0] - 2024-10-17

### Added

- Add wal `truncate_frequency` configuration to alloy-metrics with a default set to 15m.
- Add grafanaOrganization CRD in helm chart.

### Changed

- Change default default monitoring agent to Alloy

## [0.7.1] - 2024-10-10

### Fixed

- [Alloy] Fix CiliumNetworkPolicy to allow Alloy to reach out to every pods in the cluster

## [0.7.0] - 2024-10-10

### Changed

- [Alloy] Enable VPA for AlloyMetrics
- Change the PromQL query used to determine the amount of head series when scaling Prometheus Agent and Alloy ([#74](https://github.com/giantswarm/observability-operator/pull/74))

### Fixed

- [Alloy] Fix an issue where monitoring agent is the configured to be the same for all clusters
- Monitoring agents: keep currently configured shards when failing to compute shards

## [0.6.1] - 2024-10-08

### Fixed

- Fix CI jobs generating new releases

## [0.6.0] - 2024-09-24

### Added

- Add manual e2e testing procedure and script.

## [0.5.0] - 2024-09-17

### Changed

- Require observability-bundle >= 1.6.2 for Alloy monitoring agent support, this is due to incorrect alloyMetrics catalog in observability-bundle

### Fixed

- Fix invalid Alloy config due to missing comma on external labels

## [0.4.1] - 2024-09-17

### Fixed

- Disable logger development mode to avoid panicking, use zap as logger
- Fix CircleCI release pipeline

## [0.4.0] - 2024-08-20

### Added

- Add tests with ats in ci pipeline.
- Add helm chart templating test in ci pipeline.
- Add support for Alloy to be used as monitoring agent in-place of Prometheus Agent. This is configurable via the `--monitoring-agent` flag.
- Add Alloy service to manage Alloy monitoring agent configuration
- Add Alloy configuration templates

### Changed

- Move GetClusterShardingStrategy to common/monitoring package
- Add query argument to QueryTSDBHeadSeries
- Removed lll golangci linter

## [0.3.1] - 2024-07-22

### Fixed

- Fix some reconcile errors (https://pkg.go.dev/sigs.k8s.io/controller-runtime/pkg/reconcile#Reconciler).

## [0.3.0] - 2024-07-16

### Changed

- Delete monitoring resources if monitoring is disabled at the installation or cluster level using the giantswarm.io/monitoring label.

## [0.2.0] - 2024-06-25

### Added

- Add per cluster and installation overridable sharding strategy support for mimir-backed installations.

### Fixed

- Fix an issue where remote-write secret was not being created when head series query fails.

## [0.1.1] - 2024-06-14

### Fixed

- Fix reconciliation errors when adding or removing the finalizer on the Cluster CR.

## [0.1.0] - 2024-06-06

### Added

- Add support for mimir in remoteWrite secret creation.
- Add mimir ingress secret for basic auth creation.

## [0.0.4] - 2024-05-28

### Changed

- Do nothing if mimir is disabled to avoid deleting prometheus-meta-operator managed resources.

### Fixed

- Fix mimir heartbeat priority.

### Removed

- Finalizer on operator managed resources (configmap and secrets) as no other operator is touching them.

## [0.0.3] - 2024-05-24

### Changed

- Manage prometheus-agent configs

## [0.0.2] - 2024-04-08

### Fixed

- Fix `CiliumNetworkPolicy` to allow cluster and world access (opsgenie)

## [0.0.1] - 2024-04-08

### Added

- Initialize project and create heartbeat for the installation.

[Unreleased]: https://github.com/giantswarm/observability-operator/compare/v0.50.0...HEAD
[0.50.0]: https://github.com/giantswarm/observability-operator/compare/v0.49.0...v0.50.0
[0.49.0]: https://github.com/giantswarm/observability-operator/compare/v0.48.1...v0.49.0
[0.48.1]: https://github.com/giantswarm/observability-operator/compare/v0.48.0...v0.48.1
[0.48.0]: https://github.com/giantswarm/observability-operator/compare/v0.47.0...v0.48.0
[0.47.0]: https://github.com/giantswarm/observability-operator/compare/v0.46.2...v0.47.0
[0.46.2]: https://github.com/giantswarm/observability-operator/compare/v0.46.1...v0.46.2
[0.46.1]: https://github.com/giantswarm/observability-operator/compare/v0.46.0...v0.46.1
[0.46.0]: https://github.com/giantswarm/observability-operator/compare/v0.45.1...v0.46.0
[0.45.1]: https://github.com/giantswarm/observability-operator/compare/v0.45.0...v0.45.1
[0.45.0]: https://github.com/giantswarm/observability-operator/compare/v0.44.0...v0.45.0
[0.44.0]: https://github.com/giantswarm/observability-operator/compare/v0.43.1...v0.44.0
[0.43.1]: https://github.com/giantswarm/observability-operator/compare/v0.43.0...v0.43.1
[0.43.0]: https://github.com/giantswarm/observability-operator/compare/v0.42.0...v0.43.0
[0.42.0]: https://github.com/giantswarm/observability-operator/compare/v0.41.0...v0.42.0
[0.41.0]: https://github.com/giantswarm/observability-operator/compare/v0.40.0...v0.41.0
[0.40.0]: https://github.com/giantswarm/observability-operator/compare/v0.39.0...v0.40.0
[0.39.0]: https://github.com/giantswarm/observability-operator/compare/v0.38.0...v0.39.0
[0.38.0]: https://github.com/giantswarm/observability-operator/compare/v0.37.0...v0.38.0
[0.37.0]: https://github.com/giantswarm/observability-operator/compare/v0.36.0...v0.37.0
[0.36.0]: https://github.com/giantswarm/observability-operator/compare/v0.35.0...v0.36.0
[0.35.0]: https://github.com/giantswarm/observability-operator/compare/v0.34.0...v0.35.0
[0.34.0]: https://github.com/giantswarm/observability-operator/compare/v0.33.1...v0.34.0
[0.33.1]: https://github.com/giantswarm/observability-operator/compare/v0.33.0...v0.33.1
[0.33.0]: https://github.com/giantswarm/observability-operator/compare/v0.32.1...v0.33.0
[0.32.1]: https://github.com/giantswarm/observability-operator/compare/v0.32.0...v0.32.1
[0.32.0]: https://github.com/giantswarm/observability-operator/compare/v0.31.0...v0.32.0
[0.31.0]: https://github.com/giantswarm/observability-operator/compare/v0.30.0...v0.31.0
[0.30.0]: https://github.com/giantswarm/observability-operator/compare/v0.29.0...v0.30.0
[0.29.0]: https://github.com/giantswarm/observability-operator/compare/v0.28.0...v0.29.0
[0.28.0]: https://github.com/giantswarm/observability-operator/compare/v0.27.0...v0.28.0
[0.27.0]: https://github.com/giantswarm/observability-operator/compare/v0.26.1...v0.27.0
[0.26.1]: https://github.com/giantswarm/observability-operator/compare/v0.26.0...v0.26.1
[0.26.0]: https://github.com/giantswarm/observability-operator/compare/v0.25.0...v0.26.0
[0.25.0]: https://github.com/giantswarm/observability-operator/compare/v0.24.0...v0.25.0
[0.24.0]: https://github.com/giantswarm/observability-operator/compare/v0.23.2...v0.24.0
[0.23.2]: https://github.com/giantswarm/observability-operator/compare/v0.23.1...v0.23.2
[0.23.1]: https://github.com/giantswarm/observability-operator/compare/v0.23.0...v0.23.1
[0.23.0]: https://github.com/giantswarm/observability-operator/compare/v0.22.1...v0.23.0
[0.22.1]: https://github.com/giantswarm/observability-operator/compare/v0.22.0...v0.22.1
[0.22.0]: https://github.com/giantswarm/observability-operator/compare/v0.21.1...v0.22.0
[0.21.1]: https://github.com/giantswarm/observability-operator/compare/v0.21.0...v0.21.1
[0.21.0]: https://github.com/giantswarm/observability-operator/compare/v0.20.0...v0.21.0
[0.20.0]: https://github.com/giantswarm/observability-operator/compare/v0.19.4...v0.20.0
[0.19.4]: https://github.com/giantswarm/observability-operator/compare/v0.19.3...v0.19.4
[0.19.3]: https://github.com/giantswarm/observability-operator/compare/v0.19.2...v0.19.3
[0.19.2]: https://github.com/giantswarm/observability-operator/compare/v0.19.1...v0.19.2
[0.19.1]: https://github.com/giantswarm/observability-operator/compare/v0.19.0...v0.19.1
[0.19.0]: https://github.com/giantswarm/observability-operator/compare/v0.18.0...v0.19.0
[0.18.0]: https://github.com/giantswarm/observability-operator/compare/v0.17.0...v0.18.0
[0.17.0]: https://github.com/giantswarm/observability-operator/compare/v0.16.0...v0.17.0
[0.16.0]: https://github.com/giantswarm/observability-operator/compare/v0.15.0...v0.16.0
[0.15.0]: https://github.com/giantswarm/observability-operator/compare/v0.14.0...v0.15.0
[0.14.0]: https://github.com/giantswarm/observability-operator/compare/v0.13.3...v0.14.0
[0.13.3]: https://github.com/giantswarm/observability-operator/compare/v0.13.2...v0.13.3
[0.13.2]: https://github.com/giantswarm/observability-operator/compare/v0.13.1...v0.13.2
[0.13.1]: https://github.com/giantswarm/observability-operator/compare/v0.13.0...v0.13.1
[0.13.0]: https://github.com/giantswarm/observability-operator/compare/v0.12.0...v0.13.0
[0.12.0]: https://github.com/giantswarm/observability-operator/compare/v0.11.0...v0.12.0
[0.11.0]: https://github.com/giantswarm/observability-operator/compare/v0.10.2...v0.11.0
[0.10.2]: https://github.com/giantswarm/observability-operator/compare/v0.10.1...v0.10.2
[0.10.1]: https://github.com/giantswarm/observability-operator/compare/v0.10.0...v0.10.1
[0.10.0]: https://github.com/giantswarm/observability-operator/compare/v0.9.1...v0.10.0
[0.9.1]: https://github.com/giantswarm/observability-operator/compare/v0.9.0...v0.9.1
[0.9.0]: https://github.com/giantswarm/observability-operator/compare/v0.8.1...v0.9.0
[0.8.1]: https://github.com/giantswarm/observability-operator/compare/v0.8.0...v0.8.1
[0.8.0]: https://github.com/giantswarm/observability-operator/compare/v0.7.1...v0.8.0
[0.7.1]: https://github.com/giantswarm/observability-operator/compare/v0.7.0...v0.7.1
[0.7.0]: https://github.com/giantswarm/observability-operator/compare/v0.6.1...v0.7.0
[0.6.1]: https://github.com/giantswarm/observability-operator/compare/v0.6.0...v0.6.1
[0.6.0]: https://github.com/giantswarm/observability-operator/compare/v0.5.0...v0.6.0
[0.5.0]: https://github.com/giantswarm/observability-operator/compare/v0.4.1...v0.5.0
[0.4.1]: https://github.com/giantswarm/observability-operator/compare/v0.4.0...v0.4.1
[0.4.0]: https://github.com/giantswarm/observability-operator/compare/v0.3.1...v0.4.0
[0.3.1]: https://github.com/giantswarm/observability-operator/compare/v0.3.0...v0.3.1
[0.3.0]: https://github.com/giantswarm/observability-operator/compare/v0.2.0...v0.3.0
[0.2.0]: https://github.com/giantswarm/observability-operator/compare/v0.1.1...v0.2.0
[0.1.1]: https://github.com/giantswarm/observability-operator/compare/v0.1.0...v0.1.1
[0.1.0]: https://github.com/giantswarm/observability-operator/compare/v0.0.4...v0.1.0
[0.0.4]: https://github.com/giantswarm/observability-operator/compare/v0.0.3...v0.0.4
[0.0.3]: https://github.com/giantswarm/observability-operator/compare/v0.0.2...v0.0.3
[0.0.2]: https://github.com/giantswarm/observability-operator/compare/v0.0.1...v0.0.2
[0.0.1]: https://github.com/giantswarm/observability-operator/releases/tag/v0.0.1<|MERGE_RESOLUTION|>--- conflicted
+++ resolved
@@ -7,15 +7,13 @@
 
 ## [Unreleased]
 
-<<<<<<< HEAD
 ### Added
 
  Add v1alpha2 API with conversion webhooks and enhanced multi-tenant configuration support for GrafanaOrganization CRD with more granular data access types.
-=======
+
 ### Changed
 
 - Create a new secret for HTTPRoute basic auth for Mimir.
->>>>>>> 9f16e0eb
 
 ## [0.50.0] - 2025-11-13
 
