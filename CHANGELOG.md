# Changelog

All notable changes to this project will be documented in this file.

The format is based on [Keep a Changelog](https://keepachangelog.com/en/1.0.0/),
and this project adheres to [Semantic Versioning](https://semver.org/spec/v2.0.0.html).

## [Unreleased]

### Added

<<<<<<< HEAD
- Add multi-tenancy support to alerting and recording rules loading by setting up the alloy-rules config.
=======
- Add validation script using amtool to validate alertmanager config works.
>>>>>>> 95f996f4

### Fixed

- Make sure we shard alloy-metrics based on all metrics for all tenants and not for the giantswarm tenant only.

## [0.22.1] - 2025-03-25

### Fixed

- Fix alloy-metrics sharding after we renamed `prometheus.remote_write.default` to `prometheus.remote_write.giantswarm` in alloy config.

## [0.22.0] - 2025-03-24

### Added

- Add multi-tenancy support to alertmanager config loading.

### Changed

- updated run-local.sh to port-forward mimir alertmanager

## [0.21.1] - 2025-03-24

### Fixed

- Set default resources for alloy-metrics only when VPA is enabled.

## [0.21.0] - 2025-03-24

### Added

- Add multi-tenancy support to alloy remote write by creating a custom remote-write section per tenant defined in Grafana Organization CRs.
- Add pod and service monitor discovery of both the old giantswarm team label and the new tenant label.

### Changed

- Fine-tune alloy-metrics resource usage configuration to avoid causing issues for customer workload and cluster tests.

## [0.20.0] - 2025-03-18

### Changed

- Send `severity: page` alerts for Tenet to Opsgenie instead of Slack

## [0.19.4] - 2025-03-14

### Changed

- Revert caching tuning for configmaps and pods because it was causing api false answers.

## [0.19.3] - 2025-03-13

### Changed

- Stop caching helm secrets in the operator to reduce resource usage.
- Cache only the dashboards configmap in the operator to reduce resource usage.
- Cache only the alertmanager and grafana pods in the operator to reduce resource usage.

### Removed

- Remove cleanup code for Mimir Alertmanager anonymous tenant's configuration.
- Remove cleanup code for Mimir Ruler anonymous tenant's rules.

## [0.19.2] - 2025-03-10

### Changed

- Switch mimir default tenant from `anonymous` to `giantswarm` once again.
- Replace deprecated update datasource by id with update datasource by uid Grafana API call.

## [0.19.1] - 2025-03-06

### Changed

- Revert tenant switch and clean up giantswarm tenant

## [0.19.0] - 2025-03-06

### Added

- Add cleanup for Mimir Alertmanager anonymous tenant's configuration.
- Add cleanup for Mimir Ruler anonymous tenant's rules.

### Fixed

- Fix default read tenant to anonymous to ensure grafana rules pages work until the tenant switch is released.

## [0.18.0] - 2025-03-05

### Changed

- Use smaller dockerfile to reduce build time as ABS already generates the go binary.
- Read metrics from both anonymous and giantswarm tenant at once.
- Refactor hardcoded tenant values to prepare the switch from the anonymous to the giantswarm tenant.
- Switch the alerting component from the anonymous to the giantswarm tenant.
- Add Grafana url when there's no dashboard in the alert notification template.

## [0.17.0] - 2025-02-25

### Changed

- update the notification template to take into account the changes in the alert annotations
  - `runbook_url` is now the full url to the runbook
  - `dashboardUid` is now split between `__dashboardUid__` and `dashboardQueryParams`.

## [0.16.0] - 2025-02-20

### Changed

- update the notification template to take into account the new alert annotations
  - `opsrecipe` => `runbook_url`
  - `dashboard` => `dashboardUid`
- improve alert names in opsgenie by:
  - removing the service name if is is not needed
  - removing the cluster-id if the alert targets the installation

## [0.15.0] - 2025-02-10

### Removed

- Clean up `Shared org` specific code that is not needed anymore since we moved the organization declaration to a custom resource (https://github.com/giantswarm/roadmap/issues/3860).

## [0.14.0] - 2025-02-10

### Changed

- Configure Alloy-metrics `sample_age_config` so that alloy does not indefinitely retry to send old and rejected samples.

## [0.13.3] - 2025-02-10

### Changed

- Updated the notFound method to match error using runtime.APIError type and the status code
- Update Grafana pod predicate to not trigger on pod deletion
- Ensure organization is created before proceeding with datasources and sso settings
- Remove error handling when the organization name is already taken, this is handled by the Grafana API

### Fixed

- Fix `failed to find organization with ID: 0` error when creating a new organization
- Fix `getOrgByIdForbidden` error when creating a new organization
- Fix race condition when switching organization in Grafana client by using WithOrgID method

## [0.13.2] - 2025-02-06

### Added

- Add datasources UID

### Changed

- improved run-local port-forward management
- Fix missing SSO settings in organizations

### Fixed

- fixed loading dashboards when they have an `id` defined

### Removed

- Remove turtle related Alertmanager configuration
- Remove Alertmanager datasource

## [0.13.1] - 2025-01-30

### Removed

- Remove deprecated code that target an older release.

## [0.13.0] - 2025-01-16

### Added

- Add Alertmanager config and templates in Helm chart (#188)

## [0.12.0] - 2025-01-15

### Changed

- Rename datasources to get rid of the olly-op part.

## [0.11.0] - 2025-01-10

### Added

- command line args to configure mimir and grafana URLs
- Support for loading dashboards in organizations

## [0.10.2] - 2024-12-17

### Added

- Add Alertmanager controller

### Changed

- Change SSO settings configuration to use the Grafana admin API instead of app user-values.

## [0.10.1] - 2024-12-12

### Fixed

- Fix grafana organization reordering.

## [0.10.0] - 2024-12-10

### Added

- Add Mimir Alertmanager datasource.
- Add tenant ids field to the grafana organization CR to be able to support multiple tenants into one organization.

### Changed

- Removed organization OwnerReference on grafana-user-values configmap, this fixes an issue where the configmap is removed when the last organization is deleted which prevent Grafana from starting.

### Fixed

- Fix grafana organization deletion

## [0.9.1] - 2024-11-21

### Fixed

- Fix exclusion check for mimir datasource to use the datasource type instead of the name.

## [0.9.0] - 2024-11-20

### Added

- Add Grafana Organization creation logic in reconciler.
- Add creation and update of Grafana organizations.
- Add configuration of the Grafana org_mapping via user-values.

### Fixed

- Disable crd installation from alloy-metrics as this is causing issues with the new v29 releases.
- Fix failing ATS tests by upgrading python testing dependencies and creating necessary secrets.

## [0.8.1] - 2024-10-17

### Fixed

- Fix `flag redefined` error

## [0.8.0] - 2024-10-17

### Added

- Add wal `truncate_frequency` configuration to alloy-metrics with a default set to 15m.
- Add grafanaOrganization CRD in helm chart.

### Changed

- Change default default monitoring agent to Alloy

## [0.7.1] - 2024-10-10

### Fixed

- [Alloy] Fix CiliumNetworkPolicy to allow Alloy to reach out to every pods in the cluster

## [0.7.0] - 2024-10-10

### Changed

- [Alloy] Enable VPA for AlloyMetrics
- Change the PromQL query used to determine the amount of head series when scaling Prometheus Agent and Alloy ([#74](https://github.com/giantswarm/observability-operator/pull/74))

### Fixed

- [Alloy] Fix an issue where monitoring agent is the configured to be the same for all clusters
- Monitoring agents: keep currently configured shards when failing to compute shards

## [0.6.1] - 2024-10-08

### Fixed

- Fix CI jobs generating new releases

## [0.6.0] - 2024-09-24

### Added

- Add manual e2e testing procedure and script.

## [0.5.0] - 2024-09-17

### Changed

- Require observability-bundle >= 1.6.2 for Alloy monitoring agent support, this is due to incorrect alloyMetrics catalog in observability-bundle

### Fixed

- Fix invalid Alloy config due to missing comma on external labels

## [0.4.1] - 2024-09-17

### Fixed

- Disable logger development mode to avoid panicking, use zap as logger
- Fix CircleCI release pipeline

## [0.4.0] - 2024-08-20

### Added

- Add tests with ats in ci pipeline.
- Add helm chart templating test in ci pipeline.
- Add support for Alloy to be used as monitoring agent in-place of Prometheus Agent. This is configurable via the `--monitoring-agent` flag.
- Add Alloy service to manage Alloy monitoring agent configuration
- Add Alloy configuration templates

### Changed

- Move GetClusterShardingStrategy to common/monitoring package
- Add query argument to QueryTSDBHeadSeries
- Removed lll golangci linter

## [0.3.1] - 2024-07-22

### Fixed

- Fix some reconcile errors (https://pkg.go.dev/sigs.k8s.io/controller-runtime/pkg/reconcile#Reconciler).

## [0.3.0] - 2024-07-16

### Changed

- Delete monitoring resources if monitoring is disabled at the installation or cluster level using the giantswarm.io/monitoring label.

## [0.2.0] - 2024-06-25

### Added

- Add per cluster and installation overridable sharding strategy support for mimir-backed installations.

### Fixed

- Fix an issue where remote-write secret was not being created when head series query fails.

## [0.1.1] - 2024-06-14

### Fixed

- Fix reconciliation errors when adding or removing the finalizer on the Cluster CR.

## [0.1.0] - 2024-06-06

### Added

- Add support for mimir in remoteWrite secret creation.
- Add mimir ingress secret for basic auth creation.

## [0.0.4] - 2024-05-28

### Changed

- Do nothing if mimir is disabled to avoid deleting prometheus-meta-operator managed resources.

### Fixed

- Fix mimir heartbeat priority.

### Removed

- Finalizer on operator managed resources (configmap and secrets) as no other operator is touching them.

## [0.0.3] - 2024-05-24

### Changed

- Manage prometheus-agent configs

## [0.0.2] - 2024-04-08

### Fixed

- Fix `CiliumNetworkPolicy` to allow cluster and world access (opsgenie)

## [0.0.1] - 2024-04-08

### Added

- Initialize project and create heartbeat for the installation.

[Unreleased]: https://github.com/giantswarm/observability-operator/compare/v0.22.1...HEAD
[0.22.1]: https://github.com/giantswarm/observability-operator/compare/v0.22.0...v0.22.1
[0.22.0]: https://github.com/giantswarm/observability-operator/compare/v0.21.1...v0.22.0
[0.21.1]: https://github.com/giantswarm/observability-operator/compare/v0.21.0...v0.21.1
[0.21.0]: https://github.com/giantswarm/observability-operator/compare/v0.20.0...v0.21.0
[0.20.0]: https://github.com/giantswarm/observability-operator/compare/v0.19.4...v0.20.0
[0.19.4]: https://github.com/giantswarm/observability-operator/compare/v0.19.3...v0.19.4
[0.19.3]: https://github.com/giantswarm/observability-operator/compare/v0.19.2...v0.19.3
[0.19.2]: https://github.com/giantswarm/observability-operator/compare/v0.19.1...v0.19.2
[0.19.1]: https://github.com/giantswarm/observability-operator/compare/v0.19.0...v0.19.1
[0.19.0]: https://github.com/giantswarm/observability-operator/compare/v0.18.0...v0.19.0
[0.18.0]: https://github.com/giantswarm/observability-operator/compare/v0.17.0...v0.18.0
[0.17.0]: https://github.com/giantswarm/observability-operator/compare/v0.16.0...v0.17.0
[0.16.0]: https://github.com/giantswarm/observability-operator/compare/v0.15.0...v0.16.0
[0.15.0]: https://github.com/giantswarm/observability-operator/compare/v0.14.0...v0.15.0
[0.14.0]: https://github.com/giantswarm/observability-operator/compare/v0.13.3...v0.14.0
[0.13.3]: https://github.com/giantswarm/observability-operator/compare/v0.13.2...v0.13.3
[0.13.2]: https://github.com/giantswarm/observability-operator/compare/v0.13.1...v0.13.2
[0.13.1]: https://github.com/giantswarm/observability-operator/compare/v0.13.0...v0.13.1
[0.13.0]: https://github.com/giantswarm/observability-operator/compare/v0.12.0...v0.13.0
[0.12.0]: https://github.com/giantswarm/observability-operator/compare/v0.11.0...v0.12.0
[0.11.0]: https://github.com/giantswarm/observability-operator/compare/v0.10.2...v0.11.0
[0.10.2]: https://github.com/giantswarm/observability-operator/compare/v0.10.1...v0.10.2
[0.10.1]: https://github.com/giantswarm/observability-operator/compare/v0.10.0...v0.10.1
[0.10.0]: https://github.com/giantswarm/observability-operator/compare/v0.9.1...v0.10.0
[0.9.1]: https://github.com/giantswarm/observability-operator/compare/v0.9.0...v0.9.1
[0.9.0]: https://github.com/giantswarm/observability-operator/compare/v0.8.1...v0.9.0
[0.8.1]: https://github.com/giantswarm/observability-operator/compare/v0.8.0...v0.8.1
[0.8.0]: https://github.com/giantswarm/observability-operator/compare/v0.7.1...v0.8.0
[0.7.1]: https://github.com/giantswarm/observability-operator/compare/v0.7.0...v0.7.1
[0.7.0]: https://github.com/giantswarm/observability-operator/compare/v0.6.1...v0.7.0
[0.6.1]: https://github.com/giantswarm/observability-operator/compare/v0.6.0...v0.6.1
[0.6.0]: https://github.com/giantswarm/observability-operator/compare/v0.5.0...v0.6.0
[0.5.0]: https://github.com/giantswarm/observability-operator/compare/v0.4.1...v0.5.0
[0.4.1]: https://github.com/giantswarm/observability-operator/compare/v0.4.0...v0.4.1
[0.4.0]: https://github.com/giantswarm/observability-operator/compare/v0.3.1...v0.4.0
[0.3.1]: https://github.com/giantswarm/observability-operator/compare/v0.3.0...v0.3.1
[0.3.0]: https://github.com/giantswarm/observability-operator/compare/v0.2.0...v0.3.0
[0.2.0]: https://github.com/giantswarm/observability-operator/compare/v0.1.1...v0.2.0
[0.1.1]: https://github.com/giantswarm/observability-operator/compare/v0.1.0...v0.1.1
[0.1.0]: https://github.com/giantswarm/observability-operator/compare/v0.0.4...v0.1.0
[0.0.4]: https://github.com/giantswarm/observability-operator/compare/v0.0.3...v0.0.4
[0.0.3]: https://github.com/giantswarm/observability-operator/compare/v0.0.2...v0.0.3
[0.0.2]: https://github.com/giantswarm/observability-operator/compare/v0.0.1...v0.0.2
[0.0.1]: https://github.com/giantswarm/observability-operator/releases/tag/v0.0.1<|MERGE_RESOLUTION|>--- conflicted
+++ resolved
@@ -9,11 +9,8 @@
 
 ### Added
 
-<<<<<<< HEAD
 - Add multi-tenancy support to alerting and recording rules loading by setting up the alloy-rules config.
-=======
 - Add validation script using amtool to validate alertmanager config works.
->>>>>>> 95f996f4
 
 ### Fixed
 
