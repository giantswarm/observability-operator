# Changelog

All notable changes to this project will be documented in this file.

The format is based on [Keep a Changelog](https://keepachangelog.com/en/1.0.0/),
and this project adheres to [Semantic Versioning](https://semver.org/spec/v2.0.0.html).

## [Unreleased]

<<<<<<< HEAD
### Changed

- Update Grafana pod predicate to not trigger on pod deletion
- Ensure organization is created before proceeding with datasources and sso settings
=======
### Fixes

- Fix race condition when switching organization in Grafana client by using WithOrgID method
>>>>>>> 69a3178a

## [0.13.2] - 2025-02-06

### Added

- Add datasources UID

### Changed

- improved run-local port-forward management
- Fix missing SSO settings in organizations

### Fixed

- fixed loading dashboards when they have an `id` defined

### Removed

- Remove turtle related Alertmanager configuration
- Remove Alertmanager datasource

## [0.13.1] - 2025-01-30

### Removed

- Remove deprecated code that target an older release.

## [0.13.0] - 2025-01-16

### Added

- Add Alertmanager config and templates in Helm chart (#188)

## [0.12.0] - 2025-01-15

### Changed

- Rename datasources to get rid of the olly-op part.

## [0.11.0] - 2025-01-10

### Added

- command line args to configure mimir and grafana URLs
- Support for loading dashboards in organizations

## [0.10.2] - 2024-12-17

### Added

- Add Alertmanager controller

### Changed

- Change SSO settings configuration to use the Grafana admin API instead of app user-values.

## [0.10.1] - 2024-12-12

### Fixed

- Fix grafana organization reordering.

## [0.10.0] - 2024-12-10

### Added

- Add Mimir Alertmanager datasource.
- Add tenant ids field to the grafana organization CR to be able to support multiple tenants into one organization.

### Changed

- Removed organization OwnerReference on grafana-user-values configmap, this fixes an issue where the configmap is removed when the last organization is deleted which prevent Grafana from starting.

### Fixed

- Fix grafana organization deletion

## [0.9.1] - 2024-11-21

### Fixed

- Fix exclusion check for mimir datasource to use the datasource type instead of the name.

## [0.9.0] - 2024-11-20

### Added

- Add Grafana Organization creation logic in reconciler.
- Add creation and update of Grafana organizations.
- Add configuration of the Grafana org_mapping via user-values.

### Fixed

- Disable crd installation from alloy-metrics as this is causing issues with the new v29 releases.
- Fix failing ATS tests by upgrading python testing dependencies and creating necessary secrets.

## [0.8.1] - 2024-10-17

### Fixed

- Fix `flag redefined` error

## [0.8.0] - 2024-10-17

### Added

- Add wal `truncate_frequency` configuration to alloy-metrics with a default set to 15m.
- Add grafanaOrganization CRD in helm chart.

### Changed

- Change default default monitoring agent to Alloy

## [0.7.1] - 2024-10-10

### Fixed

- [Alloy] Fix CiliumNetworkPolicy to allow Alloy to reach out to every pods in the cluster

## [0.7.0] - 2024-10-10

### Changed

- [Alloy] Enable VPA for AlloyMetrics
- Change the PromQL query used to determine the amount of head series when scaling Prometheus Agent and Alloy ([#74](https://github.com/giantswarm/observability-operator/pull/74))

### Fixed

- [Alloy] Fix an issue where monitoring agent is the configured to be the same for all clusters
- Monitoring agents: keep currently configured shards when failing to compute shards

## [0.6.1] - 2024-10-08

### Fixed

- Fix CI jobs generating new releases

## [0.6.0] - 2024-09-24

### Added

- Add manual e2e testing procedure and script.

## [0.5.0] - 2024-09-17

### Changed

- Require observability-bundle >= 1.6.2 for Alloy monitoring agent support, this is due to incorrect alloyMetrics catalog in observability-bundle

### Fixed

- Fix invalid Alloy config due to missing comma on external labels

## [0.4.1] - 2024-09-17

### Fixed

- Disable logger development mode to avoid panicking, use zap as logger
- Fix CircleCI release pipeline

## [0.4.0] - 2024-08-20

### Added

- Add tests with ats in ci pipeline.
- Add helm chart templating test in ci pipeline.
- Add support for Alloy to be used as monitoring agent in-place of Prometheus Agent. This is configurable via the `--monitoring-agent` flag.
- Add Alloy service to manage Alloy monitoring agent configuration
- Add Alloy configuration templates

### Changed

- Move GetClusterShardingStrategy to common/monitoring package
- Add query argument to QueryTSDBHeadSeries
- Removed lll golangci linter

## [0.3.1] - 2024-07-22

### Fixed

- Fix some reconcile errors (https://pkg.go.dev/sigs.k8s.io/controller-runtime/pkg/reconcile#Reconciler).

## [0.3.0] - 2024-07-16

### Changed

- Delete monitoring resources if monitoring is disabled at the installation or cluster level using the giantswarm.io/monitoring label.

## [0.2.0] - 2024-06-25

### Added

- Add per cluster and installation overridable sharding strategy support for mimir-backed installations.

### Fixed

- Fix an issue where remote-write secret was not being created when head series query fails.

## [0.1.1] - 2024-06-14

### Fixed

- Fix reconciliation errors when adding or removing the finalizer on the Cluster CR.

## [0.1.0] - 2024-06-06

### Added

- Add support for mimir in remoteWrite secret creation.
- Add mimir ingress secret for basic auth creation.

## [0.0.4] - 2024-05-28

### Changed

- Do nothing if mimir is disabled to avoid deleting prometheus-meta-operator managed resources.

### Fixed

- Fix mimir heartbeat priority.

### Removed

- Finalizer on operator managed resources (configmap and secrets) as no other operator is touching them.

## [0.0.3] - 2024-05-24

### Changed

- Manage prometheus-agent configs

## [0.0.2] - 2024-04-08

### Fixed

- Fix `CiliumNetworkPolicy` to allow cluster and world access (opsgenie)

## [0.0.1] - 2024-04-08

### Added

- Initialize project and create heartbeat for the installation.

[Unreleased]: https://github.com/giantswarm/observability-operator/compare/v0.13.2...HEAD
[0.13.2]: https://github.com/giantswarm/observability-operator/compare/v0.13.1...v0.13.2
[0.13.1]: https://github.com/giantswarm/observability-operator/compare/v0.13.0...v0.13.1
[0.13.0]: https://github.com/giantswarm/observability-operator/compare/v0.12.0...v0.13.0
[0.12.0]: https://github.com/giantswarm/observability-operator/compare/v0.11.0...v0.12.0
[0.11.0]: https://github.com/giantswarm/observability-operator/compare/v0.10.2...v0.11.0
[0.10.2]: https://github.com/giantswarm/observability-operator/compare/v0.10.1...v0.10.2
[0.10.1]: https://github.com/giantswarm/observability-operator/compare/v0.10.0...v0.10.1
[0.10.0]: https://github.com/giantswarm/observability-operator/compare/v0.9.1...v0.10.0
[0.9.1]: https://github.com/giantswarm/observability-operator/compare/v0.9.0...v0.9.1
[0.9.0]: https://github.com/giantswarm/observability-operator/compare/v0.8.1...v0.9.0
[0.8.1]: https://github.com/giantswarm/observability-operator/compare/v0.8.0...v0.8.1
[0.8.0]: https://github.com/giantswarm/observability-operator/compare/v0.7.1...v0.8.0
[0.7.1]: https://github.com/giantswarm/observability-operator/compare/v0.7.0...v0.7.1
[0.7.0]: https://github.com/giantswarm/observability-operator/compare/v0.6.1...v0.7.0
[0.6.1]: https://github.com/giantswarm/observability-operator/compare/v0.6.0...v0.6.1
[0.6.0]: https://github.com/giantswarm/observability-operator/compare/v0.5.0...v0.6.0
[0.5.0]: https://github.com/giantswarm/observability-operator/compare/v0.4.1...v0.5.0
[0.4.1]: https://github.com/giantswarm/observability-operator/compare/v0.4.0...v0.4.1
[0.4.0]: https://github.com/giantswarm/observability-operator/compare/v0.3.1...v0.4.0
[0.3.1]: https://github.com/giantswarm/observability-operator/compare/v0.3.0...v0.3.1
[0.3.0]: https://github.com/giantswarm/observability-operator/compare/v0.2.0...v0.3.0
[0.2.0]: https://github.com/giantswarm/observability-operator/compare/v0.1.1...v0.2.0
[0.1.1]: https://github.com/giantswarm/observability-operator/compare/v0.1.0...v0.1.1
[0.1.0]: https://github.com/giantswarm/observability-operator/compare/v0.0.4...v0.1.0
[0.0.4]: https://github.com/giantswarm/observability-operator/compare/v0.0.3...v0.0.4
[0.0.3]: https://github.com/giantswarm/observability-operator/compare/v0.0.2...v0.0.3
[0.0.2]: https://github.com/giantswarm/observability-operator/compare/v0.0.1...v0.0.2
[0.0.1]: https://github.com/giantswarm/observability-operator/releases/tag/v0.0.1<|MERGE_RESOLUTION|>--- conflicted
+++ resolved
@@ -7,16 +7,14 @@
 
 ## [Unreleased]
 
-<<<<<<< HEAD
 ### Changed
 
 - Update Grafana pod predicate to not trigger on pod deletion
 - Ensure organization is created before proceeding with datasources and sso settings
-=======
+
 ### Fixes
 
 - Fix race condition when switching organization in Grafana client by using WithOrgID method
->>>>>>> 69a3178a
 
 ## [0.13.2] - 2025-02-06
 
