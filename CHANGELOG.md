# Changelog

All notable changes to this project will be documented in this file.

The format is based on [Keep a Changelog](https://keepachangelog.com/en/1.0.0/),
and this project adheres to [Semantic Versioning](https://semver.org/spec/v2.0.0.html).

## [Unreleased]

<<<<<<< HEAD
### Added

- Add Cronitor.io integration to replace Opsgenie Heartbeats.
=======
## [0.47.0] - 2025-11-04

### Added

- Implement metrics for grafanaOrganizations monitoring:
  - `observability_operator_grafana_organization_info`: Displays the list of organization and the current status in Grafana (active, pending, error)
  - `observability_operator_grafana_organization_tenant_info`: List of the configured tenants per organization
>>>>>>> ca2bc14d

## [0.46.2] - 2025-10-29

### Fixed

- Fixed queue configuration flags not being applied to Alloy remote write configuration

## [0.46.1] - 2025-10-28

### Fixed

- Fixed pagerduty routing

## [0.46.0] - 2025-10-27

### Added

- Add GitHub webhook receivers for team-based alert routing to create GitHub issues for alerts with severity "ticket"
 
### Fixed

- Fixed pagerdutyToken config

## [0.45.1] - 2025-10-15

### Changed

- Update internal service port for MC alloy instances.

## [0.45.0] - 2025-10-15

### Changed

- Send MC metrics via internal service instead of ingress.

## [0.44.0] - 2025-10-14

### Changed

- Alertmanager / PagerDuty: only send alerts that have to page
- Alertmanager / PagerDuty: team routing with 1 token per team

## [0.43.1] - 2025-10-07

### Fixed

- Fix `ScrapeConfig` support to only be available for observability-bundles 2.2.0 (v32+).

## [0.43.0] - 2025-10-06

### Added

- Add support for PrometheusOperator `ScrapeConfig` CRDs. This requires --stability.level=experimental
- Add logging-enabled flag towards the logging-operator -> observability-operator merger.

## [0.42.0] - 2025-09-17

### Added

- Add Tempo datasource support for distributed tracing
  - Conditional creation based on `--tracing-enabled` flag and Helm values support via `tracing.enabled` configuration (defaults to `false`)
  - Full integration with service maps, traces-to-logs, and traces-to-metrics correlations
  - Connects to `http://tempo-query-frontend.tempo.svc:3200` service
  - Comprehensive test coverage for both enabled and disabled scenarios
- Update Loki datasource for logs-to-traces support

### Changed

- Added a `generateDatasources` to generate all datasource needed for an organization
- Major refactoring of the `ConfigureDefaultDatasources` method into `ConfigureDatasource`
- Remove explicit logic to delete `gs-mimir-old` datasource (now covered)
- Optimize GrafanaOrganization status update to only be performed when necessary

## [0.41.0] - 2025-09-01

### Added

- Add configurable `queue_config` fields for Alloy remote write. All Alloy `queue_config` fields (`batch_send_deadline`, `capacity`, `max_backoff`, `max_samples_per_send`, `max_shards`, `min_backoff`, `min_shards`, `retry_on_http_429`, `sample_age_limit`) are now configurable via helm values and command line flags. When not configured, Alloy defaults are used.

### Fixed

- Fix an issue where organizations were not being deleted in Grafana when the corresponding GrafanaOrganization CR was deleted.
- Fix an issue where SSO settings contained configuration for organizations that no longer existed.

## [0.40.0] - 2025-08-27

### Added

- Send all_pipelines alert label to PagerDuty

## [0.39.0] - 2025-08-27

### Added

- Add Alertmanager PagerDuty heartbeat route

### Changed

- Update PagerDuty notification template, to include relevant information about the alert.
- Upgrade `github.com/grafana/prometheus-alertmanager` dependency after the new mimir release.

### Fixed

- Fixed index out of range error in Alertmanager notification template

## [0.38.0] - 2025-08-25

### Added

- `Mimir Cardinality` datasource for Grafana `Shared Org`
- Add Alertmanager PagerDuty router

## [0.37.0] - 2025-08-13

### Changed

- Update `UpsertOrganization` in /pkg/grafana/grafana.go file so that it can update GrafanaOrganization CRs with a matching Grafana Org's ID given that both share the same name.

## [0.36.0] - 2025-07-18

### Removed

- CRDs are managed via MCB so we need to clean them up from the operator.

## [0.35.0] - 2025-07-10

### Changed

- Alloy-metrics RAM reservations / limits tuning.

## [0.34.0] - 2025-07-02

### Added

- **Dashboard domain validation**: Added `pkg/domain/dashboard/` package with Dashboard type and validation rules (UID format, organization presence, content structure)
- **Dashboard mapper**: Added `internal/mapper/` package for converting ConfigMaps to domain objects

### Changed

- **Dashboard processing**: Refactored controller and Grafana service to use domain objects and mapper pattern for better separation of concerns
- **Dashboard ConfigMap validation webhook**:
  - Added Kubernetes validating webhook to validate dashboard ConfigMaps with `app.giantswarm.io/kind=dashboard` label.
  - Includes comprehensive test coverage, Helm chart integration with `webhook.validatingWebhooks.dashboardConfigMap.enabled` configuration, and kubebuilder scaffolding.
  - Webhook is validating dashboard JSON structure and required fields.
- **Dashboard domain validation**: Added `pkg/domain/dashboard/` package with Dashboard type and validation rules (UID format, organization presence, content structure)
- **Dashboard mapper**: Added `internal/mapper/` package for converting ConfigMaps to domain objects

### Changed

- **Dashboard processing**: Refactored controller and Grafana service to use domain objects and mapper pattern for better separation of concerns
- **Dashboard ConfigMap validation webhook**:
  - Added Kubernetes validating webhook to validate dashboard ConfigMaps with `app.giantswarm.io/kind=dashboard` label.
  - Includes comprehensive test coverage, Helm chart integration with `webhook.validatingWebhooks.dashboardConfigMap.enabled` configuration, and kubebuilder scaffolding.
  - Webhook is validating dashboard JSON structure and required fields.
- **Dashboard domain validation**: Added `pkg/domain/dashboard/` package with Dashboard type and validation rules (UID format, organization presence, content structure)
- **Dashboard mapper**: Added `internal/mapper/` package for converting ConfigMaps to domain objects

### Changed

- **Dashboard processing**: Refactored controller and Grafana service to use domain objects and mapper pattern for better separation of concerns
- **Dashboard ConfigMap validation webhook**:
  - Added Kubernetes validating webhook to validate dashboard ConfigMaps with `app.giantswarm.io/kind=dashboard` label.
  - Includes comprehensive test coverage, Helm chart integration with `webhook.validatingWebhooks.dashboardConfigMap.enabled` configuration, and kubebuilder scaffolding.
  - Webhook is ready for business logic implementation to validate dashboard JSON structure and required fields.
- New `cancel_if_cluster_broken` alertmanager inhibition.

## [0.33.1] - 2025-06-19

### Fixed

- Fixed TenantID validation for Alloy compatibility - was causing alloy to crash with some tenant names. Now follows alloy component naming requirements (https://grafana.com/docs/alloy/latest/get-started/configuration-syntax/syntax/#identifiers), which is more restrictive than previously-used mimir requirements.

## [0.33.0] - 2025-06-16

### Added

- Alertmanager inhibition rule `cancel_if_metrics_broken`
- **Alertmanager version synchronization and dependency management**: Added comprehensive automated tooling to ensure Alertmanager fork version stays in sync with Mimir releases (https://github.com/giantswarm/giantswarm/issues/33621):
  - New script `hack/bin/check-alertmanager-version.sh` that compares the local Alertmanager version with the version used in the latest stable Mimir release
  - GitHub Actions workflow `.github/workflows/check-alertmanager-version.yml` that runs the check on `go.mod` changes and can be triggered manually
  - Updated Renovate configuration to automatically track Mimir releases and ignore release candidates, alpha, and beta versions
  - Added comprehensive comments to `renovate.json5` explaining the Alertmanager version tracking logic
  - Updated `go.mod` comments to reference Renovate automation instead of manual version checking

### Changed

- Comprehensive Helm chart support for webhook configuration:
  - Made all webhook resources conditional (ValidatingWebhookConfiguration, Service, Certificate)
  - Added granular enable/disable controls for individual webhooks (``webhook.validatingWebhooks.alertmanagerConfig.enabled`)
  - Added `ENABLE_WEBHOOKS` environment variable configuration
- Replace the `prometheus/alertmanager` package with Grafana's Mimir fork (`grafana/prometheus-alertmanager`) to ensure configuration compatibility between our validating webhook and Mimir's Alertmanager. This change addresses a compatibility issue where the webhook validation logic used the upstream Prometheus Alertmanager config parser, while Mimir uses a fork with additional/modified configuration options. The replacement ensures 100% compatibility and eliminates the risk of configuration drift between validation and runtime. Uses version `v0.25.1-0.20250305143719-fa9fa7096626` corresponding to Mimir 2.16.0.
- Improved Alertmanager configuration validation script (`hack/bin/validate-alertmanager-config.sh`):
  - Automatically extracts the exact commit hash from `go.mod` replacement directive to ensure perfect consistency with webhook validation
  - Replaced binary building with `go run` for faster execution and simpler maintenance
  - Enhanced logging throughout the script for better debugging and monitoring
  - Now uses the exact same Grafana fork commit as the operator's webhook validation logic
- Enhanced AlertmanagerConfigSecret webhook with improved scope filtering and error handling
- Enhanced TenantID validation in GrafanaOrganization CRD to support full Grafana Mimir specification:
  - Expanded pattern from `^[a-z]*$` to `^[a-zA-Z0-9!._*'()-]+$` to allow alphanumeric characters and special characters (`!`, `-`, `_`, `.`, `*`, `'`, `(`, `)`)
  - Increased maximum length from 63 to 150 characters
  - Added validating webhook to enforce forbidden values (`.`, `..`, `__mimir_cluster`) and prevent duplicate tenants

### Fixed

- Fixed alertmanager configuration key consistency across codebase (standardized on `alertmanager.yaml` instead of mixed `alertmanager.yml`/`alertmanager.yaml`)
- Fixed error message formatting in `ExtractAlertmanagerConfig` function

### Removed

- Remove unnecessary Grafana SSO configuration override for `role_attribute_path` and `org_attribute_path`. Any override should happen in shared-configs instead.

## [0.32.1] - 2025-06-03

### Fixed

- Fix Alloy image templating when the alloy app is running the latest version.

## [0.32.0] - 2025-06-02

### Changed

- Updated Alloy configuration (`pkg/monitoring/alloy/configmap.go` and `pkg/monitoring/alloy/templates/monitoring-config.yaml.template`):
    - Conditionally set `alloy.alloy.image.tag` in `monitoring-config.yaml.template`. The operator now explicitly sets the tag to `1.8.3` if the deployed `alloy-metrics` app version is older than `0.10.0`. For `alloy-metrics` app versions `0.10.0` or newer, the image tag will rely on the Alloy Helm chart's defaults or user-provided values, facilitating easier Alloy image updates via the chart.
    - Adjusted indentation for `AlloyConfig` in `monitoring-config.yaml.template` from `indent 8` to `nindent 8`.
- Improve Mimir Datasource configuration (https://github.com/giantswarm/giantswarm/issues/33470)
  - Enable medium level caching (caching of `/api/v1/label/${name}/values`, `/api/v1/series`, `/api/v1/labels` and `/api/v1/metadata` for 10 minutes)
  - Enable incremental querying (only query new data when refreshing dashboards)

### Removed

- Remove old mimir datasource on all installations.

## [0.31.0] - 2025-05-15

### Changed

- Unify finalizer logic accross controllers
- We decided to disable the alerting tab in the Shared Org to prevent customers from messing with our alerts so we need to open the alert in orgID = 2 (i.e. the Giant Swarm organization).

### Removed

- Remove deprecated slackAPIURL property.

## [0.30.0] - 2025-05-14

### Removed

- Remove crds template as the CRDs are now deployed via management-cluster-bases (https://github.com/giantswarm/management-cluster-bases/pull/232)

### Changed

- Grafana API client is now generated on every requests to support grafana secret changes and allows for better mc-bootstrap testing (https://github.com/giantswarm/giantswarm/issues/32664)
- Updated alertmanager's inhibitions, getting rid of vintage-specifics.
- Clean up old teams and unused inhibitions.

## [0.29.0] - 2025-05-05

### Changed

- Switch alloy-metrics secret from env variables to alloy `remote.kubernetes.secret` component to support secret changes without having to terminate pods.

## [0.28.0] - 2025-04-29

### Fixed

- Fix alertmanager configuration to not drop alerts when stable-testing management cluster's default apps are failing.

### Removed

- Remove alloy-rules deletion code which is no longer needed since the last release.
- Remove PodSecurityPolicy.

## [0.27.0] - 2025-04-24

### Removed

- Clean up alloy-rules app and configmap because rules are loaded by alloy-logs and alloy-metrics.

## [0.26.1] - 2025-04-23

### Fixed

- Fix golangci-lint v2 problems.

## [0.26.0] - 2025-04-23

### Added

- Add validation webhook to validate the alertmanager config before it is send to the alertmanager.

### Fixed

- Ensure support for loading Prometheus Rules in the Mimir Ruler from workload clusters is only enabled for observability-bundle version 1.9.0 and above (extra query matchers have been added in alloy 1.5.0).

## [0.25.0] - 2025-04-22

### Added

- Add support for loading Prometheus Rules in the Mimir Ruler from workload clusters.

### Changed

- Load Prometheus Rules in the Mimir Ruler via Alloy Metrics instead of Alloy Rules on management clusters.

### Removed

- Remove loading of Prometheus Rules for logs into the Loki Ruler via Alloy Rules as it is now managed by Alloy Logs.

## [0.24.0] - 2025-04-15

### Changed

- Update Silence link in notification-template to point to the new GitOps approach.
- Add `helm.sh/resource-policy: keep` annotation on the grafana organization CRD to prevent it's deletion.

## [0.23.2] - 2025-04-07

### Fixed

- Fix alloy-rules templating by quoting the tenant label.

## [0.23.1] - 2025-04-07

### Fixed

- Fix `alloy-rules` app version flag rename forgotten after review.

## [0.23.0] - 2025-04-07

### Added

- Add multi-tenancy support to alerting and recording rules loading by setting up the alloy-rules config.
- Add validation script using amtool to validate alertmanager config works.

### Fixed

- Make sure we shard alloy-metrics based on all metrics for all tenants and not for the giantswarm tenant only.

## [0.22.1] - 2025-03-25

### Fixed

- Fix alloy-metrics sharding after we renamed `prometheus.remote_write.default` to `prometheus.remote_write.giantswarm` in alloy config.

## [0.22.0] - 2025-03-24

### Added

- Add multi-tenancy support to alertmanager config loading.

### Changed

- updated run-local.sh to port-forward mimir alertmanager

## [0.21.1] - 2025-03-24

### Fixed

- Set default resources for alloy-metrics only when VPA is enabled.

## [0.21.0] - 2025-03-24

### Added

- Add multi-tenancy support to alloy remote write by creating a custom remote-write section per tenant defined in Grafana Organization CRs.
- Add pod and service monitor discovery of both the old giantswarm team label and the new tenant label.

### Changed

- Fine-tune alloy-metrics resource usage configuration to avoid causing issues for customer workload and cluster tests.

## [0.20.0] - 2025-03-18

### Changed

- Send `severity: page` alerts for Tenet to Opsgenie instead of Slack

## [0.19.4] - 2025-03-14

### Changed

- Revert caching tuning for configmaps and pods because it was causing api false answers.

## [0.19.3] - 2025-03-13

### Changed

- Stop caching helm secrets in the operator to reduce resource usage.
- Cache only the dashboards configmap in the operator to reduce resource usage.
- Cache only the alertmanager and grafana pods in the operator to reduce resource usage.

### Removed

- Remove cleanup code for Mimir Alertmanager anonymous tenant's configuration.
- Remove cleanup code for Mimir Ruler anonymous tenant's rules.

## [0.19.2] - 2025-03-10

### Changed

- Switch mimir default tenant from `anonymous` to `giantswarm` once again.
- Replace deprecated update datasource by id with update datasource by uid Grafana API call.

## [0.19.1] - 2025-03-06

### Changed

- Revert tenant switch and clean up giantswarm tenant

## [0.19.0] - 2025-03-06

### Added

- Add cleanup for Mimir Alertmanager anonymous tenant's configuration.
- Add cleanup for Mimir Ruler anonymous tenant's rules.

### Fixed

- Fix default read tenant to anonymous to ensure grafana rules pages work until the tenant switch is released.

## [0.18.0] - 2025-03-05

### Changed

- Use smaller dockerfile to reduce build time as ABS already generates the go binary.
- Read metrics from both anonymous and giantswarm tenant at once.
- Refactor hardcoded tenant values to prepare the switch from the anonymous to the giantswarm tenant.
- Switch the alerting component from the anonymous to the giantswarm tenant.
- Add Grafana url when there's no dashboard in the alert notification template.

## [0.17.0] - 2025-02-25

### Changed

- update the notification template to take into account the changes in the alert annotations
  - `runbook_url` is now the full url to the runbook
  - `dashboardUid` is now split between `__dashboardUid__` and `dashboardQueryParams`.

## [0.16.0] - 2025-02-20

### Changed

- update the notification template to take into account the new alert annotations
  - `opsrecipe` => `runbook_url`
  - `dashboard` => `dashboardUid`
- improve alert names in opsgenie by:
  - removing the service name if is is not needed
  - removing the cluster-id if the alert targets the installation

## [0.15.0] - 2025-02-10

### Removed

- Clean up `Shared org` specific code that is not needed anymore since we moved the organization declaration to a custom resource (https://github.com/giantswarm/roadmap/issues/3860).

## [0.14.0] - 2025-02-10

### Changed

- Configure Alloy-metrics `sample_age_config` so that alloy does not indefinitely retry to send old and rejected samples.

## [0.13.3] - 2025-02-10

### Changed

- Updated the notFound method to match error using runtime.APIError type and the status code
- Update Grafana pod predicate to not trigger on pod deletion
- Ensure organization is created before proceeding with datasources and sso settings
- Remove error handling when the organization name is already taken, this is handled by the Grafana API

### Fixed

- Fix `failed to find organization with ID: 0` error when creating a new organization
- Fix `getOrgByIdForbidden` error when creating a new organization
- Fix race condition when switching organization in Grafana client by using WithOrgID method

## [0.13.2] - 2025-02-06

### Added

- Add datasources UID

### Changed

- improved run-local port-forward management
- Fix missing SSO settings in organizations

### Fixed

- fixed loading dashboards when they have an `id` defined

### Removed

- Remove turtle related Alertmanager configuration
- Remove Alertmanager datasource

## [0.13.1] - 2025-01-30

### Removed

- Remove deprecated code that target an older release.

## [0.13.0] - 2025-01-16

### Added

- Add Alertmanager config and templates in Helm chart (#188)

## [0.12.0] - 2025-01-15

### Changed

- Rename datasources to get rid of the olly-op part.

## [0.11.0] - 2025-01-10

### Added

- command line args to configure mimir and grafana URLs
- Support for loading dashboards in organizations

## [0.10.2] - 2024-12-17

### Added

- Add Alertmanager controller

### Changed

- Change SSO settings configuration to use the Grafana admin API instead of app user-values.

## [0.10.1] - 2024-12-12

### Fixed

- Fix grafana organization reordering.

## [0.10.0] - 2024-12-10

### Added

- Add Mimir Alertmanager datasource.
- Add tenant ids field to the grafana organization CR to be able to support multiple tenants into one organization.

### Changed

- Removed organization OwnerReference on grafana-user-values configmap, this fixes an issue where the configmap is removed when the last organization is deleted which prevent Grafana from starting.

### Fixed

- Fix grafana organization deletion

## [0.9.1] - 2024-11-21

### Fixed

- Fix exclusion check for mimir datasource to use the datasource type instead of the name.

## [0.9.0] - 2024-11-20

### Added

- Add Grafana Organization creation logic in reconciler.
- Add creation and update of Grafana organizations.
- Add configuration of the Grafana org_mapping via user-values.

### Fixed

- Disable crd installation from alloy-metrics as this is causing issues with the new v29 releases.
- Fix failing ATS tests by upgrading python testing dependencies and creating necessary secrets.

## [0.8.1] - 2024-10-17

### Fixed

- Fix `flag redefined` error

## [0.8.0] - 2024-10-17

### Added

- Add wal `truncate_frequency` configuration to alloy-metrics with a default set to 15m.
- Add grafanaOrganization CRD in helm chart.

### Changed

- Change default default monitoring agent to Alloy

## [0.7.1] - 2024-10-10

### Fixed

- [Alloy] Fix CiliumNetworkPolicy to allow Alloy to reach out to every pods in the cluster

## [0.7.0] - 2024-10-10

### Changed

- [Alloy] Enable VPA for AlloyMetrics
- Change the PromQL query used to determine the amount of head series when scaling Prometheus Agent and Alloy ([#74](https://github.com/giantswarm/observability-operator/pull/74))

### Fixed

- [Alloy] Fix an issue where monitoring agent is the configured to be the same for all clusters
- Monitoring agents: keep currently configured shards when failing to compute shards

## [0.6.1] - 2024-10-08

### Fixed

- Fix CI jobs generating new releases

## [0.6.0] - 2024-09-24

### Added

- Add manual e2e testing procedure and script.

## [0.5.0] - 2024-09-17

### Changed

- Require observability-bundle >= 1.6.2 for Alloy monitoring agent support, this is due to incorrect alloyMetrics catalog in observability-bundle

### Fixed

- Fix invalid Alloy config due to missing comma on external labels

## [0.4.1] - 2024-09-17

### Fixed

- Disable logger development mode to avoid panicking, use zap as logger
- Fix CircleCI release pipeline

## [0.4.0] - 2024-08-20

### Added

- Add tests with ats in ci pipeline.
- Add helm chart templating test in ci pipeline.
- Add support for Alloy to be used as monitoring agent in-place of Prometheus Agent. This is configurable via the `--monitoring-agent` flag.
- Add Alloy service to manage Alloy monitoring agent configuration
- Add Alloy configuration templates

### Changed

- Move GetClusterShardingStrategy to common/monitoring package
- Add query argument to QueryTSDBHeadSeries
- Removed lll golangci linter

## [0.3.1] - 2024-07-22

### Fixed

- Fix some reconcile errors (https://pkg.go.dev/sigs.k8s.io/controller-runtime/pkg/reconcile#Reconciler).

## [0.3.0] - 2024-07-16

### Changed

- Delete monitoring resources if monitoring is disabled at the installation or cluster level using the giantswarm.io/monitoring label.

## [0.2.0] - 2024-06-25

### Added

- Add per cluster and installation overridable sharding strategy support for mimir-backed installations.

### Fixed

- Fix an issue where remote-write secret was not being created when head series query fails.

## [0.1.1] - 2024-06-14

### Fixed

- Fix reconciliation errors when adding or removing the finalizer on the Cluster CR.

## [0.1.0] - 2024-06-06

### Added

- Add support for mimir in remoteWrite secret creation.
- Add mimir ingress secret for basic auth creation.

## [0.0.4] - 2024-05-28

### Changed

- Do nothing if mimir is disabled to avoid deleting prometheus-meta-operator managed resources.

### Fixed

- Fix mimir heartbeat priority.

### Removed

- Finalizer on operator managed resources (configmap and secrets) as no other operator is touching them.

## [0.0.3] - 2024-05-24

### Changed

- Manage prometheus-agent configs

## [0.0.2] - 2024-04-08

### Fixed

- Fix `CiliumNetworkPolicy` to allow cluster and world access (opsgenie)

## [0.0.1] - 2024-04-08

### Added

- Initialize project and create heartbeat for the installation.

[Unreleased]: https://github.com/giantswarm/observability-operator/compare/v0.47.0...HEAD
[0.47.0]: https://github.com/giantswarm/observability-operator/compare/v0.46.2...v0.47.0
[0.46.2]: https://github.com/giantswarm/observability-operator/compare/v0.46.1...v0.46.2
[0.46.1]: https://github.com/giantswarm/observability-operator/compare/v0.46.0...v0.46.1
[0.46.0]: https://github.com/giantswarm/observability-operator/compare/v0.45.1...v0.46.0
[0.45.1]: https://github.com/giantswarm/observability-operator/compare/v0.45.0...v0.45.1
[0.45.0]: https://github.com/giantswarm/observability-operator/compare/v0.44.0...v0.45.0
[0.44.0]: https://github.com/giantswarm/observability-operator/compare/v0.43.1...v0.44.0
[0.43.1]: https://github.com/giantswarm/observability-operator/compare/v0.43.0...v0.43.1
[0.43.0]: https://github.com/giantswarm/observability-operator/compare/v0.42.0...v0.43.0
[0.42.0]: https://github.com/giantswarm/observability-operator/compare/v0.41.0...v0.42.0
[0.41.0]: https://github.com/giantswarm/observability-operator/compare/v0.40.0...v0.41.0
[0.40.0]: https://github.com/giantswarm/observability-operator/compare/v0.39.0...v0.40.0
[0.39.0]: https://github.com/giantswarm/observability-operator/compare/v0.38.0...v0.39.0
[0.38.0]: https://github.com/giantswarm/observability-operator/compare/v0.37.0...v0.38.0
[0.37.0]: https://github.com/giantswarm/observability-operator/compare/v0.36.0...v0.37.0
[0.36.0]: https://github.com/giantswarm/observability-operator/compare/v0.35.0...v0.36.0
[0.35.0]: https://github.com/giantswarm/observability-operator/compare/v0.34.0...v0.35.0
[0.34.0]: https://github.com/giantswarm/observability-operator/compare/v0.33.1...v0.34.0
[0.33.1]: https://github.com/giantswarm/observability-operator/compare/v0.33.0...v0.33.1
[0.33.0]: https://github.com/giantswarm/observability-operator/compare/v0.32.1...v0.33.0
[0.32.1]: https://github.com/giantswarm/observability-operator/compare/v0.32.0...v0.32.1
[0.32.0]: https://github.com/giantswarm/observability-operator/compare/v0.31.0...v0.32.0
[0.31.0]: https://github.com/giantswarm/observability-operator/compare/v0.30.0...v0.31.0
[0.30.0]: https://github.com/giantswarm/observability-operator/compare/v0.29.0...v0.30.0
[0.29.0]: https://github.com/giantswarm/observability-operator/compare/v0.28.0...v0.29.0
[0.28.0]: https://github.com/giantswarm/observability-operator/compare/v0.27.0...v0.28.0
[0.27.0]: https://github.com/giantswarm/observability-operator/compare/v0.26.1...v0.27.0
[0.26.1]: https://github.com/giantswarm/observability-operator/compare/v0.26.0...v0.26.1
[0.26.0]: https://github.com/giantswarm/observability-operator/compare/v0.25.0...v0.26.0
[0.25.0]: https://github.com/giantswarm/observability-operator/compare/v0.24.0...v0.25.0
[0.24.0]: https://github.com/giantswarm/observability-operator/compare/v0.23.2...v0.24.0
[0.23.2]: https://github.com/giantswarm/observability-operator/compare/v0.23.1...v0.23.2
[0.23.1]: https://github.com/giantswarm/observability-operator/compare/v0.23.0...v0.23.1
[0.23.0]: https://github.com/giantswarm/observability-operator/compare/v0.22.1...v0.23.0
[0.22.1]: https://github.com/giantswarm/observability-operator/compare/v0.22.0...v0.22.1
[0.22.0]: https://github.com/giantswarm/observability-operator/compare/v0.21.1...v0.22.0
[0.21.1]: https://github.com/giantswarm/observability-operator/compare/v0.21.0...v0.21.1
[0.21.0]: https://github.com/giantswarm/observability-operator/compare/v0.20.0...v0.21.0
[0.20.0]: https://github.com/giantswarm/observability-operator/compare/v0.19.4...v0.20.0
[0.19.4]: https://github.com/giantswarm/observability-operator/compare/v0.19.3...v0.19.4
[0.19.3]: https://github.com/giantswarm/observability-operator/compare/v0.19.2...v0.19.3
[0.19.2]: https://github.com/giantswarm/observability-operator/compare/v0.19.1...v0.19.2
[0.19.1]: https://github.com/giantswarm/observability-operator/compare/v0.19.0...v0.19.1
[0.19.0]: https://github.com/giantswarm/observability-operator/compare/v0.18.0...v0.19.0
[0.18.0]: https://github.com/giantswarm/observability-operator/compare/v0.17.0...v0.18.0
[0.17.0]: https://github.com/giantswarm/observability-operator/compare/v0.16.0...v0.17.0
[0.16.0]: https://github.com/giantswarm/observability-operator/compare/v0.15.0...v0.16.0
[0.15.0]: https://github.com/giantswarm/observability-operator/compare/v0.14.0...v0.15.0
[0.14.0]: https://github.com/giantswarm/observability-operator/compare/v0.13.3...v0.14.0
[0.13.3]: https://github.com/giantswarm/observability-operator/compare/v0.13.2...v0.13.3
[0.13.2]: https://github.com/giantswarm/observability-operator/compare/v0.13.1...v0.13.2
[0.13.1]: https://github.com/giantswarm/observability-operator/compare/v0.13.0...v0.13.1
[0.13.0]: https://github.com/giantswarm/observability-operator/compare/v0.12.0...v0.13.0
[0.12.0]: https://github.com/giantswarm/observability-operator/compare/v0.11.0...v0.12.0
[0.11.0]: https://github.com/giantswarm/observability-operator/compare/v0.10.2...v0.11.0
[0.10.2]: https://github.com/giantswarm/observability-operator/compare/v0.10.1...v0.10.2
[0.10.1]: https://github.com/giantswarm/observability-operator/compare/v0.10.0...v0.10.1
[0.10.0]: https://github.com/giantswarm/observability-operator/compare/v0.9.1...v0.10.0
[0.9.1]: https://github.com/giantswarm/observability-operator/compare/v0.9.0...v0.9.1
[0.9.0]: https://github.com/giantswarm/observability-operator/compare/v0.8.1...v0.9.0
[0.8.1]: https://github.com/giantswarm/observability-operator/compare/v0.8.0...v0.8.1
[0.8.0]: https://github.com/giantswarm/observability-operator/compare/v0.7.1...v0.8.0
[0.7.1]: https://github.com/giantswarm/observability-operator/compare/v0.7.0...v0.7.1
[0.7.0]: https://github.com/giantswarm/observability-operator/compare/v0.6.1...v0.7.0
[0.6.1]: https://github.com/giantswarm/observability-operator/compare/v0.6.0...v0.6.1
[0.6.0]: https://github.com/giantswarm/observability-operator/compare/v0.5.0...v0.6.0
[0.5.0]: https://github.com/giantswarm/observability-operator/compare/v0.4.1...v0.5.0
[0.4.1]: https://github.com/giantswarm/observability-operator/compare/v0.4.0...v0.4.1
[0.4.0]: https://github.com/giantswarm/observability-operator/compare/v0.3.1...v0.4.0
[0.3.1]: https://github.com/giantswarm/observability-operator/compare/v0.3.0...v0.3.1
[0.3.0]: https://github.com/giantswarm/observability-operator/compare/v0.2.0...v0.3.0
[0.2.0]: https://github.com/giantswarm/observability-operator/compare/v0.1.1...v0.2.0
[0.1.1]: https://github.com/giantswarm/observability-operator/compare/v0.1.0...v0.1.1
[0.1.0]: https://github.com/giantswarm/observability-operator/compare/v0.0.4...v0.1.0
[0.0.4]: https://github.com/giantswarm/observability-operator/compare/v0.0.3...v0.0.4
[0.0.3]: https://github.com/giantswarm/observability-operator/compare/v0.0.2...v0.0.3
[0.0.2]: https://github.com/giantswarm/observability-operator/compare/v0.0.1...v0.0.2
[0.0.1]: https://github.com/giantswarm/observability-operator/releases/tag/v0.0.1<|MERGE_RESOLUTION|>--- conflicted
+++ resolved
@@ -7,11 +7,10 @@
 
 ## [Unreleased]
 
-<<<<<<< HEAD
 ### Added
 
 - Add Cronitor.io integration to replace Opsgenie Heartbeats.
-=======
+
 ## [0.47.0] - 2025-11-04
 
 ### Added
@@ -19,7 +18,6 @@
 - Implement metrics for grafanaOrganizations monitoring:
   - `observability_operator_grafana_organization_info`: Displays the list of organization and the current status in Grafana (active, pending, error)
   - `observability_operator_grafana_organization_tenant_info`: List of the configured tenants per organization
->>>>>>> ca2bc14d
 
 ## [0.46.2] - 2025-10-29
 
