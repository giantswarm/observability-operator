--- conflicted
+++ resolved
@@ -7,13 +7,12 @@
 
 ## [Unreleased]
 
-<<<<<<< HEAD
 ### Added
 
 - Implement metrics for grafanaOrganizations monitoring:
   - `observability_operator_grafana_organization_info`: Displays the list of organization and the current status in Grafana (active, pending, error)
   - `observability_operator_grafana_organization_tenant_info`: List of the configured tenants per organization
-=======
+
 ## [0.46.0] - 2025-10-27
 
 ### Added
@@ -23,7 +22,6 @@
 ### Fixed
 
 - Fixed pagerdutyToken config
->>>>>>> 4e0581d7
 
 ## [0.45.1] - 2025-10-15
 
