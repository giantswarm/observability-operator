# Changelog

All notable changes to this project will be documented in this file.

The format is based on [Keep a Changelog](https://keepachangelog.com/en/1.0.0/),
and this project adheres to [Semantic Versioning](https://semver.org/spec/v2.0.0.html).

## [Unreleased]

<<<<<<< HEAD
### Added

- Add validation webhook to validate the alertmanager config before it is send to the alertmanager.

### Removed

- Clean up alloy-rules app and configmap because rules are loaded by alloy-logs and alloy-metrics.

## [0.25.0] - 2025-04-22

### Added

=======
## [0.26.0] - 2025-04-23

### Added

- Add validation webhook to validate the alertmanager config before it is send to the alertmanager.

### Fixed

- Ensure support for loading Prometheus Rules in the Mimir Ruler from workload clusters is only enabled for observability-bundle version 1.9.0 and above (extra query matchers have been added in alloy 1.5.0).

## [0.25.0] - 2025-04-22

### Added

>>>>>>> e7cd61f5
- Add support for loading Prometheus Rules in the Mimir Ruler from workload clusters.

### Changed

- Load Prometheus Rules in the Mimir Ruler via Alloy Metrics instead of Alloy Rules on management clusters.

### Removed

- Remove loading of Prometheus Rules for logs into the Loki Ruler via Alloy Rules as it is now managed by Alloy Logs.

## [0.24.0] - 2025-04-15

### Changed

- Update Silence link in notification-template to point to the new GitOps approach.
- Add `helm.sh/resource-policy: keep` annotation on the grafana organization CRD to prevent it's deletion.

## [0.23.2] - 2025-04-07

### Fixed

- Fix alloy-rules templating by quoting the tenant label.

## [0.23.1] - 2025-04-07

### Fixed

- Fix `alloy-rules` app version flag rename forgotten after review.

## [0.23.0] - 2025-04-07

### Added

- Add multi-tenancy support to alerting and recording rules loading by setting up the alloy-rules config.
- Add validation script using amtool to validate alertmanager config works.

### Fixed

- Make sure we shard alloy-metrics based on all metrics for all tenants and not for the giantswarm tenant only.

## [0.22.1] - 2025-03-25

### Fixed

- Fix alloy-metrics sharding after we renamed `prometheus.remote_write.default` to `prometheus.remote_write.giantswarm` in alloy config.

## [0.22.0] - 2025-03-24

### Added

- Add multi-tenancy support to alertmanager config loading.

### Changed

- updated run-local.sh to port-forward mimir alertmanager

## [0.21.1] - 2025-03-24

### Fixed

- Set default resources for alloy-metrics only when VPA is enabled.

## [0.21.0] - 2025-03-24

### Added

- Add multi-tenancy support to alloy remote write by creating a custom remote-write section per tenant defined in Grafana Organization CRs.
- Add pod and service monitor discovery of both the old giantswarm team label and the new tenant label.

### Changed

- Fine-tune alloy-metrics resource usage configuration to avoid causing issues for customer workload and cluster tests.

## [0.20.0] - 2025-03-18

### Changed

- Send `severity: page` alerts for Tenet to Opsgenie instead of Slack

## [0.19.4] - 2025-03-14

### Changed

- Revert caching tuning for configmaps and pods because it was causing api false answers.

## [0.19.3] - 2025-03-13

### Changed

- Stop caching helm secrets in the operator to reduce resource usage.
- Cache only the dashboards configmap in the operator to reduce resource usage.
- Cache only the alertmanager and grafana pods in the operator to reduce resource usage.

### Removed

- Remove cleanup code for Mimir Alertmanager anonymous tenant's configuration.
- Remove cleanup code for Mimir Ruler anonymous tenant's rules.

## [0.19.2] - 2025-03-10

### Changed

- Switch mimir default tenant from `anonymous` to `giantswarm` once again.
- Replace deprecated update datasource by id with update datasource by uid Grafana API call.

## [0.19.1] - 2025-03-06

### Changed

- Revert tenant switch and clean up giantswarm tenant

## [0.19.0] - 2025-03-06

### Added

- Add cleanup for Mimir Alertmanager anonymous tenant's configuration.
- Add cleanup for Mimir Ruler anonymous tenant's rules.

### Fixed

- Fix default read tenant to anonymous to ensure grafana rules pages work until the tenant switch is released.

## [0.18.0] - 2025-03-05

### Changed

- Use smaller dockerfile to reduce build time as ABS already generates the go binary.
- Read metrics from both anonymous and giantswarm tenant at once.
- Refactor hardcoded tenant values to prepare the switch from the anonymous to the giantswarm tenant.
- Switch the alerting component from the anonymous to the giantswarm tenant.
- Add Grafana url when there's no dashboard in the alert notification template.

## [0.17.0] - 2025-02-25

### Changed

- update the notification template to take into account the changes in the alert annotations
  - `runbook_url` is now the full url to the runbook
  - `dashboardUid` is now split between `__dashboardUid__` and `dashboardQueryParams`.

## [0.16.0] - 2025-02-20

### Changed

- update the notification template to take into account the new alert annotations
  - `opsrecipe` => `runbook_url`
  - `dashboard` => `dashboardUid`
- improve alert names in opsgenie by:
  - removing the service name if is is not needed
  - removing the cluster-id if the alert targets the installation

## [0.15.0] - 2025-02-10

### Removed

- Clean up `Shared org` specific code that is not needed anymore since we moved the organization declaration to a custom resource (https://github.com/giantswarm/roadmap/issues/3860).

## [0.14.0] - 2025-02-10

### Changed

- Configure Alloy-metrics `sample_age_config` so that alloy does not indefinitely retry to send old and rejected samples.

## [0.13.3] - 2025-02-10

### Changed

- Updated the notFound method to match error using runtime.APIError type and the status code
- Update Grafana pod predicate to not trigger on pod deletion
- Ensure organization is created before proceeding with datasources and sso settings
- Remove error handling when the organization name is already taken, this is handled by the Grafana API

### Fixed

- Fix `failed to find organization with ID: 0` error when creating a new organization
- Fix `getOrgByIdForbidden` error when creating a new organization
- Fix race condition when switching organization in Grafana client by using WithOrgID method

## [0.13.2] - 2025-02-06

### Added

- Add datasources UID

### Changed

- improved run-local port-forward management
- Fix missing SSO settings in organizations

### Fixed

- fixed loading dashboards when they have an `id` defined

### Removed

- Remove turtle related Alertmanager configuration
- Remove Alertmanager datasource

## [0.13.1] - 2025-01-30

### Removed

- Remove deprecated code that target an older release.

## [0.13.0] - 2025-01-16

### Added

- Add Alertmanager config and templates in Helm chart (#188)

## [0.12.0] - 2025-01-15

### Changed

- Rename datasources to get rid of the olly-op part.

## [0.11.0] - 2025-01-10

### Added

- command line args to configure mimir and grafana URLs
- Support for loading dashboards in organizations

## [0.10.2] - 2024-12-17

### Added

- Add Alertmanager controller

### Changed

- Change SSO settings configuration to use the Grafana admin API instead of app user-values.

## [0.10.1] - 2024-12-12

### Fixed

- Fix grafana organization reordering.

## [0.10.0] - 2024-12-10

### Added

- Add Mimir Alertmanager datasource.
- Add tenant ids field to the grafana organization CR to be able to support multiple tenants into one organization.

### Changed

- Removed organization OwnerReference on grafana-user-values configmap, this fixes an issue where the configmap is removed when the last organization is deleted which prevent Grafana from starting.

### Fixed

- Fix grafana organization deletion

## [0.9.1] - 2024-11-21

### Fixed

- Fix exclusion check for mimir datasource to use the datasource type instead of the name.

## [0.9.0] - 2024-11-20

### Added

- Add Grafana Organization creation logic in reconciler.
- Add creation and update of Grafana organizations.
- Add configuration of the Grafana org_mapping via user-values.

### Fixed

- Disable crd installation from alloy-metrics as this is causing issues with the new v29 releases.
- Fix failing ATS tests by upgrading python testing dependencies and creating necessary secrets.

## [0.8.1] - 2024-10-17

### Fixed

- Fix `flag redefined` error

## [0.8.0] - 2024-10-17

### Added

- Add wal `truncate_frequency` configuration to alloy-metrics with a default set to 15m.
- Add grafanaOrganization CRD in helm chart.

### Changed

- Change default default monitoring agent to Alloy

## [0.7.1] - 2024-10-10

### Fixed

- [Alloy] Fix CiliumNetworkPolicy to allow Alloy to reach out to every pods in the cluster

## [0.7.0] - 2024-10-10

### Changed

- [Alloy] Enable VPA for AlloyMetrics
- Change the PromQL query used to determine the amount of head series when scaling Prometheus Agent and Alloy ([#74](https://github.com/giantswarm/observability-operator/pull/74))

### Fixed

- [Alloy] Fix an issue where monitoring agent is the configured to be the same for all clusters
- Monitoring agents: keep currently configured shards when failing to compute shards

## [0.6.1] - 2024-10-08

### Fixed

- Fix CI jobs generating new releases

## [0.6.0] - 2024-09-24

### Added

- Add manual e2e testing procedure and script.

## [0.5.0] - 2024-09-17

### Changed

- Require observability-bundle >= 1.6.2 for Alloy monitoring agent support, this is due to incorrect alloyMetrics catalog in observability-bundle

### Fixed

- Fix invalid Alloy config due to missing comma on external labels

## [0.4.1] - 2024-09-17

### Fixed

- Disable logger development mode to avoid panicking, use zap as logger
- Fix CircleCI release pipeline

## [0.4.0] - 2024-08-20

### Added

- Add tests with ats in ci pipeline.
- Add helm chart templating test in ci pipeline.
- Add support for Alloy to be used as monitoring agent in-place of Prometheus Agent. This is configurable via the `--monitoring-agent` flag.
- Add Alloy service to manage Alloy monitoring agent configuration
- Add Alloy configuration templates

### Changed

- Move GetClusterShardingStrategy to common/monitoring package
- Add query argument to QueryTSDBHeadSeries
- Removed lll golangci linter

## [0.3.1] - 2024-07-22

### Fixed

- Fix some reconcile errors (https://pkg.go.dev/sigs.k8s.io/controller-runtime/pkg/reconcile#Reconciler).

## [0.3.0] - 2024-07-16

### Changed

- Delete monitoring resources if monitoring is disabled at the installation or cluster level using the giantswarm.io/monitoring label.

## [0.2.0] - 2024-06-25

### Added

- Add per cluster and installation overridable sharding strategy support for mimir-backed installations.

### Fixed

- Fix an issue where remote-write secret was not being created when head series query fails.

## [0.1.1] - 2024-06-14

### Fixed

- Fix reconciliation errors when adding or removing the finalizer on the Cluster CR.

## [0.1.0] - 2024-06-06

### Added

- Add support for mimir in remoteWrite secret creation.
- Add mimir ingress secret for basic auth creation.

## [0.0.4] - 2024-05-28

### Changed

- Do nothing if mimir is disabled to avoid deleting prometheus-meta-operator managed resources.

### Fixed

- Fix mimir heartbeat priority.

### Removed

- Finalizer on operator managed resources (configmap and secrets) as no other operator is touching them.

## [0.0.3] - 2024-05-24

### Changed

- Manage prometheus-agent configs

## [0.0.2] - 2024-04-08

### Fixed

- Fix `CiliumNetworkPolicy` to allow cluster and world access (opsgenie)

## [0.0.1] - 2024-04-08

### Added

- Initialize project and create heartbeat for the installation.

[Unreleased]: https://github.com/giantswarm/observability-operator/compare/v0.26.0...HEAD
[0.26.0]: https://github.com/giantswarm/observability-operator/compare/v0.25.0...v0.26.0
[0.25.0]: https://github.com/giantswarm/observability-operator/compare/v0.24.0...v0.25.0
[0.24.0]: https://github.com/giantswarm/observability-operator/compare/v0.23.2...v0.24.0
[0.23.2]: https://github.com/giantswarm/observability-operator/compare/v0.23.1...v0.23.2
[0.23.1]: https://github.com/giantswarm/observability-operator/compare/v0.23.0...v0.23.1
[0.23.0]: https://github.com/giantswarm/observability-operator/compare/v0.22.1...v0.23.0
[0.22.1]: https://github.com/giantswarm/observability-operator/compare/v0.22.0...v0.22.1
[0.22.0]: https://github.com/giantswarm/observability-operator/compare/v0.21.1...v0.22.0
[0.21.1]: https://github.com/giantswarm/observability-operator/compare/v0.21.0...v0.21.1
[0.21.0]: https://github.com/giantswarm/observability-operator/compare/v0.20.0...v0.21.0
[0.20.0]: https://github.com/giantswarm/observability-operator/compare/v0.19.4...v0.20.0
[0.19.4]: https://github.com/giantswarm/observability-operator/compare/v0.19.3...v0.19.4
[0.19.3]: https://github.com/giantswarm/observability-operator/compare/v0.19.2...v0.19.3
[0.19.2]: https://github.com/giantswarm/observability-operator/compare/v0.19.1...v0.19.2
[0.19.1]: https://github.com/giantswarm/observability-operator/compare/v0.19.0...v0.19.1
[0.19.0]: https://github.com/giantswarm/observability-operator/compare/v0.18.0...v0.19.0
[0.18.0]: https://github.com/giantswarm/observability-operator/compare/v0.17.0...v0.18.0
[0.17.0]: https://github.com/giantswarm/observability-operator/compare/v0.16.0...v0.17.0
[0.16.0]: https://github.com/giantswarm/observability-operator/compare/v0.15.0...v0.16.0
[0.15.0]: https://github.com/giantswarm/observability-operator/compare/v0.14.0...v0.15.0
[0.14.0]: https://github.com/giantswarm/observability-operator/compare/v0.13.3...v0.14.0
[0.13.3]: https://github.com/giantswarm/observability-operator/compare/v0.13.2...v0.13.3
[0.13.2]: https://github.com/giantswarm/observability-operator/compare/v0.13.1...v0.13.2
[0.13.1]: https://github.com/giantswarm/observability-operator/compare/v0.13.0...v0.13.1
[0.13.0]: https://github.com/giantswarm/observability-operator/compare/v0.12.0...v0.13.0
[0.12.0]: https://github.com/giantswarm/observability-operator/compare/v0.11.0...v0.12.0
[0.11.0]: https://github.com/giantswarm/observability-operator/compare/v0.10.2...v0.11.0
[0.10.2]: https://github.com/giantswarm/observability-operator/compare/v0.10.1...v0.10.2
[0.10.1]: https://github.com/giantswarm/observability-operator/compare/v0.10.0...v0.10.1
[0.10.0]: https://github.com/giantswarm/observability-operator/compare/v0.9.1...v0.10.0
[0.9.1]: https://github.com/giantswarm/observability-operator/compare/v0.9.0...v0.9.1
[0.9.0]: https://github.com/giantswarm/observability-operator/compare/v0.8.1...v0.9.0
[0.8.1]: https://github.com/giantswarm/observability-operator/compare/v0.8.0...v0.8.1
[0.8.0]: https://github.com/giantswarm/observability-operator/compare/v0.7.1...v0.8.0
[0.7.1]: https://github.com/giantswarm/observability-operator/compare/v0.7.0...v0.7.1
[0.7.0]: https://github.com/giantswarm/observability-operator/compare/v0.6.1...v0.7.0
[0.6.1]: https://github.com/giantswarm/observability-operator/compare/v0.6.0...v0.6.1
[0.6.0]: https://github.com/giantswarm/observability-operator/compare/v0.5.0...v0.6.0
[0.5.0]: https://github.com/giantswarm/observability-operator/compare/v0.4.1...v0.5.0
[0.4.1]: https://github.com/giantswarm/observability-operator/compare/v0.4.0...v0.4.1
[0.4.0]: https://github.com/giantswarm/observability-operator/compare/v0.3.1...v0.4.0
[0.3.1]: https://github.com/giantswarm/observability-operator/compare/v0.3.0...v0.3.1
[0.3.0]: https://github.com/giantswarm/observability-operator/compare/v0.2.0...v0.3.0
[0.2.0]: https://github.com/giantswarm/observability-operator/compare/v0.1.1...v0.2.0
[0.1.1]: https://github.com/giantswarm/observability-operator/compare/v0.1.0...v0.1.1
[0.1.0]: https://github.com/giantswarm/observability-operator/compare/v0.0.4...v0.1.0
[0.0.4]: https://github.com/giantswarm/observability-operator/compare/v0.0.3...v0.0.4
[0.0.3]: https://github.com/giantswarm/observability-operator/compare/v0.0.2...v0.0.3
[0.0.2]: https://github.com/giantswarm/observability-operator/compare/v0.0.1...v0.0.2
[0.0.1]: https://github.com/giantswarm/observability-operator/releases/tag/v0.0.1<|MERGE_RESOLUTION|>--- conflicted
+++ resolved
@@ -7,35 +7,24 @@
 
 ## [Unreleased]
 
-<<<<<<< HEAD
+### Removed
+
+- Clean up alloy-rules app and configmap because rules are loaded by alloy-logs and alloy-metrics.
+
+## [0.26.0] - 2025-04-23
+
 ### Added
 
 - Add validation webhook to validate the alertmanager config before it is send to the alertmanager.
 
-### Removed
-
-- Clean up alloy-rules app and configmap because rules are loaded by alloy-logs and alloy-metrics.
+### Fixed
+
+- Ensure support for loading Prometheus Rules in the Mimir Ruler from workload clusters is only enabled for observability-bundle version 1.9.0 and above (extra query matchers have been added in alloy 1.5.0).
 
 ## [0.25.0] - 2025-04-22
 
 ### Added
 
-=======
-## [0.26.0] - 2025-04-23
-
-### Added
-
-- Add validation webhook to validate the alertmanager config before it is send to the alertmanager.
-
-### Fixed
-
-- Ensure support for loading Prometheus Rules in the Mimir Ruler from workload clusters is only enabled for observability-bundle version 1.9.0 and above (extra query matchers have been added in alloy 1.5.0).
-
-## [0.25.0] - 2025-04-22
-
-### Added
-
->>>>>>> e7cd61f5
 - Add support for loading Prometheus Rules in the Mimir Ruler from workload clusters.
 
 ### Changed
