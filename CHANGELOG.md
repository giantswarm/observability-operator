# Changelog

All notable changes to this project will be documented in this file.

The format is based on [Keep a Changelog](https://keepachangelog.com/en/1.0.0/),
and this project adheres to [Semantic Versioning](https://semver.org/spec/v2.0.0.html).

## [Unreleased]

<<<<<<< HEAD
## [0.26.1] - 2025-04-23
=======
### Fixed

- Fix golangci-lint v2 problems.
>>>>>>> 847170dc

## [0.26.0] - 2025-04-23

### Added

- Add validation webhook to validate the alertmanager config before it is send to the alertmanager.

### Fixed

- Ensure support for loading Prometheus Rules in the Mimir Ruler from workload clusters is only enabled for observability-bundle version 1.9.0 and above (extra query matchers have been added in alloy 1.5.0).

## [0.25.0] - 2025-04-22

### Added

- Add support for loading Prometheus Rules in the Mimir Ruler from workload clusters.

### Changed

- Load Prometheus Rules in the Mimir Ruler via Alloy Metrics instead of Alloy Rules on management clusters.

### Removed

- Remove loading of Prometheus Rules for logs into the Loki Ruler via Alloy Rules as it is now managed by Alloy Logs.

## [0.24.0] - 2025-04-15

### Changed

- Update Silence link in notification-template to point to the new GitOps approach.
- Add `helm.sh/resource-policy: keep` annotation on the grafana organization CRD to prevent it's deletion.

## [0.23.2] - 2025-04-07

### Fixed

- Fix alloy-rules templating by quoting the tenant label.

## [0.23.1] - 2025-04-07

### Fixed

- Fix `alloy-rules` app version flag rename forgotten after review.

## [0.23.0] - 2025-04-07

### Added

- Add multi-tenancy support to alerting and recording rules loading by setting up the alloy-rules config.
- Add validation script using amtool to validate alertmanager config works.

### Fixed

- Make sure we shard alloy-metrics based on all metrics for all tenants and not for the giantswarm tenant only.

## [0.22.1] - 2025-03-25

### Fixed

- Fix alloy-metrics sharding after we renamed `prometheus.remote_write.default` to `prometheus.remote_write.giantswarm` in alloy config.

## [0.22.0] - 2025-03-24

### Added

- Add multi-tenancy support to alertmanager config loading.

### Changed

- updated run-local.sh to port-forward mimir alertmanager

## [0.21.1] - 2025-03-24

### Fixed

- Set default resources for alloy-metrics only when VPA is enabled.

## [0.21.0] - 2025-03-24

### Added

- Add multi-tenancy support to alloy remote write by creating a custom remote-write section per tenant defined in Grafana Organization CRs.
- Add pod and service monitor discovery of both the old giantswarm team label and the new tenant label.

### Changed

- Fine-tune alloy-metrics resource usage configuration to avoid causing issues for customer workload and cluster tests.

## [0.20.0] - 2025-03-18

### Changed

- Send `severity: page` alerts for Tenet to Opsgenie instead of Slack

## [0.19.4] - 2025-03-14

### Changed

- Revert caching tuning for configmaps and pods because it was causing api false answers.

## [0.19.3] - 2025-03-13

### Changed

- Stop caching helm secrets in the operator to reduce resource usage.
- Cache only the dashboards configmap in the operator to reduce resource usage.
- Cache only the alertmanager and grafana pods in the operator to reduce resource usage.

### Removed

- Remove cleanup code for Mimir Alertmanager anonymous tenant's configuration.
- Remove cleanup code for Mimir Ruler anonymous tenant's rules.

## [0.19.2] - 2025-03-10

### Changed

- Switch mimir default tenant from `anonymous` to `giantswarm` once again.
- Replace deprecated update datasource by id with update datasource by uid Grafana API call.

## [0.19.1] - 2025-03-06

### Changed

- Revert tenant switch and clean up giantswarm tenant

## [0.19.0] - 2025-03-06

### Added

- Add cleanup for Mimir Alertmanager anonymous tenant's configuration.
- Add cleanup for Mimir Ruler anonymous tenant's rules.

### Fixed

- Fix default read tenant to anonymous to ensure grafana rules pages work until the tenant switch is released.

## [0.18.0] - 2025-03-05

### Changed

- Use smaller dockerfile to reduce build time as ABS already generates the go binary.
- Read metrics from both anonymous and giantswarm tenant at once.
- Refactor hardcoded tenant values to prepare the switch from the anonymous to the giantswarm tenant.
- Switch the alerting component from the anonymous to the giantswarm tenant.
- Add Grafana url when there's no dashboard in the alert notification template.

## [0.17.0] - 2025-02-25

### Changed

- update the notification template to take into account the changes in the alert annotations
  - `runbook_url` is now the full url to the runbook
  - `dashboardUid` is now split between `__dashboardUid__` and `dashboardQueryParams`.

## [0.16.0] - 2025-02-20

### Changed

- update the notification template to take into account the new alert annotations
  - `opsrecipe` => `runbook_url`
  - `dashboard` => `dashboardUid`
- improve alert names in opsgenie by:
  - removing the service name if is is not needed
  - removing the cluster-id if the alert targets the installation

## [0.15.0] - 2025-02-10

### Removed

- Clean up `Shared org` specific code that is not needed anymore since we moved the organization declaration to a custom resource (https://github.com/giantswarm/roadmap/issues/3860).

## [0.14.0] - 2025-02-10

### Changed

- Configure Alloy-metrics `sample_age_config` so that alloy does not indefinitely retry to send old and rejected samples.

## [0.13.3] - 2025-02-10

### Changed

- Updated the notFound method to match error using runtime.APIError type and the status code
- Update Grafana pod predicate to not trigger on pod deletion
- Ensure organization is created before proceeding with datasources and sso settings
- Remove error handling when the organization name is already taken, this is handled by the Grafana API

### Fixed

- Fix `failed to find organization with ID: 0` error when creating a new organization
- Fix `getOrgByIdForbidden` error when creating a new organization
- Fix race condition when switching organization in Grafana client by using WithOrgID method

## [0.13.2] - 2025-02-06

### Added

- Add datasources UID

### Changed

- improved run-local port-forward management
- Fix missing SSO settings in organizations

### Fixed

- fixed loading dashboards when they have an `id` defined

### Removed

- Remove turtle related Alertmanager configuration
- Remove Alertmanager datasource

## [0.13.1] - 2025-01-30

### Removed

- Remove deprecated code that target an older release.

## [0.13.0] - 2025-01-16

### Added

- Add Alertmanager config and templates in Helm chart (#188)

## [0.12.0] - 2025-01-15

### Changed

- Rename datasources to get rid of the olly-op part.

## [0.11.0] - 2025-01-10

### Added

- command line args to configure mimir and grafana URLs
- Support for loading dashboards in organizations

## [0.10.2] - 2024-12-17

### Added

- Add Alertmanager controller

### Changed

- Change SSO settings configuration to use the Grafana admin API instead of app user-values.

## [0.10.1] - 2024-12-12

### Fixed

- Fix grafana organization reordering.

## [0.10.0] - 2024-12-10

### Added

- Add Mimir Alertmanager datasource.
- Add tenant ids field to the grafana organization CR to be able to support multiple tenants into one organization.

### Changed

- Removed organization OwnerReference on grafana-user-values configmap, this fixes an issue where the configmap is removed when the last organization is deleted which prevent Grafana from starting.

### Fixed

- Fix grafana organization deletion

## [0.9.1] - 2024-11-21

### Fixed

- Fix exclusion check for mimir datasource to use the datasource type instead of the name.

## [0.9.0] - 2024-11-20

### Added

- Add Grafana Organization creation logic in reconciler.
- Add creation and update of Grafana organizations.
- Add configuration of the Grafana org_mapping via user-values.

### Fixed

- Disable crd installation from alloy-metrics as this is causing issues with the new v29 releases.
- Fix failing ATS tests by upgrading python testing dependencies and creating necessary secrets.

## [0.8.1] - 2024-10-17

### Fixed

- Fix `flag redefined` error

## [0.8.0] - 2024-10-17

### Added

- Add wal `truncate_frequency` configuration to alloy-metrics with a default set to 15m.
- Add grafanaOrganization CRD in helm chart.

### Changed

- Change default default monitoring agent to Alloy

## [0.7.1] - 2024-10-10

### Fixed

- [Alloy] Fix CiliumNetworkPolicy to allow Alloy to reach out to every pods in the cluster

## [0.7.0] - 2024-10-10

### Changed

- [Alloy] Enable VPA for AlloyMetrics
- Change the PromQL query used to determine the amount of head series when scaling Prometheus Agent and Alloy ([#74](https://github.com/giantswarm/observability-operator/pull/74))

### Fixed

- [Alloy] Fix an issue where monitoring agent is the configured to be the same for all clusters
- Monitoring agents: keep currently configured shards when failing to compute shards

## [0.6.1] - 2024-10-08

### Fixed

- Fix CI jobs generating new releases

## [0.6.0] - 2024-09-24

### Added

- Add manual e2e testing procedure and script.

## [0.5.0] - 2024-09-17

### Changed

- Require observability-bundle >= 1.6.2 for Alloy monitoring agent support, this is due to incorrect alloyMetrics catalog in observability-bundle

### Fixed

- Fix invalid Alloy config due to missing comma on external labels

## [0.4.1] - 2024-09-17

### Fixed

- Disable logger development mode to avoid panicking, use zap as logger
- Fix CircleCI release pipeline

## [0.4.0] - 2024-08-20

### Added

- Add tests with ats in ci pipeline.
- Add helm chart templating test in ci pipeline.
- Add support for Alloy to be used as monitoring agent in-place of Prometheus Agent. This is configurable via the `--monitoring-agent` flag.
- Add Alloy service to manage Alloy monitoring agent configuration
- Add Alloy configuration templates

### Changed

- Move GetClusterShardingStrategy to common/monitoring package
- Add query argument to QueryTSDBHeadSeries
- Removed lll golangci linter

## [0.3.1] - 2024-07-22

### Fixed

- Fix some reconcile errors (https://pkg.go.dev/sigs.k8s.io/controller-runtime/pkg/reconcile#Reconciler).

## [0.3.0] - 2024-07-16

### Changed

- Delete monitoring resources if monitoring is disabled at the installation or cluster level using the giantswarm.io/monitoring label.

## [0.2.0] - 2024-06-25

### Added

- Add per cluster and installation overridable sharding strategy support for mimir-backed installations.

### Fixed

- Fix an issue where remote-write secret was not being created when head series query fails.

## [0.1.1] - 2024-06-14

### Fixed

- Fix reconciliation errors when adding or removing the finalizer on the Cluster CR.

## [0.1.0] - 2024-06-06

### Added

- Add support for mimir in remoteWrite secret creation.
- Add mimir ingress secret for basic auth creation.

## [0.0.4] - 2024-05-28

### Changed

- Do nothing if mimir is disabled to avoid deleting prometheus-meta-operator managed resources.

### Fixed

- Fix mimir heartbeat priority.

### Removed

- Finalizer on operator managed resources (configmap and secrets) as no other operator is touching them.

## [0.0.3] - 2024-05-24

### Changed

- Manage prometheus-agent configs

## [0.0.2] - 2024-04-08

### Fixed

- Fix `CiliumNetworkPolicy` to allow cluster and world access (opsgenie)

## [0.0.1] - 2024-04-08

### Added

- Initialize project and create heartbeat for the installation.

[Unreleased]: https://github.com/giantswarm/observability-operator/compare/v0.26.1...HEAD
[0.26.1]: https://github.com/giantswarm/observability-operator/compare/v0.26.0...v0.26.1
[0.26.0]: https://github.com/giantswarm/observability-operator/compare/v0.25.0...v0.26.0
[0.25.0]: https://github.com/giantswarm/observability-operator/compare/v0.24.0...v0.25.0
[0.24.0]: https://github.com/giantswarm/observability-operator/compare/v0.23.2...v0.24.0
[0.23.2]: https://github.com/giantswarm/observability-operator/compare/v0.23.1...v0.23.2
[0.23.1]: https://github.com/giantswarm/observability-operator/compare/v0.23.0...v0.23.1
[0.23.0]: https://github.com/giantswarm/observability-operator/compare/v0.22.1...v0.23.0
[0.22.1]: https://github.com/giantswarm/observability-operator/compare/v0.22.0...v0.22.1
[0.22.0]: https://github.com/giantswarm/observability-operator/compare/v0.21.1...v0.22.0
[0.21.1]: https://github.com/giantswarm/observability-operator/compare/v0.21.0...v0.21.1
[0.21.0]: https://github.com/giantswarm/observability-operator/compare/v0.20.0...v0.21.0
[0.20.0]: https://github.com/giantswarm/observability-operator/compare/v0.19.4...v0.20.0
[0.19.4]: https://github.com/giantswarm/observability-operator/compare/v0.19.3...v0.19.4
[0.19.3]: https://github.com/giantswarm/observability-operator/compare/v0.19.2...v0.19.3
[0.19.2]: https://github.com/giantswarm/observability-operator/compare/v0.19.1...v0.19.2
[0.19.1]: https://github.com/giantswarm/observability-operator/compare/v0.19.0...v0.19.1
[0.19.0]: https://github.com/giantswarm/observability-operator/compare/v0.18.0...v0.19.0
[0.18.0]: https://github.com/giantswarm/observability-operator/compare/v0.17.0...v0.18.0
[0.17.0]: https://github.com/giantswarm/observability-operator/compare/v0.16.0...v0.17.0
[0.16.0]: https://github.com/giantswarm/observability-operator/compare/v0.15.0...v0.16.0
[0.15.0]: https://github.com/giantswarm/observability-operator/compare/v0.14.0...v0.15.0
[0.14.0]: https://github.com/giantswarm/observability-operator/compare/v0.13.3...v0.14.0
[0.13.3]: https://github.com/giantswarm/observability-operator/compare/v0.13.2...v0.13.3
[0.13.2]: https://github.com/giantswarm/observability-operator/compare/v0.13.1...v0.13.2
[0.13.1]: https://github.com/giantswarm/observability-operator/compare/v0.13.0...v0.13.1
[0.13.0]: https://github.com/giantswarm/observability-operator/compare/v0.12.0...v0.13.0
[0.12.0]: https://github.com/giantswarm/observability-operator/compare/v0.11.0...v0.12.0
[0.11.0]: https://github.com/giantswarm/observability-operator/compare/v0.10.2...v0.11.0
[0.10.2]: https://github.com/giantswarm/observability-operator/compare/v0.10.1...v0.10.2
[0.10.1]: https://github.com/giantswarm/observability-operator/compare/v0.10.0...v0.10.1
[0.10.0]: https://github.com/giantswarm/observability-operator/compare/v0.9.1...v0.10.0
[0.9.1]: https://github.com/giantswarm/observability-operator/compare/v0.9.0...v0.9.1
[0.9.0]: https://github.com/giantswarm/observability-operator/compare/v0.8.1...v0.9.0
[0.8.1]: https://github.com/giantswarm/observability-operator/compare/v0.8.0...v0.8.1
[0.8.0]: https://github.com/giantswarm/observability-operator/compare/v0.7.1...v0.8.0
[0.7.1]: https://github.com/giantswarm/observability-operator/compare/v0.7.0...v0.7.1
[0.7.0]: https://github.com/giantswarm/observability-operator/compare/v0.6.1...v0.7.0
[0.6.1]: https://github.com/giantswarm/observability-operator/compare/v0.6.0...v0.6.1
[0.6.0]: https://github.com/giantswarm/observability-operator/compare/v0.5.0...v0.6.0
[0.5.0]: https://github.com/giantswarm/observability-operator/compare/v0.4.1...v0.5.0
[0.4.1]: https://github.com/giantswarm/observability-operator/compare/v0.4.0...v0.4.1
[0.4.0]: https://github.com/giantswarm/observability-operator/compare/v0.3.1...v0.4.0
[0.3.1]: https://github.com/giantswarm/observability-operator/compare/v0.3.0...v0.3.1
[0.3.0]: https://github.com/giantswarm/observability-operator/compare/v0.2.0...v0.3.0
[0.2.0]: https://github.com/giantswarm/observability-operator/compare/v0.1.1...v0.2.0
[0.1.1]: https://github.com/giantswarm/observability-operator/compare/v0.1.0...v0.1.1
[0.1.0]: https://github.com/giantswarm/observability-operator/compare/v0.0.4...v0.1.0
[0.0.4]: https://github.com/giantswarm/observability-operator/compare/v0.0.3...v0.0.4
[0.0.3]: https://github.com/giantswarm/observability-operator/compare/v0.0.2...v0.0.3
[0.0.2]: https://github.com/giantswarm/observability-operator/compare/v0.0.1...v0.0.2
[0.0.1]: https://github.com/giantswarm/observability-operator/releases/tag/v0.0.1<|MERGE_RESOLUTION|>--- conflicted
+++ resolved
@@ -7,13 +7,11 @@
 
 ## [Unreleased]
 
-<<<<<<< HEAD
 ## [0.26.1] - 2025-04-23
-=======
+
 ### Fixed
 
 - Fix golangci-lint v2 problems.
->>>>>>> 847170dc
 
 ## [0.26.0] - 2025-04-23
 
