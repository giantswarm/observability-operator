--- conflicted
+++ resolved
@@ -10,20 +10,15 @@
 ### Changed
 
 - Use smaller dockerfile to reduce build time as ABS already generates the go binary.
-<<<<<<< HEAD
-- read metrics from both anonymous and giantswarm tenant at once.
-- refactor hardcoded tenant values to prepare the switch from the anonymous to the giantswarm tenant.
-- switch the alerting component from the anonymous to the giantswarm tenant.
-
-### Removed
-
-- remove configuration from alertmanager for the anonymous tenant.
-- remove rules from the mimir ruler for the anonymous tenant.
-=======
 - Read metrics from both anonymous and giantswarm tenant at once.
 - Refactor hardcoded tenant values to prepare the switch from the anonymous to the giantswarm tenant.
+- Switch the alerting component from the anonymous to the giantswarm tenant.
 - Add Grafana url when there's no dashboard in the alert notification template.
->>>>>>> 02dce444
+
+### Removed
+
+- Remove configuration from alertmanager for the anonymous tenant.
+- Remove rules from the mimir ruler for the anonymous tenant.
 
 ## [0.17.0] - 2025-02-25
 
