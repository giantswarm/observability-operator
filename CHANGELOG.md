# Changelog

All notable changes to this project will be documented in this file.

The format is based on [Keep a Changelog](https://keepachangelog.com/en/1.0.0/),
and this project adheres to [Semantic Versioning](https://semver.org/spec/v2.0.0.html).

## [Unreleased]

<<<<<<< HEAD
### Changed

- Refactored Grafana package to use domain organization objects and moved status updates to controller layer.
=======
### Added

- Add Alertmanager routes unit tests

### Removed

- Remove prometheus-agent support as we now fully run alloys.

## [0.48.1] - 2025-11-05

### Fixed

- Fix cronitor.io integration in proxy environments.

## [0.48.0] - 2025-11-04

### Added

- Add Cronitor.io integration to replace Opsgenie Heartbeats.
>>>>>>> 5d98b440

## [0.47.0] - 2025-11-04

### Added

- Implement metrics for grafanaOrganizations monitoring:
  - `observability_operator_grafana_organization_info`: Displays the list of organization and the current status in Grafana (active, pending, error)
  - `observability_operator_grafana_organization_tenant_info`: List of the configured tenants per organization

## [0.46.2] - 2025-10-29

### Fixed

- Fixed queue configuration flags not being applied to Alloy remote write configuration

## [0.46.1] - 2025-10-28

### Fixed

- Fixed pagerduty routing

## [0.46.0] - 2025-10-27

### Added

- Add GitHub webhook receivers for team-based alert routing to create GitHub issues for alerts with severity "ticket"
 
### Fixed

- Fixed pagerdutyToken config

## [0.45.1] - 2025-10-15

### Changed

- Update internal service port for MC alloy instances.

## [0.45.0] - 2025-10-15

### Changed

- Send MC metrics via internal service instead of ingress.

## [0.44.0] - 2025-10-14

### Changed

- Alertmanager / PagerDuty: only send alerts that have to page
- Alertmanager / PagerDuty: team routing with 1 token per team

## [0.43.1] - 2025-10-07

### Fixed

- Fix `ScrapeConfig` support to only be available for observability-bundles 2.2.0 (v32+).

## [0.43.0] - 2025-10-06

### Added

- Add support for PrometheusOperator `ScrapeConfig` CRDs. This requires --stability.level=experimental
- Add logging-enabled flag towards the logging-operator -> observability-operator merger.

## [0.42.0] - 2025-09-17

### Added

- Add Tempo datasource support for distributed tracing
  - Conditional creation based on `--tracing-enabled` flag and Helm values support via `tracing.enabled` configuration (defaults to `false`)
  - Full integration with service maps, traces-to-logs, and traces-to-metrics correlations
  - Connects to `http://tempo-query-frontend.tempo.svc:3200` service
  - Comprehensive test coverage for both enabled and disabled scenarios
- Update Loki datasource for logs-to-traces support

### Changed

- Added a `generateDatasources` to generate all datasource needed for an organization
- Major refactoring of the `ConfigureDefaultDatasources` method into `ConfigureDatasource`
- Remove explicit logic to delete `gs-mimir-old` datasource (now covered)
- Optimize GrafanaOrganization status update to only be performed when necessary

## [0.41.0] - 2025-09-01

### Added

- Add configurable `queue_config` fields for Alloy remote write. All Alloy `queue_config` fields (`batch_send_deadline`, `capacity`, `max_backoff`, `max_samples_per_send`, `max_shards`, `min_backoff`, `min_shards`, `retry_on_http_429`, `sample_age_limit`) are now configurable via helm values and command line flags. When not configured, Alloy defaults are used.

### Fixed

- Fix an issue where organizations were not being deleted in Grafana when the corresponding GrafanaOrganization CR was deleted.
- Fix an issue where SSO settings contained configuration for organizations that no longer existed.

## [0.40.0] - 2025-08-27

### Added

- Send all_pipelines alert label to PagerDuty

## [0.39.0] - 2025-08-27

### Added

- Add Alertmanager PagerDuty heartbeat route

### Changed

- Update PagerDuty notification template, to include relevant information about the alert.
- Upgrade `github.com/grafana/prometheus-alertmanager` dependency after the new mimir release.

### Fixed

- Fixed index out of range error in Alertmanager notification template

## [0.38.0] - 2025-08-25

### Added

- `Mimir Cardinality` datasource for Grafana `Shared Org`
- Add Alertmanager PagerDuty router

## [0.37.0] - 2025-08-13

### Changed

- Update `UpsertOrganization` in /pkg/grafana/grafana.go file so that it can update GrafanaOrganization CRs with a matching Grafana Org's ID given that both share the same name.

## [0.36.0] - 2025-07-18

### Removed

- CRDs are managed via MCB so we need to clean them up from the operator.

## [0.35.0] - 2025-07-10

### Changed

- Alloy-metrics RAM reservations / limits tuning.

## [0.34.0] - 2025-07-02

### Added

- **Dashboard domain validation**: Added `pkg/domain/dashboard/` package with Dashboard type and validation rules (UID format, organization presence, content structure)
- **Dashboard mapper**: Added `internal/mapper/` package for converting ConfigMaps to domain objects

### Changed

- **Dashboard processing**: Refactored controller and Grafana service to use domain objects and mapper pattern for better separation of concerns
- **Dashboard ConfigMap validation webhook**:
  - Added Kubernetes validating webhook to validate dashboard ConfigMaps with `app.giantswarm.io/kind=dashboard` label.
  - Includes comprehensive test coverage, Helm chart integration with `webhook.validatingWebhooks.dashboardConfigMap.enabled` configuration, and kubebuilder scaffolding.
  - Webhook is validating dashboard JSON structure and required fields.
- **Dashboard domain validation**: Added `pkg/domain/dashboard/` package with Dashboard type and validation rules (UID format, organization presence, content structure)
- **Dashboard mapper**: Added `internal/mapper/` package for converting ConfigMaps to domain objects

### Changed

- **Dashboard processing**: Refactored controller and Grafana service to use domain objects and mapper pattern for better separation of concerns
- **Dashboard ConfigMap validation webhook**:
  - Added Kubernetes validating webhook to validate dashboard ConfigMaps with `app.giantswarm.io/kind=dashboard` label.
  - Includes comprehensive test coverage, Helm chart integration with `webhook.validatingWebhooks.dashboardConfigMap.enabled` configuration, and kubebuilder scaffolding.
  - Webhook is validating dashboard JSON structure and required fields.
- **Dashboard domain validation**: Added `pkg/domain/dashboard/` package with Dashboard type and validation rules (UID format, organization presence, content structure)
- **Dashboard mapper**: Added `internal/mapper/` package for converting ConfigMaps to domain objects

### Changed

- **Dashboard processing**: Refactored controller and Grafana service to use domain objects and mapper pattern for better separation of concerns
- **Dashboard ConfigMap validation webhook**:
  - Added Kubernetes validating webhook to validate dashboard ConfigMaps with `app.giantswarm.io/kind=dashboard` label.
  - Includes comprehensive test coverage, Helm chart integration with `webhook.validatingWebhooks.dashboardConfigMap.enabled` configuration, and kubebuilder scaffolding.
  - Webhook is ready for business logic implementation to validate dashboard JSON structure and required fields.
- New `cancel_if_cluster_broken` alertmanager inhibition.

## [0.33.1] - 2025-06-19

### Fixed

- Fixed TenantID validation for Alloy compatibility - was causing alloy to crash with some tenant names. Now follows alloy component naming requirements (https://grafana.com/docs/alloy/latest/get-started/configuration-syntax/syntax/#identifiers), which is more restrictive than previously-used mimir requirements.

## [0.33.0] - 2025-06-16

### Added

- Alertmanager inhibition rule `cancel_if_metrics_broken`
- **Alertmanager version synchronization and dependency management**: Added comprehensive automated tooling to ensure Alertmanager fork version stays in sync with Mimir releases (https://github.com/giantswarm/giantswarm/issues/33621):
  - New script `hack/bin/check-alertmanager-version.sh` that compares the local Alertmanager version with the version used in the latest stable Mimir release
  - GitHub Actions workflow `.github/workflows/check-alertmanager-version.yml` that runs the check on `go.mod` changes and can be triggered manually
  - Updated Renovate configuration to automatically track Mimir releases and ignore release candidates, alpha, and beta versions
  - Added comprehensive comments to `renovate.json5` explaining the Alertmanager version tracking logic
  - Updated `go.mod` comments to reference Renovate automation instead of manual version checking

### Changed

- Comprehensive Helm chart support for webhook configuration:
  - Made all webhook resources conditional (ValidatingWebhookConfiguration, Service, Certificate)
  - Added granular enable/disable controls for individual webhooks (``webhook.validatingWebhooks.alertmanagerConfig.enabled`)
  - Added `ENABLE_WEBHOOKS` environment variable configuration
- Replace the `prometheus/alertmanager` package with Grafana's Mimir fork (`grafana/prometheus-alertmanager`) to ensure configuration compatibility between our validating webhook and Mimir's Alertmanager. This change addresses a compatibility issue where the webhook validation logic used the upstream Prometheus Alertmanager config parser, while Mimir uses a fork with additional/modified configuration options. The replacement ensures 100% compatibility and eliminates the risk of configuration drift between validation and runtime. Uses version `v0.25.1-0.20250305143719-fa9fa7096626` corresponding to Mimir 2.16.0.
- Improved Alertmanager configuration validation script (`hack/bin/validate-alertmanager-config.sh`):
  - Automatically extracts the exact commit hash from `go.mod` replacement directive to ensure perfect consistency with webhook validation
  - Replaced binary building with `go run` for faster execution and simpler maintenance
  - Enhanced logging throughout the script for better debugging and monitoring
  - Now uses the exact same Grafana fork commit as the operator's webhook validation logic
- Enhanced AlertmanagerConfigSecret webhook with improved scope filtering and error handling
- Enhanced TenantID validation in GrafanaOrganization CRD to support full Grafana Mimir specification:
  - Expanded pattern from `^[a-z]*$` to `^[a-zA-Z0-9!._*'()-]+$` to allow alphanumeric characters and special characters (`!`, `-`, `_`, `.`, `*`, `'`, `(`, `)`)
  - Increased maximum length from 63 to 150 characters
  - Added validating webhook to enforce forbidden values (`.`, `..`, `__mimir_cluster`) and prevent duplicate tenants

### Fixed

- Fixed alertmanager configuration key consistency across codebase (standardized on `alertmanager.yaml` instead of mixed `alertmanager.yml`/`alertmanager.yaml`)
- Fixed error message formatting in `ExtractAlertmanagerConfig` function

### Removed

- Remove unnecessary Grafana SSO configuration override for `role_attribute_path` and `org_attribute_path`. Any override should happen in shared-configs instead.

## [0.32.1] - 2025-06-03

### Fixed

- Fix Alloy image templating when the alloy app is running the latest version.

## [0.32.0] - 2025-06-02

### Changed

- Updated Alloy configuration (`pkg/monitoring/alloy/configmap.go` and `pkg/monitoring/alloy/templates/monitoring-config.yaml.template`):
    - Conditionally set `alloy.alloy.image.tag` in `monitoring-config.yaml.template`. The operator now explicitly sets the tag to `1.8.3` if the deployed `alloy-metrics` app version is older than `0.10.0`. For `alloy-metrics` app versions `0.10.0` or newer, the image tag will rely on the Alloy Helm chart's defaults or user-provided values, facilitating easier Alloy image updates via the chart.
    - Adjusted indentation for `AlloyConfig` in `monitoring-config.yaml.template` from `indent 8` to `nindent 8`.
- Improve Mimir Datasource configuration (https://github.com/giantswarm/giantswarm/issues/33470)
  - Enable medium level caching (caching of `/api/v1/label/${name}/values`, `/api/v1/series`, `/api/v1/labels` and `/api/v1/metadata` for 10 minutes)
  - Enable incremental querying (only query new data when refreshing dashboards)

### Removed

- Remove old mimir datasource on all installations.

## [0.31.0] - 2025-05-15

### Changed

- Unify finalizer logic accross controllers
- We decided to disable the alerting tab in the Shared Org to prevent customers from messing with our alerts so we need to open the alert in orgID = 2 (i.e. the Giant Swarm organization).

### Removed

- Remove deprecated slackAPIURL property.

## [0.30.0] - 2025-05-14

### Removed

- Remove crds template as the CRDs are now deployed via management-cluster-bases (https://github.com/giantswarm/management-cluster-bases/pull/232)

### Changed

- Grafana API client is now generated on every requests to support grafana secret changes and allows for better mc-bootstrap testing (https://github.com/giantswarm/giantswarm/issues/32664)
- Updated alertmanager's inhibitions, getting rid of vintage-specifics.
- Clean up old teams and unused inhibitions.

## [0.29.0] - 2025-05-05

### Changed

- Switch alloy-metrics secret from env variables to alloy `remote.kubernetes.secret` component to support secret changes without having to terminate pods.

## [0.28.0] - 2025-04-29

### Fixed

- Fix alertmanager configuration to not drop alerts when stable-testing management cluster's default apps are failing.

### Removed

- Remove alloy-rules deletion code which is no longer needed since the last release.
- Remove PodSecurityPolicy.

## [0.27.0] - 2025-04-24

### Removed

- Clean up alloy-rules app and configmap because rules are loaded by alloy-logs and alloy-metrics.

## [0.26.1] - 2025-04-23

### Fixed

- Fix golangci-lint v2 problems.

## [0.26.0] - 2025-04-23

### Added

- Add validation webhook to validate the alertmanager config before it is send to the alertmanager.

### Fixed

- Ensure support for loading Prometheus Rules in the Mimir Ruler from workload clusters is only enabled for observability-bundle version 1.9.0 and above (extra query matchers have been added in alloy 1.5.0).

## [0.25.0] - 2025-04-22

### Added

- Add support for loading Prometheus Rules in the Mimir Ruler from workload clusters.

### Changed

- Load Prometheus Rules in the Mimir Ruler via Alloy Metrics instead of Alloy Rules on management clusters.

### Removed

- Remove loading of Prometheus Rules for logs into the Loki Ruler via Alloy Rules as it is now managed by Alloy Logs.

## [0.24.0] - 2025-04-15

### Changed

- Update Silence link in notification-template to point to the new GitOps approach.
- Add `helm.sh/resource-policy: keep` annotation on the grafana organization CRD to prevent it's deletion.

## [0.23.2] - 2025-04-07

### Fixed

- Fix alloy-rules templating by quoting the tenant label.

## [0.23.1] - 2025-04-07

### Fixed

- Fix `alloy-rules` app version flag rename forgotten after review.

## [0.23.0] - 2025-04-07

### Added

- Add multi-tenancy support to alerting and recording rules loading by setting up the alloy-rules config.
- Add validation script using amtool to validate alertmanager config works.

### Fixed

- Make sure we shard alloy-metrics based on all metrics for all tenants and not for the giantswarm tenant only.

## [0.22.1] - 2025-03-25

### Fixed

- Fix alloy-metrics sharding after we renamed `prometheus.remote_write.default` to `prometheus.remote_write.giantswarm` in alloy config.

## [0.22.0] - 2025-03-24

### Added

- Add multi-tenancy support to alertmanager config loading.

### Changed

- updated run-local.sh to port-forward mimir alertmanager

## [0.21.1] - 2025-03-24

### Fixed

- Set default resources for alloy-metrics only when VPA is enabled.

## [0.21.0] - 2025-03-24

### Added

- Add multi-tenancy support to alloy remote write by creating a custom remote-write section per tenant defined in Grafana Organization CRs.
- Add pod and service monitor discovery of both the old giantswarm team label and the new tenant label.

### Changed

- Fine-tune alloy-metrics resource usage configuration to avoid causing issues for customer workload and cluster tests.

## [0.20.0] - 2025-03-18

### Changed

- Send `severity: page` alerts for Tenet to Opsgenie instead of Slack

## [0.19.4] - 2025-03-14

### Changed

- Revert caching tuning for configmaps and pods because it was causing api false answers.

## [0.19.3] - 2025-03-13

### Changed

- Stop caching helm secrets in the operator to reduce resource usage.
- Cache only the dashboards configmap in the operator to reduce resource usage.
- Cache only the alertmanager and grafana pods in the operator to reduce resource usage.

### Removed

- Remove cleanup code for Mimir Alertmanager anonymous tenant's configuration.
- Remove cleanup code for Mimir Ruler anonymous tenant's rules.

## [0.19.2] - 2025-03-10

### Changed

- Switch mimir default tenant from `anonymous` to `giantswarm` once again.
- Replace deprecated update datasource by id with update datasource by uid Grafana API call.

## [0.19.1] - 2025-03-06

### Changed

- Revert tenant switch and clean up giantswarm tenant

## [0.19.0] - 2025-03-06

### Added

- Add cleanup for Mimir Alertmanager anonymous tenant's configuration.
- Add cleanup for Mimir Ruler anonymous tenant's rules.

### Fixed

- Fix default read tenant to anonymous to ensure grafana rules pages work until the tenant switch is released.

## [0.18.0] - 2025-03-05

### Changed

- Use smaller dockerfile to reduce build time as ABS already generates the go binary.
- Read metrics from both anonymous and giantswarm tenant at once.
- Refactor hardcoded tenant values to prepare the switch from the anonymous to the giantswarm tenant.
- Switch the alerting component from the anonymous to the giantswarm tenant.
- Add Grafana url when there's no dashboard in the alert notification template.

## [0.17.0] - 2025-02-25

### Changed

- update the notification template to take into account the changes in the alert annotations
  - `runbook_url` is now the full url to the runbook
  - `dashboardUid` is now split between `__dashboardUid__` and `dashboardQueryParams`.

## [0.16.0] - 2025-02-20

### Changed

- update the notification template to take into account the new alert annotations
  - `opsrecipe` => `runbook_url`
  - `dashboard` => `dashboardUid`
- improve alert names in opsgenie by:
  - removing the service name if is is not needed
  - removing the cluster-id if the alert targets the installation

## [0.15.0] - 2025-02-10

### Removed

- Clean up `Shared org` specific code that is not needed anymore since we moved the organization declaration to a custom resource (https://github.com/giantswarm/roadmap/issues/3860).

## [0.14.0] - 2025-02-10

### Changed

- Configure Alloy-metrics `sample_age_config` so that alloy does not indefinitely retry to send old and rejected samples.

## [0.13.3] - 2025-02-10

### Changed

- Updated the notFound method to match error using runtime.APIError type and the status code
- Update Grafana pod predicate to not trigger on pod deletion
- Ensure organization is created before proceeding with datasources and sso settings
- Remove error handling when the organization name is already taken, this is handled by the Grafana API

### Fixed

- Fix `failed to find organization with ID: 0` error when creating a new organization
- Fix `getOrgByIdForbidden` error when creating a new organization
- Fix race condition when switching organization in Grafana client by using WithOrgID method

## [0.13.2] - 2025-02-06

### Added

- Add datasources UID

### Changed

- improved run-local port-forward management
- Fix missing SSO settings in organizations

### Fixed

- fixed loading dashboards when they have an `id` defined

### Removed

- Remove turtle related Alertmanager configuration
- Remove Alertmanager datasource

## [0.13.1] - 2025-01-30

### Removed

- Remove deprecated code that target an older release.

## [0.13.0] - 2025-01-16

### Added

- Add Alertmanager config and templates in Helm chart (#188)

## [0.12.0] - 2025-01-15

### Changed

- Rename datasources to get rid of the olly-op part.

## [0.11.0] - 2025-01-10

### Added

- command line args to configure mimir and grafana URLs
- Support for loading dashboards in organizations

## [0.10.2] - 2024-12-17

### Added

- Add Alertmanager controller

### Changed

- Change SSO settings configuration to use the Grafana admin API instead of app user-values.

## [0.10.1] - 2024-12-12

### Fixed

- Fix grafana organization reordering.

## [0.10.0] - 2024-12-10

### Added

- Add Mimir Alertmanager datasource.
- Add tenant ids field to the grafana organization CR to be able to support multiple tenants into one organization.

### Changed

- Removed organization OwnerReference on grafana-user-values configmap, this fixes an issue where the configmap is removed when the last organization is deleted which prevent Grafana from starting.

### Fixed

- Fix grafana organization deletion

## [0.9.1] - 2024-11-21

### Fixed

- Fix exclusion check for mimir datasource to use the datasource type instead of the name.

## [0.9.0] - 2024-11-20

### Added

- Add Grafana Organization creation logic in reconciler.
- Add creation and update of Grafana organizations.
- Add configuration of the Grafana org_mapping via user-values.

### Fixed

- Disable crd installation from alloy-metrics as this is causing issues with the new v29 releases.
- Fix failing ATS tests by upgrading python testing dependencies and creating necessary secrets.

## [0.8.1] - 2024-10-17

### Fixed

- Fix `flag redefined` error

## [0.8.0] - 2024-10-17

### Added

- Add wal `truncate_frequency` configuration to alloy-metrics with a default set to 15m.
- Add grafanaOrganization CRD in helm chart.

### Changed

- Change default default monitoring agent to Alloy

## [0.7.1] - 2024-10-10

### Fixed

- [Alloy] Fix CiliumNetworkPolicy to allow Alloy to reach out to every pods in the cluster

## [0.7.0] - 2024-10-10

### Changed

- [Alloy] Enable VPA for AlloyMetrics
- Change the PromQL query used to determine the amount of head series when scaling Prometheus Agent and Alloy ([#74](https://github.com/giantswarm/observability-operator/pull/74))

### Fixed

- [Alloy] Fix an issue where monitoring agent is the configured to be the same for all clusters
- Monitoring agents: keep currently configured shards when failing to compute shards

## [0.6.1] - 2024-10-08

### Fixed

- Fix CI jobs generating new releases

## [0.6.0] - 2024-09-24

### Added

- Add manual e2e testing procedure and script.

## [0.5.0] - 2024-09-17

### Changed

- Require observability-bundle >= 1.6.2 for Alloy monitoring agent support, this is due to incorrect alloyMetrics catalog in observability-bundle

### Fixed

- Fix invalid Alloy config due to missing comma on external labels

## [0.4.1] - 2024-09-17

### Fixed

- Disable logger development mode to avoid panicking, use zap as logger
- Fix CircleCI release pipeline

## [0.4.0] - 2024-08-20

### Added

- Add tests with ats in ci pipeline.
- Add helm chart templating test in ci pipeline.
- Add support for Alloy to be used as monitoring agent in-place of Prometheus Agent. This is configurable via the `--monitoring-agent` flag.
- Add Alloy service to manage Alloy monitoring agent configuration
- Add Alloy configuration templates

### Changed

- Move GetClusterShardingStrategy to common/monitoring package
- Add query argument to QueryTSDBHeadSeries
- Removed lll golangci linter

## [0.3.1] - 2024-07-22

### Fixed

- Fix some reconcile errors (https://pkg.go.dev/sigs.k8s.io/controller-runtime/pkg/reconcile#Reconciler).

## [0.3.0] - 2024-07-16

### Changed

- Delete monitoring resources if monitoring is disabled at the installation or cluster level using the giantswarm.io/monitoring label.

## [0.2.0] - 2024-06-25

### Added

- Add per cluster and installation overridable sharding strategy support for mimir-backed installations.

### Fixed

- Fix an issue where remote-write secret was not being created when head series query fails.

## [0.1.1] - 2024-06-14

### Fixed

- Fix reconciliation errors when adding or removing the finalizer on the Cluster CR.

## [0.1.0] - 2024-06-06

### Added

- Add support for mimir in remoteWrite secret creation.
- Add mimir ingress secret for basic auth creation.

## [0.0.4] - 2024-05-28

### Changed

- Do nothing if mimir is disabled to avoid deleting prometheus-meta-operator managed resources.

### Fixed

- Fix mimir heartbeat priority.

### Removed

- Finalizer on operator managed resources (configmap and secrets) as no other operator is touching them.

## [0.0.3] - 2024-05-24

### Changed

- Manage prometheus-agent configs

## [0.0.2] - 2024-04-08

### Fixed

- Fix `CiliumNetworkPolicy` to allow cluster and world access (opsgenie)

## [0.0.1] - 2024-04-08

### Added

- Initialize project and create heartbeat for the installation.

[Unreleased]: https://github.com/giantswarm/observability-operator/compare/v0.48.1...HEAD
[0.48.1]: https://github.com/giantswarm/observability-operator/compare/v0.48.0...v0.48.1
[0.48.0]: https://github.com/giantswarm/observability-operator/compare/v0.47.0...v0.48.0
[0.47.0]: https://github.com/giantswarm/observability-operator/compare/v0.46.2...v0.47.0
[0.46.2]: https://github.com/giantswarm/observability-operator/compare/v0.46.1...v0.46.2
[0.46.1]: https://github.com/giantswarm/observability-operator/compare/v0.46.0...v0.46.1
[0.46.0]: https://github.com/giantswarm/observability-operator/compare/v0.45.1...v0.46.0
[0.45.1]: https://github.com/giantswarm/observability-operator/compare/v0.45.0...v0.45.1
[0.45.0]: https://github.com/giantswarm/observability-operator/compare/v0.44.0...v0.45.0
[0.44.0]: https://github.com/giantswarm/observability-operator/compare/v0.43.1...v0.44.0
[0.43.1]: https://github.com/giantswarm/observability-operator/compare/v0.43.0...v0.43.1
[0.43.0]: https://github.com/giantswarm/observability-operator/compare/v0.42.0...v0.43.0
[0.42.0]: https://github.com/giantswarm/observability-operator/compare/v0.41.0...v0.42.0
[0.41.0]: https://github.com/giantswarm/observability-operator/compare/v0.40.0...v0.41.0
[0.40.0]: https://github.com/giantswarm/observability-operator/compare/v0.39.0...v0.40.0
[0.39.0]: https://github.com/giantswarm/observability-operator/compare/v0.38.0...v0.39.0
[0.38.0]: https://github.com/giantswarm/observability-operator/compare/v0.37.0...v0.38.0
[0.37.0]: https://github.com/giantswarm/observability-operator/compare/v0.36.0...v0.37.0
[0.36.0]: https://github.com/giantswarm/observability-operator/compare/v0.35.0...v0.36.0
[0.35.0]: https://github.com/giantswarm/observability-operator/compare/v0.34.0...v0.35.0
[0.34.0]: https://github.com/giantswarm/observability-operator/compare/v0.33.1...v0.34.0
[0.33.1]: https://github.com/giantswarm/observability-operator/compare/v0.33.0...v0.33.1
[0.33.0]: https://github.com/giantswarm/observability-operator/compare/v0.32.1...v0.33.0
[0.32.1]: https://github.com/giantswarm/observability-operator/compare/v0.32.0...v0.32.1
[0.32.0]: https://github.com/giantswarm/observability-operator/compare/v0.31.0...v0.32.0
[0.31.0]: https://github.com/giantswarm/observability-operator/compare/v0.30.0...v0.31.0
[0.30.0]: https://github.com/giantswarm/observability-operator/compare/v0.29.0...v0.30.0
[0.29.0]: https://github.com/giantswarm/observability-operator/compare/v0.28.0...v0.29.0
[0.28.0]: https://github.com/giantswarm/observability-operator/compare/v0.27.0...v0.28.0
[0.27.0]: https://github.com/giantswarm/observability-operator/compare/v0.26.1...v0.27.0
[0.26.1]: https://github.com/giantswarm/observability-operator/compare/v0.26.0...v0.26.1
[0.26.0]: https://github.com/giantswarm/observability-operator/compare/v0.25.0...v0.26.0
[0.25.0]: https://github.com/giantswarm/observability-operator/compare/v0.24.0...v0.25.0
[0.24.0]: https://github.com/giantswarm/observability-operator/compare/v0.23.2...v0.24.0
[0.23.2]: https://github.com/giantswarm/observability-operator/compare/v0.23.1...v0.23.2
[0.23.1]: https://github.com/giantswarm/observability-operator/compare/v0.23.0...v0.23.1
[0.23.0]: https://github.com/giantswarm/observability-operator/compare/v0.22.1...v0.23.0
[0.22.1]: https://github.com/giantswarm/observability-operator/compare/v0.22.0...v0.22.1
[0.22.0]: https://github.com/giantswarm/observability-operator/compare/v0.21.1...v0.22.0
[0.21.1]: https://github.com/giantswarm/observability-operator/compare/v0.21.0...v0.21.1
[0.21.0]: https://github.com/giantswarm/observability-operator/compare/v0.20.0...v0.21.0
[0.20.0]: https://github.com/giantswarm/observability-operator/compare/v0.19.4...v0.20.0
[0.19.4]: https://github.com/giantswarm/observability-operator/compare/v0.19.3...v0.19.4
[0.19.3]: https://github.com/giantswarm/observability-operator/compare/v0.19.2...v0.19.3
[0.19.2]: https://github.com/giantswarm/observability-operator/compare/v0.19.1...v0.19.2
[0.19.1]: https://github.com/giantswarm/observability-operator/compare/v0.19.0...v0.19.1
[0.19.0]: https://github.com/giantswarm/observability-operator/compare/v0.18.0...v0.19.0
[0.18.0]: https://github.com/giantswarm/observability-operator/compare/v0.17.0...v0.18.0
[0.17.0]: https://github.com/giantswarm/observability-operator/compare/v0.16.0...v0.17.0
[0.16.0]: https://github.com/giantswarm/observability-operator/compare/v0.15.0...v0.16.0
[0.15.0]: https://github.com/giantswarm/observability-operator/compare/v0.14.0...v0.15.0
[0.14.0]: https://github.com/giantswarm/observability-operator/compare/v0.13.3...v0.14.0
[0.13.3]: https://github.com/giantswarm/observability-operator/compare/v0.13.2...v0.13.3
[0.13.2]: https://github.com/giantswarm/observability-operator/compare/v0.13.1...v0.13.2
[0.13.1]: https://github.com/giantswarm/observability-operator/compare/v0.13.0...v0.13.1
[0.13.0]: https://github.com/giantswarm/observability-operator/compare/v0.12.0...v0.13.0
[0.12.0]: https://github.com/giantswarm/observability-operator/compare/v0.11.0...v0.12.0
[0.11.0]: https://github.com/giantswarm/observability-operator/compare/v0.10.2...v0.11.0
[0.10.2]: https://github.com/giantswarm/observability-operator/compare/v0.10.1...v0.10.2
[0.10.1]: https://github.com/giantswarm/observability-operator/compare/v0.10.0...v0.10.1
[0.10.0]: https://github.com/giantswarm/observability-operator/compare/v0.9.1...v0.10.0
[0.9.1]: https://github.com/giantswarm/observability-operator/compare/v0.9.0...v0.9.1
[0.9.0]: https://github.com/giantswarm/observability-operator/compare/v0.8.1...v0.9.0
[0.8.1]: https://github.com/giantswarm/observability-operator/compare/v0.8.0...v0.8.1
[0.8.0]: https://github.com/giantswarm/observability-operator/compare/v0.7.1...v0.8.0
[0.7.1]: https://github.com/giantswarm/observability-operator/compare/v0.7.0...v0.7.1
[0.7.0]: https://github.com/giantswarm/observability-operator/compare/v0.6.1...v0.7.0
[0.6.1]: https://github.com/giantswarm/observability-operator/compare/v0.6.0...v0.6.1
[0.6.0]: https://github.com/giantswarm/observability-operator/compare/v0.5.0...v0.6.0
[0.5.0]: https://github.com/giantswarm/observability-operator/compare/v0.4.1...v0.5.0
[0.4.1]: https://github.com/giantswarm/observability-operator/compare/v0.4.0...v0.4.1
[0.4.0]: https://github.com/giantswarm/observability-operator/compare/v0.3.1...v0.4.0
[0.3.1]: https://github.com/giantswarm/observability-operator/compare/v0.3.0...v0.3.1
[0.3.0]: https://github.com/giantswarm/observability-operator/compare/v0.2.0...v0.3.0
[0.2.0]: https://github.com/giantswarm/observability-operator/compare/v0.1.1...v0.2.0
[0.1.1]: https://github.com/giantswarm/observability-operator/compare/v0.1.0...v0.1.1
[0.1.0]: https://github.com/giantswarm/observability-operator/compare/v0.0.4...v0.1.0
[0.0.4]: https://github.com/giantswarm/observability-operator/compare/v0.0.3...v0.0.4
[0.0.3]: https://github.com/giantswarm/observability-operator/compare/v0.0.2...v0.0.3
[0.0.2]: https://github.com/giantswarm/observability-operator/compare/v0.0.1...v0.0.2
[0.0.1]: https://github.com/giantswarm/observability-operator/releases/tag/v0.0.1<|MERGE_RESOLUTION|>--- conflicted
+++ resolved
@@ -7,14 +7,13 @@
 
 ## [Unreleased]
 
-<<<<<<< HEAD
+### Added
+
+- Add Alertmanager routes unit tests
+
 ### Changed
 
 - Refactored Grafana package to use domain organization objects and moved status updates to controller layer.
-=======
-### Added
-
-- Add Alertmanager routes unit tests
 
 ### Removed
 
@@ -31,7 +30,6 @@
 ### Added
 
 - Add Cronitor.io integration to replace Opsgenie Heartbeats.
->>>>>>> 5d98b440
 
 ## [0.47.0] - 2025-11-04
 
