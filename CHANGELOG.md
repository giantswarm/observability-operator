# Changelog

All notable changes to this project will be documented in this file.

The format is based on [Keep a Changelog](https://keepachangelog.com/en/1.0.0/),
and this project adheres to [Semantic Versioning](https://semver.org/spec/v2.0.0.html).

## [Unreleased]

<<<<<<< HEAD
### Changed

- Switch alloy-metrics secret from env variables to alloy `remote.kubernetes.secret` component to support secret changes without having to terminate pods.
=======
### Fixed

- Fix alertmanager configuration to not drop alerts when stable-testing management cluster's default apps are failing.
>>>>>>> a85fcf34

### Removed

- Remove alloy-rules deletion code which is no longer needed since the last release.
- Remove PodSecurityPolicy.

## [0.27.0] - 2025-04-24

### Removed

- Clean up alloy-rules app and configmap because rules are loaded by alloy-logs and alloy-metrics.

## [0.26.1] - 2025-04-23

### Fixed

- Fix golangci-lint v2 problems.

## [0.26.0] - 2025-04-23

### Added

- Add validation webhook to validate the alertmanager config before it is send to the alertmanager.

### Fixed

- Ensure support for loading Prometheus Rules in the Mimir Ruler from workload clusters is only enabled for observability-bundle version 1.9.0 and above (extra query matchers have been added in alloy 1.5.0).

## [0.25.0] - 2025-04-22

### Added

- Add support for loading Prometheus Rules in the Mimir Ruler from workload clusters.

### Changed

- Load Prometheus Rules in the Mimir Ruler via Alloy Metrics instead of Alloy Rules on management clusters.

### Removed

- Remove loading of Prometheus Rules for logs into the Loki Ruler via Alloy Rules as it is now managed by Alloy Logs.

## [0.24.0] - 2025-04-15

### Changed

- Update Silence link in notification-template to point to the new GitOps approach.
- Add `helm.sh/resource-policy: keep` annotation on the grafana organization CRD to prevent it's deletion.

## [0.23.2] - 2025-04-07

### Fixed

- Fix alloy-rules templating by quoting the tenant label.

## [0.23.1] - 2025-04-07

### Fixed

- Fix `alloy-rules` app version flag rename forgotten after review.

## [0.23.0] - 2025-04-07

### Added

- Add multi-tenancy support to alerting and recording rules loading by setting up the alloy-rules config.
- Add validation script using amtool to validate alertmanager config works.

### Fixed

- Make sure we shard alloy-metrics based on all metrics for all tenants and not for the giantswarm tenant only.

## [0.22.1] - 2025-03-25

### Fixed

- Fix alloy-metrics sharding after we renamed `prometheus.remote_write.default` to `prometheus.remote_write.giantswarm` in alloy config.

## [0.22.0] - 2025-03-24

### Added

- Add multi-tenancy support to alertmanager config loading.

### Changed

- updated run-local.sh to port-forward mimir alertmanager

## [0.21.1] - 2025-03-24

### Fixed

- Set default resources for alloy-metrics only when VPA is enabled.

## [0.21.0] - 2025-03-24

### Added

- Add multi-tenancy support to alloy remote write by creating a custom remote-write section per tenant defined in Grafana Organization CRs.
- Add pod and service monitor discovery of both the old giantswarm team label and the new tenant label.

### Changed

- Fine-tune alloy-metrics resource usage configuration to avoid causing issues for customer workload and cluster tests.

## [0.20.0] - 2025-03-18

### Changed

- Send `severity: page` alerts for Tenet to Opsgenie instead of Slack

## [0.19.4] - 2025-03-14

### Changed

- Revert caching tuning for configmaps and pods because it was causing api false answers.

## [0.19.3] - 2025-03-13

### Changed

- Stop caching helm secrets in the operator to reduce resource usage.
- Cache only the dashboards configmap in the operator to reduce resource usage.
- Cache only the alertmanager and grafana pods in the operator to reduce resource usage.

### Removed

- Remove cleanup code for Mimir Alertmanager anonymous tenant's configuration.
- Remove cleanup code for Mimir Ruler anonymous tenant's rules.

## [0.19.2] - 2025-03-10

### Changed

- Switch mimir default tenant from `anonymous` to `giantswarm` once again.
- Replace deprecated update datasource by id with update datasource by uid Grafana API call.

## [0.19.1] - 2025-03-06

### Changed

- Revert tenant switch and clean up giantswarm tenant

## [0.19.0] - 2025-03-06

### Added

- Add cleanup for Mimir Alertmanager anonymous tenant's configuration.
- Add cleanup for Mimir Ruler anonymous tenant's rules.

### Fixed

- Fix default read tenant to anonymous to ensure grafana rules pages work until the tenant switch is released.

## [0.18.0] - 2025-03-05

### Changed

- Use smaller dockerfile to reduce build time as ABS already generates the go binary.
- Read metrics from both anonymous and giantswarm tenant at once.
- Refactor hardcoded tenant values to prepare the switch from the anonymous to the giantswarm tenant.
- Switch the alerting component from the anonymous to the giantswarm tenant.
- Add Grafana url when there's no dashboard in the alert notification template.

## [0.17.0] - 2025-02-25

### Changed

- update the notification template to take into account the changes in the alert annotations
  - `runbook_url` is now the full url to the runbook
  - `dashboardUid` is now split between `__dashboardUid__` and `dashboardQueryParams`.

## [0.16.0] - 2025-02-20

### Changed

- update the notification template to take into account the new alert annotations
  - `opsrecipe` => `runbook_url`
  - `dashboard` => `dashboardUid`
- improve alert names in opsgenie by:
  - removing the service name if is is not needed
  - removing the cluster-id if the alert targets the installation

## [0.15.0] - 2025-02-10

### Removed

- Clean up `Shared org` specific code that is not needed anymore since we moved the organization declaration to a custom resource (https://github.com/giantswarm/roadmap/issues/3860).

## [0.14.0] - 2025-02-10

### Changed

- Configure Alloy-metrics `sample_age_config` so that alloy does not indefinitely retry to send old and rejected samples.

## [0.13.3] - 2025-02-10

### Changed

- Updated the notFound method to match error using runtime.APIError type and the status code
- Update Grafana pod predicate to not trigger on pod deletion
- Ensure organization is created before proceeding with datasources and sso settings
- Remove error handling when the organization name is already taken, this is handled by the Grafana API

### Fixed

- Fix `failed to find organization with ID: 0` error when creating a new organization
- Fix `getOrgByIdForbidden` error when creating a new organization
- Fix race condition when switching organization in Grafana client by using WithOrgID method

## [0.13.2] - 2025-02-06

### Added

- Add datasources UID

### Changed

- improved run-local port-forward management
- Fix missing SSO settings in organizations

### Fixed

- fixed loading dashboards when they have an `id` defined

### Removed

- Remove turtle related Alertmanager configuration
- Remove Alertmanager datasource

## [0.13.1] - 2025-01-30

### Removed

- Remove deprecated code that target an older release.

## [0.13.0] - 2025-01-16

### Added

- Add Alertmanager config and templates in Helm chart (#188)

## [0.12.0] - 2025-01-15

### Changed

- Rename datasources to get rid of the olly-op part.

## [0.11.0] - 2025-01-10

### Added

- command line args to configure mimir and grafana URLs
- Support for loading dashboards in organizations

## [0.10.2] - 2024-12-17

### Added

- Add Alertmanager controller

### Changed

- Change SSO settings configuration to use the Grafana admin API instead of app user-values.

## [0.10.1] - 2024-12-12

### Fixed

- Fix grafana organization reordering.

## [0.10.0] - 2024-12-10

### Added

- Add Mimir Alertmanager datasource.
- Add tenant ids field to the grafana organization CR to be able to support multiple tenants into one organization.

### Changed

- Removed organization OwnerReference on grafana-user-values configmap, this fixes an issue where the configmap is removed when the last organization is deleted which prevent Grafana from starting.

### Fixed

- Fix grafana organization deletion

## [0.9.1] - 2024-11-21

### Fixed

- Fix exclusion check for mimir datasource to use the datasource type instead of the name.

## [0.9.0] - 2024-11-20

### Added

- Add Grafana Organization creation logic in reconciler.
- Add creation and update of Grafana organizations.
- Add configuration of the Grafana org_mapping via user-values.

### Fixed

- Disable crd installation from alloy-metrics as this is causing issues with the new v29 releases.
- Fix failing ATS tests by upgrading python testing dependencies and creating necessary secrets.

## [0.8.1] - 2024-10-17

### Fixed

- Fix `flag redefined` error

## [0.8.0] - 2024-10-17

### Added

- Add wal `truncate_frequency` configuration to alloy-metrics with a default set to 15m.
- Add grafanaOrganization CRD in helm chart.

### Changed

- Change default default monitoring agent to Alloy

## [0.7.1] - 2024-10-10

### Fixed

- [Alloy] Fix CiliumNetworkPolicy to allow Alloy to reach out to every pods in the cluster

## [0.7.0] - 2024-10-10

### Changed

- [Alloy] Enable VPA for AlloyMetrics
- Change the PromQL query used to determine the amount of head series when scaling Prometheus Agent and Alloy ([#74](https://github.com/giantswarm/observability-operator/pull/74))

### Fixed

- [Alloy] Fix an issue where monitoring agent is the configured to be the same for all clusters
- Monitoring agents: keep currently configured shards when failing to compute shards

## [0.6.1] - 2024-10-08

### Fixed

- Fix CI jobs generating new releases

## [0.6.0] - 2024-09-24

### Added

- Add manual e2e testing procedure and script.

## [0.5.0] - 2024-09-17

### Changed

- Require observability-bundle >= 1.6.2 for Alloy monitoring agent support, this is due to incorrect alloyMetrics catalog in observability-bundle

### Fixed

- Fix invalid Alloy config due to missing comma on external labels

## [0.4.1] - 2024-09-17

### Fixed

- Disable logger development mode to avoid panicking, use zap as logger
- Fix CircleCI release pipeline

## [0.4.0] - 2024-08-20

### Added

- Add tests with ats in ci pipeline.
- Add helm chart templating test in ci pipeline.
- Add support for Alloy to be used as monitoring agent in-place of Prometheus Agent. This is configurable via the `--monitoring-agent` flag.
- Add Alloy service to manage Alloy monitoring agent configuration
- Add Alloy configuration templates

### Changed

- Move GetClusterShardingStrategy to common/monitoring package
- Add query argument to QueryTSDBHeadSeries
- Removed lll golangci linter

## [0.3.1] - 2024-07-22

### Fixed

- Fix some reconcile errors (https://pkg.go.dev/sigs.k8s.io/controller-runtime/pkg/reconcile#Reconciler).

## [0.3.0] - 2024-07-16

### Changed

- Delete monitoring resources if monitoring is disabled at the installation or cluster level using the giantswarm.io/monitoring label.

## [0.2.0] - 2024-06-25

### Added

- Add per cluster and installation overridable sharding strategy support for mimir-backed installations.

### Fixed

- Fix an issue where remote-write secret was not being created when head series query fails.

## [0.1.1] - 2024-06-14

### Fixed

- Fix reconciliation errors when adding or removing the finalizer on the Cluster CR.

## [0.1.0] - 2024-06-06

### Added

- Add support for mimir in remoteWrite secret creation.
- Add mimir ingress secret for basic auth creation.

## [0.0.4] - 2024-05-28

### Changed

- Do nothing if mimir is disabled to avoid deleting prometheus-meta-operator managed resources.

### Fixed

- Fix mimir heartbeat priority.

### Removed

- Finalizer on operator managed resources (configmap and secrets) as no other operator is touching them.

## [0.0.3] - 2024-05-24

### Changed

- Manage prometheus-agent configs

## [0.0.2] - 2024-04-08

### Fixed

- Fix `CiliumNetworkPolicy` to allow cluster and world access (opsgenie)

## [0.0.1] - 2024-04-08

### Added

- Initialize project and create heartbeat for the installation.

[Unreleased]: https://github.com/giantswarm/observability-operator/compare/v0.27.0...HEAD
[0.27.0]: https://github.com/giantswarm/observability-operator/compare/v0.26.1...v0.27.0
[0.26.1]: https://github.com/giantswarm/observability-operator/compare/v0.26.0...v0.26.1
[0.26.0]: https://github.com/giantswarm/observability-operator/compare/v0.25.0...v0.26.0
[0.25.0]: https://github.com/giantswarm/observability-operator/compare/v0.24.0...v0.25.0
[0.24.0]: https://github.com/giantswarm/observability-operator/compare/v0.23.2...v0.24.0
[0.23.2]: https://github.com/giantswarm/observability-operator/compare/v0.23.1...v0.23.2
[0.23.1]: https://github.com/giantswarm/observability-operator/compare/v0.23.0...v0.23.1
[0.23.0]: https://github.com/giantswarm/observability-operator/compare/v0.22.1...v0.23.0
[0.22.1]: https://github.com/giantswarm/observability-operator/compare/v0.22.0...v0.22.1
[0.22.0]: https://github.com/giantswarm/observability-operator/compare/v0.21.1...v0.22.0
[0.21.1]: https://github.com/giantswarm/observability-operator/compare/v0.21.0...v0.21.1
[0.21.0]: https://github.com/giantswarm/observability-operator/compare/v0.20.0...v0.21.0
[0.20.0]: https://github.com/giantswarm/observability-operator/compare/v0.19.4...v0.20.0
[0.19.4]: https://github.com/giantswarm/observability-operator/compare/v0.19.3...v0.19.4
[0.19.3]: https://github.com/giantswarm/observability-operator/compare/v0.19.2...v0.19.3
[0.19.2]: https://github.com/giantswarm/observability-operator/compare/v0.19.1...v0.19.2
[0.19.1]: https://github.com/giantswarm/observability-operator/compare/v0.19.0...v0.19.1
[0.19.0]: https://github.com/giantswarm/observability-operator/compare/v0.18.0...v0.19.0
[0.18.0]: https://github.com/giantswarm/observability-operator/compare/v0.17.0...v0.18.0
[0.17.0]: https://github.com/giantswarm/observability-operator/compare/v0.16.0...v0.17.0
[0.16.0]: https://github.com/giantswarm/observability-operator/compare/v0.15.0...v0.16.0
[0.15.0]: https://github.com/giantswarm/observability-operator/compare/v0.14.0...v0.15.0
[0.14.0]: https://github.com/giantswarm/observability-operator/compare/v0.13.3...v0.14.0
[0.13.3]: https://github.com/giantswarm/observability-operator/compare/v0.13.2...v0.13.3
[0.13.2]: https://github.com/giantswarm/observability-operator/compare/v0.13.1...v0.13.2
[0.13.1]: https://github.com/giantswarm/observability-operator/compare/v0.13.0...v0.13.1
[0.13.0]: https://github.com/giantswarm/observability-operator/compare/v0.12.0...v0.13.0
[0.12.0]: https://github.com/giantswarm/observability-operator/compare/v0.11.0...v0.12.0
[0.11.0]: https://github.com/giantswarm/observability-operator/compare/v0.10.2...v0.11.0
[0.10.2]: https://github.com/giantswarm/observability-operator/compare/v0.10.1...v0.10.2
[0.10.1]: https://github.com/giantswarm/observability-operator/compare/v0.10.0...v0.10.1
[0.10.0]: https://github.com/giantswarm/observability-operator/compare/v0.9.1...v0.10.0
[0.9.1]: https://github.com/giantswarm/observability-operator/compare/v0.9.0...v0.9.1
[0.9.0]: https://github.com/giantswarm/observability-operator/compare/v0.8.1...v0.9.0
[0.8.1]: https://github.com/giantswarm/observability-operator/compare/v0.8.0...v0.8.1
[0.8.0]: https://github.com/giantswarm/observability-operator/compare/v0.7.1...v0.8.0
[0.7.1]: https://github.com/giantswarm/observability-operator/compare/v0.7.0...v0.7.1
[0.7.0]: https://github.com/giantswarm/observability-operator/compare/v0.6.1...v0.7.0
[0.6.1]: https://github.com/giantswarm/observability-operator/compare/v0.6.0...v0.6.1
[0.6.0]: https://github.com/giantswarm/observability-operator/compare/v0.5.0...v0.6.0
[0.5.0]: https://github.com/giantswarm/observability-operator/compare/v0.4.1...v0.5.0
[0.4.1]: https://github.com/giantswarm/observability-operator/compare/v0.4.0...v0.4.1
[0.4.0]: https://github.com/giantswarm/observability-operator/compare/v0.3.1...v0.4.0
[0.3.1]: https://github.com/giantswarm/observability-operator/compare/v0.3.0...v0.3.1
[0.3.0]: https://github.com/giantswarm/observability-operator/compare/v0.2.0...v0.3.0
[0.2.0]: https://github.com/giantswarm/observability-operator/compare/v0.1.1...v0.2.0
[0.1.1]: https://github.com/giantswarm/observability-operator/compare/v0.1.0...v0.1.1
[0.1.0]: https://github.com/giantswarm/observability-operator/compare/v0.0.4...v0.1.0
[0.0.4]: https://github.com/giantswarm/observability-operator/compare/v0.0.3...v0.0.4
[0.0.3]: https://github.com/giantswarm/observability-operator/compare/v0.0.2...v0.0.3
[0.0.2]: https://github.com/giantswarm/observability-operator/compare/v0.0.1...v0.0.2
[0.0.1]: https://github.com/giantswarm/observability-operator/releases/tag/v0.0.1<|MERGE_RESOLUTION|>--- conflicted
+++ resolved
@@ -7,15 +7,13 @@
 
 ## [Unreleased]
 
-<<<<<<< HEAD
 ### Changed
 
 - Switch alloy-metrics secret from env variables to alloy `remote.kubernetes.secret` component to support secret changes without having to terminate pods.
-=======
+
 ### Fixed
 
 - Fix alertmanager configuration to not drop alerts when stable-testing management cluster's default apps are failing.
->>>>>>> a85fcf34
 
 ### Removed
 
