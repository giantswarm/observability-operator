--- conflicted
+++ resolved
@@ -7,17 +7,15 @@
 
 ## [Unreleased]
 
-<<<<<<< HEAD
 ### Added
 
 - `Mimir Cardinality` datasource for Grafana `Shared Org`
-=======
+
 ## [0.37.0] - 2025-08-13
 
 ### Changed
 
 - Update `UpsertOrganization` in /pkg/grafana/grafana.go file so that it can update GrafanaOrganization CRs with a matching Grafana Org's ID given that both share the same name.
->>>>>>> fa8c9755
 
 ## [0.36.0] - 2025-07-18
 
