--- conflicted
+++ resolved
@@ -9,11 +9,8 @@
 
 ### Added
 
-<<<<<<< HEAD
 - Add wal `truncate_frequency` configuration to alloy-metrics with a default set to 15m.
-=======
 - Add grafanaOrganization CRD in helm chart.
->>>>>>> 3b383d78
 
 ## [0.7.1] - 2024-10-10
 
