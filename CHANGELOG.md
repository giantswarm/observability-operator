# Changelog

All notable changes to this project will be documented in this file.

The format is based on [Keep a Changelog](https://keepachangelog.com/en/1.0.0/),
and this project adheres to [Semantic Versioning](https://semver.org/spec/v2.0.0.html).

## [Unreleased]

### Added

- Add new `observability_operator_alertmanager_routes` to count the number of routes per tenant.

### Changed

- Create a new secret for HTTPRoute basic auth for Mimir.
- Refactor Mimir authentication to use per-cluster passwords with centralized secret management.
<<<<<<< HEAD
- Extract authentication logic into reusable auth package, eliminating MimirService wrapper.
- Move password generation into auth package for complete self-containment.
- Consolidate cluster password retrieval into auth package, removing duplicate functionality from monitoring package.
=======
- Use cluster name as user in Alloy secret to authenticate against Mimir.
>>>>>>> 337bcd1b

### Removed

- Remove legacy alloy configurations

## [0.50.0] - 2025-11-13

### Removed

- Remove OpsGenie management.

## [0.49.0] - 2025-11-12

### Added

- Add Alertmanager routes unit tests
- Add Alertmanager routes integration tests
  test scenarios: heartbeat alerts, pipeline stable and testing alerts, Slack notifications, and ticket creation.

### Changed

- Refactored Grafana package to use domain organization objects and moved status updates to controller layer.
- Refactor webhook test suite architecture to use shared testutil package and individual test suites per API version

### Removed

- Remove prometheus-agent support as we now fully run alloys.
- Remove all opsgenie heartbeats.

## [0.48.1] - 2025-11-05

### Fixed

- Fix cronitor.io integration in proxy environments.

## [0.48.0] - 2025-11-04

### Added

- Add Cronitor.io integration to replace Opsgenie Heartbeats.

## [0.47.0] - 2025-11-04

### Added

- Implement metrics for grafanaOrganizations monitoring:
  - `observability_operator_grafana_organization_info`: Displays the list of organization and the current status in Grafana (active, pending, error)
  - `observability_operator_grafana_organization_tenant_info`: List of the configured tenants per organization

## [0.46.2] - 2025-10-29

### Fixed

- Fixed queue configuration flags not being applied to Alloy remote write configuration

## [0.46.1] - 2025-10-28

### Fixed

- Fixed pagerduty routing

## [0.46.0] - 2025-10-27

### Added

- Add GitHub webhook receivers for team-based alert routing to create GitHub issues for alerts with severity "ticket"
 
### Fixed

- Fixed pagerdutyToken config

## [0.45.1] - 2025-10-15

### Changed

- Update internal service port for MC alloy instances.

## [0.45.0] - 2025-10-15

### Changed

- Send MC metrics via internal service instead of ingress.

## [0.44.0] - 2025-10-14

### Changed

- Alertmanager / PagerDuty: only send alerts that have to page
- Alertmanager / PagerDuty: team routing with 1 token per team

## [0.43.1] - 2025-10-07

### Fixed

- Fix `ScrapeConfig` support to only be available for observability-bundles 2.2.0 (v32+).

## [0.43.0] - 2025-10-06

### Added

- Add support for PrometheusOperator `ScrapeConfig` CRDs. This requires --stability.level=experimental
- Add logging-enabled flag towards the logging-operator -> observability-operator merger.

## [0.42.0] - 2025-09-17

### Added

- Add Tempo datasource support for distributed tracing
  - Conditional creation based on `--tracing-enabled` flag and Helm values support via `tracing.enabled` configuration (defaults to `false`)
  - Full integration with service maps, traces-to-logs, and traces-to-metrics correlations
  - Connects to `http://tempo-query-frontend.tempo.svc:3200` service
  - Comprehensive test coverage for both enabled and disabled scenarios
- Update Loki datasource for logs-to-traces support

### Changed

- Added a `generateDatasources` to generate all datasource needed for an organization
- Major refactoring of the `ConfigureDefaultDatasources` method into `ConfigureDatasource`
- Remove explicit logic to delete `gs-mimir-old` datasource (now covered)
- Optimize GrafanaOrganization status update to only be performed when necessary

## [0.41.0] - 2025-09-01

### Added

- Add configurable `queue_config` fields for Alloy remote write. All Alloy `queue_config` fields (`batch_send_deadline`, `capacity`, `max_backoff`, `max_samples_per_send`, `max_shards`, `min_backoff`, `min_shards`, `retry_on_http_429`, `sample_age_limit`) are now configurable via helm values and command line flags. When not configured, Alloy defaults are used.

### Fixed

- Fix an issue where organizations were not being deleted in Grafana when the corresponding GrafanaOrganization CR was deleted.
- Fix an issue where SSO settings contained configuration for organizations that no longer existed.

## [0.40.0] - 2025-08-27

### Added

- Send all_pipelines alert label to PagerDuty

## [0.39.0] - 2025-08-27

### Added

- Add Alertmanager PagerDuty heartbeat route

### Changed

- Update PagerDuty notification template, to include relevant information about the alert.
- Upgrade `github.com/grafana/prometheus-alertmanager` dependency after the new mimir release.

### Fixed

- Fixed index out of range error in Alertmanager notification template

## [0.38.0] - 2025-08-25

### Added

- `Mimir Cardinality` datasource for Grafana `Shared Org`
- Add Alertmanager PagerDuty router

## [0.37.0] - 2025-08-13

### Changed

- Update `UpsertOrganization` in /pkg/grafana/grafana.go file so that it can update GrafanaOrganization CRs with a matching Grafana Org's ID given that both share the same name.

## [0.36.0] - 2025-07-18

### Removed

- CRDs are managed via MCB so we need to clean them up from the operator.

## [0.35.0] - 2025-07-10

### Changed

- Alloy-metrics RAM reservations / limits tuning.

## [0.34.0] - 2025-07-02

### Added

- **Dashboard domain validation**: Added `pkg/domain/dashboard/` package with Dashboard type and validation rules (UID format, organization presence, content structure)
- **Dashboard mapper**: Added `internal/mapper/` package for converting ConfigMaps to domain objects

### Changed

- **Dashboard processing**: Refactored controller and Grafana service to use domain objects and mapper pattern for better separation of concerns
- **Dashboard ConfigMap validation webhook**:
  - Added Kubernetes validating webhook to validate dashboard ConfigMaps with `app.giantswarm.io/kind=dashboard` label.
  - Includes comprehensive test coverage, Helm chart integration with `webhook.validatingWebhooks.dashboardConfigMap.enabled` configuration, and kubebuilder scaffolding.
  - Webhook is validating dashboard JSON structure and required fields.
- **Dashboard domain validation**: Added `pkg/domain/dashboard/` package with Dashboard type and validation rules (UID format, organization presence, content structure)
- **Dashboard mapper**: Added `internal/mapper/` package for converting ConfigMaps to domain objects

### Changed

- **Dashboard processing**: Refactored controller and Grafana service to use domain objects and mapper pattern for better separation of concerns
- **Dashboard ConfigMap validation webhook**:
  - Added Kubernetes validating webhook to validate dashboard ConfigMaps with `app.giantswarm.io/kind=dashboard` label.
  - Includes comprehensive test coverage, Helm chart integration with `webhook.validatingWebhooks.dashboardConfigMap.enabled` configuration, and kubebuilder scaffolding.
  - Webhook is validating dashboard JSON structure and required fields.
- **Dashboard domain validation**: Added `pkg/domain/dashboard/` package with Dashboard type and validation rules (UID format, organization presence, content structure)
- **Dashboard mapper**: Added `internal/mapper/` package for converting ConfigMaps to domain objects

### Changed

- **Dashboard processing**: Refactored controller and Grafana service to use domain objects and mapper pattern for better separation of concerns
- **Dashboard ConfigMap validation webhook**:
  - Added Kubernetes validating webhook to validate dashboard ConfigMaps with `app.giantswarm.io/kind=dashboard` label.
  - Includes comprehensive test coverage, Helm chart integration with `webhook.validatingWebhooks.dashboardConfigMap.enabled` configuration, and kubebuilder scaffolding.
  - Webhook is ready for business logic implementation to validate dashboard JSON structure and required fields.
- New `cancel_if_cluster_broken` alertmanager inhibition.

## [0.33.1] - 2025-06-19

### Fixed

- Fixed TenantID validation for Alloy compatibility - was causing alloy to crash with some tenant names. Now follows alloy component naming requirements (https://grafana.com/docs/alloy/latest/get-started/configuration-syntax/syntax/#identifiers), which is more restrictive than previously-used mimir requirements.

## [0.33.0] - 2025-06-16

### Added

- Alertmanager inhibition rule `cancel_if_metrics_broken`
- **Alertmanager version synchronization and dependency management**: Added comprehensive automated tooling to ensure Alertmanager fork version stays in sync with Mimir releases (https://github.com/giantswarm/giantswarm/issues/33621):
  - New script `hack/bin/check-alertmanager-version.sh` that compares the local Alertmanager version with the version used in the latest stable Mimir release
  - GitHub Actions workflow `.github/workflows/check-alertmanager-version.yml` that runs the check on `go.mod` changes and can be triggered manually
  - Updated Renovate configuration to automatically track Mimir releases and ignore release candidates, alpha, and beta versions
  - Added comprehensive comments to `renovate.json5` explaining the Alertmanager version tracking logic
  - Updated `go.mod` comments to reference Renovate automation instead of manual version checking

### Changed

- Comprehensive Helm chart support for webhook configuration:
  - Made all webhook resources conditional (ValidatingWebhookConfiguration, Service, Certificate)
  - Added granular enable/disable controls for individual webhooks (``webhook.validatingWebhooks.alertmanagerConfig.enabled`)
  - Added `ENABLE_WEBHOOKS` environment variable configuration
- Replace the `prometheus/alertmanager` package with Grafana's Mimir fork (`grafana/prometheus-alertmanager`) to ensure configuration compatibility between our validating webhook and Mimir's Alertmanager. This change addresses a compatibility issue where the webhook validation logic used the upstream Prometheus Alertmanager config parser, while Mimir uses a fork with additional/modified configuration options. The replacement ensures 100% compatibility and eliminates the risk of configuration drift between validation and runtime. Uses version `v0.25.1-0.20250305143719-fa9fa7096626` corresponding to Mimir 2.16.0.
- Improved Alertmanager configuration validation script (`hack/bin/validate-alertmanager-config.sh`):
  - Automatically extracts the exact commit hash from `go.mod` replacement directive to ensure perfect consistency with webhook validation
  - Replaced binary building with `go run` for faster execution and simpler maintenance
  - Enhanced logging throughout the script for better debugging and monitoring
  - Now uses the exact same Grafana fork commit as the operator's webhook validation logic
- Enhanced AlertmanagerConfigSecret webhook with improved scope filtering and error handling
- Enhanced TenantID validation in GrafanaOrganization CRD to support full Grafana Mimir specification:
  - Expanded pattern from `^[a-z]*$` to `^[a-zA-Z0-9!._*'()-]+$` to allow alphanumeric characters and special characters (`!`, `-`, `_`, `.`, `*`, `'`, `(`, `)`)
  - Increased maximum length from 63 to 150 characters
  - Added validating webhook to enforce forbidden values (`.`, `..`, `__mimir_cluster`) and prevent duplicate tenants

### Fixed

- Fixed alertmanager configuration key consistency across codebase (standardized on `alertmanager.yaml` instead of mixed `alertmanager.yml`/`alertmanager.yaml`)
- Fixed error message formatting in `ExtractAlertmanagerConfig` function

### Removed

- Remove unnecessary Grafana SSO configuration override for `role_attribute_path` and `org_attribute_path`. Any override should happen in shared-configs instead.

## [0.32.1] - 2025-06-03

### Fixed

- Fix Alloy image templating when the alloy app is running the latest version.

## [0.32.0] - 2025-06-02

### Changed

- Updated Alloy configuration (`pkg/monitoring/alloy/configmap.go` and `pkg/monitoring/alloy/templates/monitoring-config.yaml.template`):
    - Conditionally set `alloy.alloy.image.tag` in `monitoring-config.yaml.template`. The operator now explicitly sets the tag to `1.8.3` if the deployed `alloy-metrics` app version is older than `0.10.0`. For `alloy-metrics` app versions `0.10.0` or newer, the image tag will rely on the Alloy Helm chart's defaults or user-provided values, facilitating easier Alloy image updates via the chart.
    - Adjusted indentation for `AlloyConfig` in `monitoring-config.yaml.template` from `indent 8` to `nindent 8`.
- Improve Mimir Datasource configuration (https://github.com/giantswarm/giantswarm/issues/33470)
  - Enable medium level caching (caching of `/api/v1/label/${name}/values`, `/api/v1/series`, `/api/v1/labels` and `/api/v1/metadata` for 10 minutes)
  - Enable incremental querying (only query new data when refreshing dashboards)

### Removed

- Remove old mimir datasource on all installations.

## [0.31.0] - 2025-05-15

### Changed

- Unify finalizer logic accross controllers
- We decided to disable the alerting tab in the Shared Org to prevent customers from messing with our alerts so we need to open the alert in orgID = 2 (i.e. the Giant Swarm organization).

### Removed

- Remove deprecated slackAPIURL property.

## [0.30.0] - 2025-05-14

### Removed

- Remove crds template as the CRDs are now deployed via management-cluster-bases (https://github.com/giantswarm/management-cluster-bases/pull/232)

### Changed

- Grafana API client is now generated on every requests to support grafana secret changes and allows for better mc-bootstrap testing (https://github.com/giantswarm/giantswarm/issues/32664)
- Updated alertmanager's inhibitions, getting rid of vintage-specifics.
- Clean up old teams and unused inhibitions.

## [0.29.0] - 2025-05-05

### Changed

- Switch alloy-metrics secret from env variables to alloy `remote.kubernetes.secret` component to support secret changes without having to terminate pods.

## [0.28.0] - 2025-04-29

### Fixed

- Fix alertmanager configuration to not drop alerts when stable-testing management cluster's default apps are failing.

### Removed

- Remove alloy-rules deletion code which is no longer needed since the last release.
- Remove PodSecurityPolicy.

## [0.27.0] - 2025-04-24

### Removed

- Clean up alloy-rules app and configmap because rules are loaded by alloy-logs and alloy-metrics.

## [0.26.1] - 2025-04-23

### Fixed

- Fix golangci-lint v2 problems.

## [0.26.0] - 2025-04-23

### Added

- Add validation webhook to validate the alertmanager config before it is send to the alertmanager.

### Fixed

- Ensure support for loading Prometheus Rules in the Mimir Ruler from workload clusters is only enabled for observability-bundle version 1.9.0 and above (extra query matchers have been added in alloy 1.5.0).

## [0.25.0] - 2025-04-22

### Added

- Add support for loading Prometheus Rules in the Mimir Ruler from workload clusters.

### Changed

- Load Prometheus Rules in the Mimir Ruler via Alloy Metrics instead of Alloy Rules on management clusters.

### Removed

- Remove loading of Prometheus Rules for logs into the Loki Ruler via Alloy Rules as it is now managed by Alloy Logs.

## [0.24.0] - 2025-04-15

### Changed

- Update Silence link in notification-template to point to the new GitOps approach.
- Add `helm.sh/resource-policy: keep` annotation on the grafana organization CRD to prevent it's deletion.

## [0.23.2] - 2025-04-07

### Fixed

- Fix alloy-rules templating by quoting the tenant label.

## [0.23.1] - 2025-04-07

### Fixed

- Fix `alloy-rules` app version flag rename forgotten after review.

## [0.23.0] - 2025-04-07

### Added

- Add multi-tenancy support to alerting and recording rules loading by setting up the alloy-rules config.
- Add validation script using amtool to validate alertmanager config works.

### Fixed

- Make sure we shard alloy-metrics based on all metrics for all tenants and not for the giantswarm tenant only.

## [0.22.1] - 2025-03-25

### Fixed

- Fix alloy-metrics sharding after we renamed `prometheus.remote_write.default` to `prometheus.remote_write.giantswarm` in alloy config.

## [0.22.0] - 2025-03-24

### Added

- Add multi-tenancy support to alertmanager config loading.

### Changed

- updated run-local.sh to port-forward mimir alertmanager

## [0.21.1] - 2025-03-24

### Fixed

- Set default resources for alloy-metrics only when VPA is enabled.

## [0.21.0] - 2025-03-24

### Added

- Add multi-tenancy support to alloy remote write by creating a custom remote-write section per tenant defined in Grafana Organization CRs.
- Add pod and service monitor discovery of both the old giantswarm team label and the new tenant label.

### Changed

- Fine-tune alloy-metrics resource usage configuration to avoid causing issues for customer workload and cluster tests.

## [0.20.0] - 2025-03-18

### Changed

- Send `severity: page` alerts for Tenet to Opsgenie instead of Slack

## [0.19.4] - 2025-03-14

### Changed

- Revert caching tuning for configmaps and pods because it was causing api false answers.

## [0.19.3] - 2025-03-13

### Changed

- Stop caching helm secrets in the operator to reduce resource usage.
- Cache only the dashboards configmap in the operator to reduce resource usage.
- Cache only the alertmanager and grafana pods in the operator to reduce resource usage.

### Removed

- Remove cleanup code for Mimir Alertmanager anonymous tenant's configuration.
- Remove cleanup code for Mimir Ruler anonymous tenant's rules.

## [0.19.2] - 2025-03-10

### Changed

- Switch mimir default tenant from `anonymous` to `giantswarm` once again.
- Replace deprecated update datasource by id with update datasource by uid Grafana API call.

## [0.19.1] - 2025-03-06

### Changed

- Revert tenant switch and clean up giantswarm tenant

## [0.19.0] - 2025-03-06

### Added

- Add cleanup for Mimir Alertmanager anonymous tenant's configuration.
- Add cleanup for Mimir Ruler anonymous tenant's rules.

### Fixed

- Fix default read tenant to anonymous to ensure grafana rules pages work until the tenant switch is released.

## [0.18.0] - 2025-03-05

### Changed

- Use smaller dockerfile to reduce build time as ABS already generates the go binary.
- Read metrics from both anonymous and giantswarm tenant at once.
- Refactor hardcoded tenant values to prepare the switch from the anonymous to the giantswarm tenant.
- Switch the alerting component from the anonymous to the giantswarm tenant.
- Add Grafana url when there's no dashboard in the alert notification template.

## [0.17.0] - 2025-02-25

### Changed

- update the notification template to take into account the changes in the alert annotations
  - `runbook_url` is now the full url to the runbook
  - `dashboardUid` is now split between `__dashboardUid__` and `dashboardQueryParams`.

## [0.16.0] - 2025-02-20

### Changed

- update the notification template to take into account the new alert annotations
  - `opsrecipe` => `runbook_url`
  - `dashboard` => `dashboardUid`
- improve alert names in opsgenie by:
  - removing the service name if is is not needed
  - removing the cluster-id if the alert targets the installation

## [0.15.0] - 2025-02-10

### Removed

- Clean up `Shared org` specific code that is not needed anymore since we moved the organization declaration to a custom resource (https://github.com/giantswarm/roadmap/issues/3860).

## [0.14.0] - 2025-02-10

### Changed

- Configure Alloy-metrics `sample_age_config` so that alloy does not indefinitely retry to send old and rejected samples.

## [0.13.3] - 2025-02-10

### Changed

- Updated the notFound method to match error using runtime.APIError type and the status code
- Update Grafana pod predicate to not trigger on pod deletion
- Ensure organization is created before proceeding with datasources and sso settings
- Remove error handling when the organization name is already taken, this is handled by the Grafana API

### Fixed

- Fix `failed to find organization with ID: 0` error when creating a new organization
- Fix `getOrgByIdForbidden` error when creating a new organization
- Fix race condition when switching organization in Grafana client by using WithOrgID method

## [0.13.2] - 2025-02-06

### Added

- Add datasources UID

### Changed

- improved run-local port-forward management
- Fix missing SSO settings in organizations

### Fixed

- fixed loading dashboards when they have an `id` defined

### Removed

- Remove turtle related Alertmanager configuration
- Remove Alertmanager datasource

## [0.13.1] - 2025-01-30

### Removed

- Remove deprecated code that target an older release.

## [0.13.0] - 2025-01-16

### Added

- Add Alertmanager config and templates in Helm chart (#188)

## [0.12.0] - 2025-01-15

### Changed

- Rename datasources to get rid of the olly-op part.

## [0.11.0] - 2025-01-10

### Added

- command line args to configure mimir and grafana URLs
- Support for loading dashboards in organizations

## [0.10.2] - 2024-12-17

### Added

- Add Alertmanager controller

### Changed

- Change SSO settings configuration to use the Grafana admin API instead of app user-values.

## [0.10.1] - 2024-12-12

### Fixed

- Fix grafana organization reordering.

## [0.10.0] - 2024-12-10

### Added

- Add Mimir Alertmanager datasource.
- Add tenant ids field to the grafana organization CR to be able to support multiple tenants into one organization.

### Changed

- Removed organization OwnerReference on grafana-user-values configmap, this fixes an issue where the configmap is removed when the last organization is deleted which prevent Grafana from starting.

### Fixed

- Fix grafana organization deletion

## [0.9.1] - 2024-11-21

### Fixed

- Fix exclusion check for mimir datasource to use the datasource type instead of the name.

## [0.9.0] - 2024-11-20

### Added

- Add Grafana Organization creation logic in reconciler.
- Add creation and update of Grafana organizations.
- Add configuration of the Grafana org_mapping via user-values.

### Fixed

- Disable crd installation from alloy-metrics as this is causing issues with the new v29 releases.
- Fix failing ATS tests by upgrading python testing dependencies and creating necessary secrets.

## [0.8.1] - 2024-10-17

### Fixed

- Fix `flag redefined` error

## [0.8.0] - 2024-10-17

### Added

- Add wal `truncate_frequency` configuration to alloy-metrics with a default set to 15m.
- Add grafanaOrganization CRD in helm chart.

### Changed

- Change default default monitoring agent to Alloy

## [0.7.1] - 2024-10-10

### Fixed

- [Alloy] Fix CiliumNetworkPolicy to allow Alloy to reach out to every pods in the cluster

## [0.7.0] - 2024-10-10

### Changed

- [Alloy] Enable VPA for AlloyMetrics
- Change the PromQL query used to determine the amount of head series when scaling Prometheus Agent and Alloy ([#74](https://github.com/giantswarm/observability-operator/pull/74))

### Fixed

- [Alloy] Fix an issue where monitoring agent is the configured to be the same for all clusters
- Monitoring agents: keep currently configured shards when failing to compute shards

## [0.6.1] - 2024-10-08

### Fixed

- Fix CI jobs generating new releases

## [0.6.0] - 2024-09-24

### Added

- Add manual e2e testing procedure and script.

## [0.5.0] - 2024-09-17

### Changed

- Require observability-bundle >= 1.6.2 for Alloy monitoring agent support, this is due to incorrect alloyMetrics catalog in observability-bundle

### Fixed

- Fix invalid Alloy config due to missing comma on external labels

## [0.4.1] - 2024-09-17

### Fixed

- Disable logger development mode to avoid panicking, use zap as logger
- Fix CircleCI release pipeline

## [0.4.0] - 2024-08-20

### Added

- Add tests with ats in ci pipeline.
- Add helm chart templating test in ci pipeline.
- Add support for Alloy to be used as monitoring agent in-place of Prometheus Agent. This is configurable via the `--monitoring-agent` flag.
- Add Alloy service to manage Alloy monitoring agent configuration
- Add Alloy configuration templates

### Changed

- Move GetClusterShardingStrategy to common/monitoring package
- Add query argument to QueryTSDBHeadSeries
- Removed lll golangci linter

## [0.3.1] - 2024-07-22

### Fixed

- Fix some reconcile errors (https://pkg.go.dev/sigs.k8s.io/controller-runtime/pkg/reconcile#Reconciler).

## [0.3.0] - 2024-07-16

### Changed

- Delete monitoring resources if monitoring is disabled at the installation or cluster level using the giantswarm.io/monitoring label.

## [0.2.0] - 2024-06-25

### Added

- Add per cluster and installation overridable sharding strategy support for mimir-backed installations.

### Fixed

- Fix an issue where remote-write secret was not being created when head series query fails.

## [0.1.1] - 2024-06-14

### Fixed

- Fix reconciliation errors when adding or removing the finalizer on the Cluster CR.

## [0.1.0] - 2024-06-06

### Added

- Add support for mimir in remoteWrite secret creation.
- Add mimir ingress secret for basic auth creation.

## [0.0.4] - 2024-05-28

### Changed

- Do nothing if mimir is disabled to avoid deleting prometheus-meta-operator managed resources.

### Fixed

- Fix mimir heartbeat priority.

### Removed

- Finalizer on operator managed resources (configmap and secrets) as no other operator is touching them.

## [0.0.3] - 2024-05-24

### Changed

- Manage prometheus-agent configs

## [0.0.2] - 2024-04-08

### Fixed

- Fix `CiliumNetworkPolicy` to allow cluster and world access (opsgenie)

## [0.0.1] - 2024-04-08

### Added

- Initialize project and create heartbeat for the installation.

[Unreleased]: https://github.com/giantswarm/observability-operator/compare/v0.50.0...HEAD
[0.50.0]: https://github.com/giantswarm/observability-operator/compare/v0.49.0...v0.50.0
[0.49.0]: https://github.com/giantswarm/observability-operator/compare/v0.48.1...v0.49.0
[0.48.1]: https://github.com/giantswarm/observability-operator/compare/v0.48.0...v0.48.1
[0.48.0]: https://github.com/giantswarm/observability-operator/compare/v0.47.0...v0.48.0
[0.47.0]: https://github.com/giantswarm/observability-operator/compare/v0.46.2...v0.47.0
[0.46.2]: https://github.com/giantswarm/observability-operator/compare/v0.46.1...v0.46.2
[0.46.1]: https://github.com/giantswarm/observability-operator/compare/v0.46.0...v0.46.1
[0.46.0]: https://github.com/giantswarm/observability-operator/compare/v0.45.1...v0.46.0
[0.45.1]: https://github.com/giantswarm/observability-operator/compare/v0.45.0...v0.45.1
[0.45.0]: https://github.com/giantswarm/observability-operator/compare/v0.44.0...v0.45.0
[0.44.0]: https://github.com/giantswarm/observability-operator/compare/v0.43.1...v0.44.0
[0.43.1]: https://github.com/giantswarm/observability-operator/compare/v0.43.0...v0.43.1
[0.43.0]: https://github.com/giantswarm/observability-operator/compare/v0.42.0...v0.43.0
[0.42.0]: https://github.com/giantswarm/observability-operator/compare/v0.41.0...v0.42.0
[0.41.0]: https://github.com/giantswarm/observability-operator/compare/v0.40.0...v0.41.0
[0.40.0]: https://github.com/giantswarm/observability-operator/compare/v0.39.0...v0.40.0
[0.39.0]: https://github.com/giantswarm/observability-operator/compare/v0.38.0...v0.39.0
[0.38.0]: https://github.com/giantswarm/observability-operator/compare/v0.37.0...v0.38.0
[0.37.0]: https://github.com/giantswarm/observability-operator/compare/v0.36.0...v0.37.0
[0.36.0]: https://github.com/giantswarm/observability-operator/compare/v0.35.0...v0.36.0
[0.35.0]: https://github.com/giantswarm/observability-operator/compare/v0.34.0...v0.35.0
[0.34.0]: https://github.com/giantswarm/observability-operator/compare/v0.33.1...v0.34.0
[0.33.1]: https://github.com/giantswarm/observability-operator/compare/v0.33.0...v0.33.1
[0.33.0]: https://github.com/giantswarm/observability-operator/compare/v0.32.1...v0.33.0
[0.32.1]: https://github.com/giantswarm/observability-operator/compare/v0.32.0...v0.32.1
[0.32.0]: https://github.com/giantswarm/observability-operator/compare/v0.31.0...v0.32.0
[0.31.0]: https://github.com/giantswarm/observability-operator/compare/v0.30.0...v0.31.0
[0.30.0]: https://github.com/giantswarm/observability-operator/compare/v0.29.0...v0.30.0
[0.29.0]: https://github.com/giantswarm/observability-operator/compare/v0.28.0...v0.29.0
[0.28.0]: https://github.com/giantswarm/observability-operator/compare/v0.27.0...v0.28.0
[0.27.0]: https://github.com/giantswarm/observability-operator/compare/v0.26.1...v0.27.0
[0.26.1]: https://github.com/giantswarm/observability-operator/compare/v0.26.0...v0.26.1
[0.26.0]: https://github.com/giantswarm/observability-operator/compare/v0.25.0...v0.26.0
[0.25.0]: https://github.com/giantswarm/observability-operator/compare/v0.24.0...v0.25.0
[0.24.0]: https://github.com/giantswarm/observability-operator/compare/v0.23.2...v0.24.0
[0.23.2]: https://github.com/giantswarm/observability-operator/compare/v0.23.1...v0.23.2
[0.23.1]: https://github.com/giantswarm/observability-operator/compare/v0.23.0...v0.23.1
[0.23.0]: https://github.com/giantswarm/observability-operator/compare/v0.22.1...v0.23.0
[0.22.1]: https://github.com/giantswarm/observability-operator/compare/v0.22.0...v0.22.1
[0.22.0]: https://github.com/giantswarm/observability-operator/compare/v0.21.1...v0.22.0
[0.21.1]: https://github.com/giantswarm/observability-operator/compare/v0.21.0...v0.21.1
[0.21.0]: https://github.com/giantswarm/observability-operator/compare/v0.20.0...v0.21.0
[0.20.0]: https://github.com/giantswarm/observability-operator/compare/v0.19.4...v0.20.0
[0.19.4]: https://github.com/giantswarm/observability-operator/compare/v0.19.3...v0.19.4
[0.19.3]: https://github.com/giantswarm/observability-operator/compare/v0.19.2...v0.19.3
[0.19.2]: https://github.com/giantswarm/observability-operator/compare/v0.19.1...v0.19.2
[0.19.1]: https://github.com/giantswarm/observability-operator/compare/v0.19.0...v0.19.1
[0.19.0]: https://github.com/giantswarm/observability-operator/compare/v0.18.0...v0.19.0
[0.18.0]: https://github.com/giantswarm/observability-operator/compare/v0.17.0...v0.18.0
[0.17.0]: https://github.com/giantswarm/observability-operator/compare/v0.16.0...v0.17.0
[0.16.0]: https://github.com/giantswarm/observability-operator/compare/v0.15.0...v0.16.0
[0.15.0]: https://github.com/giantswarm/observability-operator/compare/v0.14.0...v0.15.0
[0.14.0]: https://github.com/giantswarm/observability-operator/compare/v0.13.3...v0.14.0
[0.13.3]: https://github.com/giantswarm/observability-operator/compare/v0.13.2...v0.13.3
[0.13.2]: https://github.com/giantswarm/observability-operator/compare/v0.13.1...v0.13.2
[0.13.1]: https://github.com/giantswarm/observability-operator/compare/v0.13.0...v0.13.1
[0.13.0]: https://github.com/giantswarm/observability-operator/compare/v0.12.0...v0.13.0
[0.12.0]: https://github.com/giantswarm/observability-operator/compare/v0.11.0...v0.12.0
[0.11.0]: https://github.com/giantswarm/observability-operator/compare/v0.10.2...v0.11.0
[0.10.2]: https://github.com/giantswarm/observability-operator/compare/v0.10.1...v0.10.2
[0.10.1]: https://github.com/giantswarm/observability-operator/compare/v0.10.0...v0.10.1
[0.10.0]: https://github.com/giantswarm/observability-operator/compare/v0.9.1...v0.10.0
[0.9.1]: https://github.com/giantswarm/observability-operator/compare/v0.9.0...v0.9.1
[0.9.0]: https://github.com/giantswarm/observability-operator/compare/v0.8.1...v0.9.0
[0.8.1]: https://github.com/giantswarm/observability-operator/compare/v0.8.0...v0.8.1
[0.8.0]: https://github.com/giantswarm/observability-operator/compare/v0.7.1...v0.8.0
[0.7.1]: https://github.com/giantswarm/observability-operator/compare/v0.7.0...v0.7.1
[0.7.0]: https://github.com/giantswarm/observability-operator/compare/v0.6.1...v0.7.0
[0.6.1]: https://github.com/giantswarm/observability-operator/compare/v0.6.0...v0.6.1
[0.6.0]: https://github.com/giantswarm/observability-operator/compare/v0.5.0...v0.6.0
[0.5.0]: https://github.com/giantswarm/observability-operator/compare/v0.4.1...v0.5.0
[0.4.1]: https://github.com/giantswarm/observability-operator/compare/v0.4.0...v0.4.1
[0.4.0]: https://github.com/giantswarm/observability-operator/compare/v0.3.1...v0.4.0
[0.3.1]: https://github.com/giantswarm/observability-operator/compare/v0.3.0...v0.3.1
[0.3.0]: https://github.com/giantswarm/observability-operator/compare/v0.2.0...v0.3.0
[0.2.0]: https://github.com/giantswarm/observability-operator/compare/v0.1.1...v0.2.0
[0.1.1]: https://github.com/giantswarm/observability-operator/compare/v0.1.0...v0.1.1
[0.1.0]: https://github.com/giantswarm/observability-operator/compare/v0.0.4...v0.1.0
[0.0.4]: https://github.com/giantswarm/observability-operator/compare/v0.0.3...v0.0.4
[0.0.3]: https://github.com/giantswarm/observability-operator/compare/v0.0.2...v0.0.3
[0.0.2]: https://github.com/giantswarm/observability-operator/compare/v0.0.1...v0.0.2
[0.0.1]: https://github.com/giantswarm/observability-operator/releases/tag/v0.0.1<|MERGE_RESOLUTION|>--- conflicted
+++ resolved
@@ -15,13 +15,10 @@
 
 - Create a new secret for HTTPRoute basic auth for Mimir.
 - Refactor Mimir authentication to use per-cluster passwords with centralized secret management.
-<<<<<<< HEAD
 - Extract authentication logic into reusable auth package, eliminating MimirService wrapper.
 - Move password generation into auth package for complete self-containment.
 - Consolidate cluster password retrieval into auth package, removing duplicate functionality from monitoring package.
-=======
 - Use cluster name as user in Alloy secret to authenticate against Mimir.
->>>>>>> 337bcd1b
 
 ### Removed
 
