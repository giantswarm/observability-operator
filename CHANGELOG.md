# Changelog

All notable changes to this project will be documented in this file.

The format is based on [Keep a Changelog](https://keepachangelog.com/en/1.0.0/),
and this project adheres to [Semantic Versioning](https://semver.org/spec/v2.0.0.html).

## [Unreleased]

<<<<<<< HEAD
### Added

- Implement metrics for grafanaOrganizations monitoring:
  - `observability_operator_grafana_organization_info`: Displays the list of organization and the current status in Grafana (active, pending, error)
  - `observability_operator_grafana_organization_tenant_info`: List of the configured tenants per organization
=======
## [0.45.1] - 2025-10-15

### Changed

- Update internal service port for MC alloy instances.

## [0.45.0] - 2025-10-15

### Changed

- Send MC metrics via internal service instead of ingress.

## [0.44.0] - 2025-10-14

### Changed

- Alertmanager / PagerDuty: only send alerts that have to page
- Alertmanager / PagerDuty: team routing with 1 token per team
>>>>>>> 8d57a185

## [0.43.1] - 2025-10-07

### Fixed

- Fix `ScrapeConfig` support to only be available for observability-bundles 2.2.0 (v32+).

## [0.43.0] - 2025-10-06

### Added

- Add support for PrometheusOperator `ScrapeConfig` CRDs. This requires --stability.level=experimental
- Add logging-enabled flag towards the logging-operator -> observability-operator merger.

## [0.42.0] - 2025-09-17

### Added

- Add Tempo datasource support for distributed tracing
  - Conditional creation based on `--tracing-enabled` flag and Helm values support via `tracing.enabled` configuration (defaults to `false`)
  - Full integration with service maps, traces-to-logs, and traces-to-metrics correlations
  - Connects to `http://tempo-query-frontend.tempo.svc:3200` service
  - Comprehensive test coverage for both enabled and disabled scenarios
- Update Loki datasource for logs-to-traces support

### Changed

- Added a `generateDatasources` to generate all datasource needed for an organization
- Major refactoring of the `ConfigureDefaultDatasources` method into `ConfigureDatasource`
- Remove explicit logic to delete `gs-mimir-old` datasource (now covered)
- Optimize GrafanaOrganization status update to only be performed when necessary

## [0.41.0] - 2025-09-01

### Added

- Add configurable `queue_config` fields for Alloy remote write. All Alloy `queue_config` fields (`batch_send_deadline`, `capacity`, `max_backoff`, `max_samples_per_send`, `max_shards`, `min_backoff`, `min_shards`, `retry_on_http_429`, `sample_age_limit`) are now configurable via helm values and command line flags. When not configured, Alloy defaults are used.

### Fixed

- Fix an issue where organizations were not being deleted in Grafana when the corresponding GrafanaOrganization CR was deleted.
- Fix an issue where SSO settings contained configuration for organizations that no longer existed.

## [0.40.0] - 2025-08-27

### Added

- Send all_pipelines alert label to PagerDuty

## [0.39.0] - 2025-08-27

### Added

- Add Alertmanager PagerDuty heartbeat route

### Changed

- Update PagerDuty notification template, to include relevant information about the alert.
- Upgrade `github.com/grafana/prometheus-alertmanager` dependency after the new mimir release.

### Fixed

- Fixed index out of range error in Alertmanager notification template

## [0.38.0] - 2025-08-25

### Added

- `Mimir Cardinality` datasource for Grafana `Shared Org`
- Add Alertmanager PagerDuty router

## [0.37.0] - 2025-08-13

### Changed

- Update `UpsertOrganization` in /pkg/grafana/grafana.go file so that it can update GrafanaOrganization CRs with a matching Grafana Org's ID given that both share the same name.

## [0.36.0] - 2025-07-18

### Removed

- CRDs are managed via MCB so we need to clean them up from the operator.

## [0.35.0] - 2025-07-10

### Changed

- Alloy-metrics RAM reservations / limits tuning.

## [0.34.0] - 2025-07-02

### Added

- **Dashboard domain validation**: Added `pkg/domain/dashboard/` package with Dashboard type and validation rules (UID format, organization presence, content structure)
- **Dashboard mapper**: Added `internal/mapper/` package for converting ConfigMaps to domain objects

### Changed

- **Dashboard processing**: Refactored controller and Grafana service to use domain objects and mapper pattern for better separation of concerns
- **Dashboard ConfigMap validation webhook**:
  - Added Kubernetes validating webhook to validate dashboard ConfigMaps with `app.giantswarm.io/kind=dashboard` label.
  - Includes comprehensive test coverage, Helm chart integration with `webhook.validatingWebhooks.dashboardConfigMap.enabled` configuration, and kubebuilder scaffolding.
  - Webhook is validating dashboard JSON structure and required fields.
- **Dashboard domain validation**: Added `pkg/domain/dashboard/` package with Dashboard type and validation rules (UID format, organization presence, content structure)
- **Dashboard mapper**: Added `internal/mapper/` package for converting ConfigMaps to domain objects

### Changed

- **Dashboard processing**: Refactored controller and Grafana service to use domain objects and mapper pattern for better separation of concerns
- **Dashboard ConfigMap validation webhook**:
  - Added Kubernetes validating webhook to validate dashboard ConfigMaps with `app.giantswarm.io/kind=dashboard` label.
  - Includes comprehensive test coverage, Helm chart integration with `webhook.validatingWebhooks.dashboardConfigMap.enabled` configuration, and kubebuilder scaffolding.
  - Webhook is validating dashboard JSON structure and required fields.
- **Dashboard domain validation**: Added `pkg/domain/dashboard/` package with Dashboard type and validation rules (UID format, organization presence, content structure)
- **Dashboard mapper**: Added `internal/mapper/` package for converting ConfigMaps to domain objects

### Changed

- **Dashboard processing**: Refactored controller and Grafana service to use domain objects and mapper pattern for better separation of concerns
- **Dashboard ConfigMap validation webhook**:
  - Added Kubernetes validating webhook to validate dashboard ConfigMaps with `app.giantswarm.io/kind=dashboard` label.
  - Includes comprehensive test coverage, Helm chart integration with `webhook.validatingWebhooks.dashboardConfigMap.enabled` configuration, and kubebuilder scaffolding.
  - Webhook is ready for business logic implementation to validate dashboard JSON structure and required fields.
- New `cancel_if_cluster_broken` alertmanager inhibition.

## [0.33.1] - 2025-06-19

### Fixed

- Fixed TenantID validation for Alloy compatibility - was causing alloy to crash with some tenant names. Now follows alloy component naming requirements (https://grafana.com/docs/alloy/latest/get-started/configuration-syntax/syntax/#identifiers), which is more restrictive than previously-used mimir requirements.

## [0.33.0] - 2025-06-16

### Added

- Alertmanager inhibition rule `cancel_if_metrics_broken`
- **Alertmanager version synchronization and dependency management**: Added comprehensive automated tooling to ensure Alertmanager fork version stays in sync with Mimir releases (https://github.com/giantswarm/giantswarm/issues/33621):
  - New script `hack/bin/check-alertmanager-version.sh` that compares the local Alertmanager version with the version used in the latest stable Mimir release
  - GitHub Actions workflow `.github/workflows/check-alertmanager-version.yml` that runs the check on `go.mod` changes and can be triggered manually
  - Updated Renovate configuration to automatically track Mimir releases and ignore release candidates, alpha, and beta versions
  - Added comprehensive comments to `renovate.json5` explaining the Alertmanager version tracking logic
  - Updated `go.mod` comments to reference Renovate automation instead of manual version checking

### Changed

- Comprehensive Helm chart support for webhook configuration:
  - Made all webhook resources conditional (ValidatingWebhookConfiguration, Service, Certificate)
  - Added granular enable/disable controls for individual webhooks (``webhook.validatingWebhooks.alertmanagerConfig.enabled`)
  - Added `ENABLE_WEBHOOKS` environment variable configuration
- Replace the `prometheus/alertmanager` package with Grafana's Mimir fork (`grafana/prometheus-alertmanager`) to ensure configuration compatibility between our validating webhook and Mimir's Alertmanager. This change addresses a compatibility issue where the webhook validation logic used the upstream Prometheus Alertmanager config parser, while Mimir uses a fork with additional/modified configuration options. The replacement ensures 100% compatibility and eliminates the risk of configuration drift between validation and runtime. Uses version `v0.25.1-0.20250305143719-fa9fa7096626` corresponding to Mimir 2.16.0.
- Improved Alertmanager configuration validation script (`hack/bin/validate-alertmanager-config.sh`):
  - Automatically extracts the exact commit hash from `go.mod` replacement directive to ensure perfect consistency with webhook validation
  - Replaced binary building with `go run` for faster execution and simpler maintenance
  - Enhanced logging throughout the script for better debugging and monitoring
  - Now uses the exact same Grafana fork commit as the operator's webhook validation logic
- Enhanced AlertmanagerConfigSecret webhook with improved scope filtering and error handling
- Enhanced TenantID validation in GrafanaOrganization CRD to support full Grafana Mimir specification:
  - Expanded pattern from `^[a-z]*$` to `^[a-zA-Z0-9!._*'()-]+$` to allow alphanumeric characters and special characters (`!`, `-`, `_`, `.`, `*`, `'`, `(`, `)`)
  - Increased maximum length from 63 to 150 characters
  - Added validating webhook to enforce forbidden values (`.`, `..`, `__mimir_cluster`) and prevent duplicate tenants

### Fixed

- Fixed alertmanager configuration key consistency across codebase (standardized on `alertmanager.yaml` instead of mixed `alertmanager.yml`/`alertmanager.yaml`)
- Fixed error message formatting in `ExtractAlertmanagerConfig` function

### Removed

- Remove unnecessary Grafana SSO configuration override for `role_attribute_path` and `org_attribute_path`. Any override should happen in shared-configs instead.

## [0.32.1] - 2025-06-03

### Fixed

- Fix Alloy image templating when the alloy app is running the latest version.

## [0.32.0] - 2025-06-02

### Changed

- Updated Alloy configuration (`pkg/monitoring/alloy/configmap.go` and `pkg/monitoring/alloy/templates/monitoring-config.yaml.template`):
    - Conditionally set `alloy.alloy.image.tag` in `monitoring-config.yaml.template`. The operator now explicitly sets the tag to `1.8.3` if the deployed `alloy-metrics` app version is older than `0.10.0`. For `alloy-metrics` app versions `0.10.0` or newer, the image tag will rely on the Alloy Helm chart's defaults or user-provided values, facilitating easier Alloy image updates via the chart.
    - Adjusted indentation for `AlloyConfig` in `monitoring-config.yaml.template` from `indent 8` to `nindent 8`.
- Improve Mimir Datasource configuration (https://github.com/giantswarm/giantswarm/issues/33470)
  - Enable medium level caching (caching of `/api/v1/label/${name}/values`, `/api/v1/series`, `/api/v1/labels` and `/api/v1/metadata` for 10 minutes)
  - Enable incremental querying (only query new data when refreshing dashboards)

### Removed

- Remove old mimir datasource on all installations.

## [0.31.0] - 2025-05-15

### Changed

- Unify finalizer logic accross controllers
- We decided to disable the alerting tab in the Shared Org to prevent customers from messing with our alerts so we need to open the alert in orgID = 2 (i.e. the Giant Swarm organization).

### Removed

- Remove deprecated slackAPIURL property.

## [0.30.0] - 2025-05-14

### Removed

- Remove crds template as the CRDs are now deployed via management-cluster-bases (https://github.com/giantswarm/management-cluster-bases/pull/232)

### Changed

- Grafana API client is now generated on every requests to support grafana secret changes and allows for better mc-bootstrap testing (https://github.com/giantswarm/giantswarm/issues/32664)
- Updated alertmanager's inhibitions, getting rid of vintage-specifics.
- Clean up old teams and unused inhibitions.

## [0.29.0] - 2025-05-05

### Changed

- Switch alloy-metrics secret from env variables to alloy `remote.kubernetes.secret` component to support secret changes without having to terminate pods.

## [0.28.0] - 2025-04-29

### Fixed

- Fix alertmanager configuration to not drop alerts when stable-testing management cluster's default apps are failing.

### Removed

- Remove alloy-rules deletion code which is no longer needed since the last release.
- Remove PodSecurityPolicy.

## [0.27.0] - 2025-04-24

### Removed

- Clean up alloy-rules app and configmap because rules are loaded by alloy-logs and alloy-metrics.

## [0.26.1] - 2025-04-23

### Fixed

- Fix golangci-lint v2 problems.

## [0.26.0] - 2025-04-23

### Added

- Add validation webhook to validate the alertmanager config before it is send to the alertmanager.

### Fixed

- Ensure support for loading Prometheus Rules in the Mimir Ruler from workload clusters is only enabled for observability-bundle version 1.9.0 and above (extra query matchers have been added in alloy 1.5.0).

## [0.25.0] - 2025-04-22

### Added

- Add support for loading Prometheus Rules in the Mimir Ruler from workload clusters.

### Changed

- Load Prometheus Rules in the Mimir Ruler via Alloy Metrics instead of Alloy Rules on management clusters.

### Removed

- Remove loading of Prometheus Rules for logs into the Loki Ruler via Alloy Rules as it is now managed by Alloy Logs.

## [0.24.0] - 2025-04-15

### Changed

- Update Silence link in notification-template to point to the new GitOps approach.
- Add `helm.sh/resource-policy: keep` annotation on the grafana organization CRD to prevent it's deletion.

## [0.23.2] - 2025-04-07

### Fixed

- Fix alloy-rules templating by quoting the tenant label.

## [0.23.1] - 2025-04-07

### Fixed

- Fix `alloy-rules` app version flag rename forgotten after review.

## [0.23.0] - 2025-04-07

### Added

- Add multi-tenancy support to alerting and recording rules loading by setting up the alloy-rules config.
- Add validation script using amtool to validate alertmanager config works.

### Fixed

- Make sure we shard alloy-metrics based on all metrics for all tenants and not for the giantswarm tenant only.

## [0.22.1] - 2025-03-25

### Fixed

- Fix alloy-metrics sharding after we renamed `prometheus.remote_write.default` to `prometheus.remote_write.giantswarm` in alloy config.

## [0.22.0] - 2025-03-24

### Added

- Add multi-tenancy support to alertmanager config loading.

### Changed

- updated run-local.sh to port-forward mimir alertmanager

## [0.21.1] - 2025-03-24

### Fixed

- Set default resources for alloy-metrics only when VPA is enabled.

## [0.21.0] - 2025-03-24

### Added

- Add multi-tenancy support to alloy remote write by creating a custom remote-write section per tenant defined in Grafana Organization CRs.
- Add pod and service monitor discovery of both the old giantswarm team label and the new tenant label.

### Changed

- Fine-tune alloy-metrics resource usage configuration to avoid causing issues for customer workload and cluster tests.

## [0.20.0] - 2025-03-18

### Changed

- Send `severity: page` alerts for Tenet to Opsgenie instead of Slack

## [0.19.4] - 2025-03-14

### Changed

- Revert caching tuning for configmaps and pods because it was causing api false answers.

## [0.19.3] - 2025-03-13

### Changed

- Stop caching helm secrets in the operator to reduce resource usage.
- Cache only the dashboards configmap in the operator to reduce resource usage.
- Cache only the alertmanager and grafana pods in the operator to reduce resource usage.

### Removed

- Remove cleanup code for Mimir Alertmanager anonymous tenant's configuration.
- Remove cleanup code for Mimir Ruler anonymous tenant's rules.

## [0.19.2] - 2025-03-10

### Changed

- Switch mimir default tenant from `anonymous` to `giantswarm` once again.
- Replace deprecated update datasource by id with update datasource by uid Grafana API call.

## [0.19.1] - 2025-03-06

### Changed

- Revert tenant switch and clean up giantswarm tenant

## [0.19.0] - 2025-03-06

### Added

- Add cleanup for Mimir Alertmanager anonymous tenant's configuration.
- Add cleanup for Mimir Ruler anonymous tenant's rules.

### Fixed

- Fix default read tenant to anonymous to ensure grafana rules pages work until the tenant switch is released.

## [0.18.0] - 2025-03-05

### Changed

- Use smaller dockerfile to reduce build time as ABS already generates the go binary.
- Read metrics from both anonymous and giantswarm tenant at once.
- Refactor hardcoded tenant values to prepare the switch from the anonymous to the giantswarm tenant.
- Switch the alerting component from the anonymous to the giantswarm tenant.
- Add Grafana url when there's no dashboard in the alert notification template.

## [0.17.0] - 2025-02-25

### Changed

- update the notification template to take into account the changes in the alert annotations
  - `runbook_url` is now the full url to the runbook
  - `dashboardUid` is now split between `__dashboardUid__` and `dashboardQueryParams`.

## [0.16.0] - 2025-02-20

### Changed

- update the notification template to take into account the new alert annotations
  - `opsrecipe` => `runbook_url`
  - `dashboard` => `dashboardUid`
- improve alert names in opsgenie by:
  - removing the service name if is is not needed
  - removing the cluster-id if the alert targets the installation

## [0.15.0] - 2025-02-10

### Removed

- Clean up `Shared org` specific code that is not needed anymore since we moved the organization declaration to a custom resource (https://github.com/giantswarm/roadmap/issues/3860).

## [0.14.0] - 2025-02-10

### Changed

- Configure Alloy-metrics `sample_age_config` so that alloy does not indefinitely retry to send old and rejected samples.

## [0.13.3] - 2025-02-10

### Changed

- Updated the notFound method to match error using runtime.APIError type and the status code
- Update Grafana pod predicate to not trigger on pod deletion
- Ensure organization is created before proceeding with datasources and sso settings
- Remove error handling when the organization name is already taken, this is handled by the Grafana API

### Fixed

- Fix `failed to find organization with ID: 0` error when creating a new organization
- Fix `getOrgByIdForbidden` error when creating a new organization
- Fix race condition when switching organization in Grafana client by using WithOrgID method

## [0.13.2] - 2025-02-06

### Added

- Add datasources UID

### Changed

- improved run-local port-forward management
- Fix missing SSO settings in organizations

### Fixed

- fixed loading dashboards when they have an `id` defined

### Removed

- Remove turtle related Alertmanager configuration
- Remove Alertmanager datasource

## [0.13.1] - 2025-01-30

### Removed

- Remove deprecated code that target an older release.

## [0.13.0] - 2025-01-16

### Added

- Add Alertmanager config and templates in Helm chart (#188)

## [0.12.0] - 2025-01-15

### Changed

- Rename datasources to get rid of the olly-op part.

## [0.11.0] - 2025-01-10

### Added

- command line args to configure mimir and grafana URLs
- Support for loading dashboards in organizations

## [0.10.2] - 2024-12-17

### Added

- Add Alertmanager controller

### Changed

- Change SSO settings configuration to use the Grafana admin API instead of app user-values.

## [0.10.1] - 2024-12-12

### Fixed

- Fix grafana organization reordering.

## [0.10.0] - 2024-12-10

### Added

- Add Mimir Alertmanager datasource.
- Add tenant ids field to the grafana organization CR to be able to support multiple tenants into one organization.

### Changed

- Removed organization OwnerReference on grafana-user-values configmap, this fixes an issue where the configmap is removed when the last organization is deleted which prevent Grafana from starting.

### Fixed

- Fix grafana organization deletion

## [0.9.1] - 2024-11-21

### Fixed

- Fix exclusion check for mimir datasource to use the datasource type instead of the name.

## [0.9.0] - 2024-11-20

### Added

- Add Grafana Organization creation logic in reconciler.
- Add creation and update of Grafana organizations.
- Add configuration of the Grafana org_mapping via user-values.

### Fixed

- Disable crd installation from alloy-metrics as this is causing issues with the new v29 releases.
- Fix failing ATS tests by upgrading python testing dependencies and creating necessary secrets.

## [0.8.1] - 2024-10-17

### Fixed

- Fix `flag redefined` error

## [0.8.0] - 2024-10-17

### Added

- Add wal `truncate_frequency` configuration to alloy-metrics with a default set to 15m.
- Add grafanaOrganization CRD in helm chart.

### Changed

- Change default default monitoring agent to Alloy

## [0.7.1] - 2024-10-10

### Fixed

- [Alloy] Fix CiliumNetworkPolicy to allow Alloy to reach out to every pods in the cluster

## [0.7.0] - 2024-10-10

### Changed

- [Alloy] Enable VPA for AlloyMetrics
- Change the PromQL query used to determine the amount of head series when scaling Prometheus Agent and Alloy ([#74](https://github.com/giantswarm/observability-operator/pull/74))

### Fixed

- [Alloy] Fix an issue where monitoring agent is the configured to be the same for all clusters
- Monitoring agents: keep currently configured shards when failing to compute shards

## [0.6.1] - 2024-10-08

### Fixed

- Fix CI jobs generating new releases

## [0.6.0] - 2024-09-24

### Added

- Add manual e2e testing procedure and script.

## [0.5.0] - 2024-09-17

### Changed

- Require observability-bundle >= 1.6.2 for Alloy monitoring agent support, this is due to incorrect alloyMetrics catalog in observability-bundle

### Fixed

- Fix invalid Alloy config due to missing comma on external labels

## [0.4.1] - 2024-09-17

### Fixed

- Disable logger development mode to avoid panicking, use zap as logger
- Fix CircleCI release pipeline

## [0.4.0] - 2024-08-20

### Added

- Add tests with ats in ci pipeline.
- Add helm chart templating test in ci pipeline.
- Add support for Alloy to be used as monitoring agent in-place of Prometheus Agent. This is configurable via the `--monitoring-agent` flag.
- Add Alloy service to manage Alloy monitoring agent configuration
- Add Alloy configuration templates

### Changed

- Move GetClusterShardingStrategy to common/monitoring package
- Add query argument to QueryTSDBHeadSeries
- Removed lll golangci linter

## [0.3.1] - 2024-07-22

### Fixed

- Fix some reconcile errors (https://pkg.go.dev/sigs.k8s.io/controller-runtime/pkg/reconcile#Reconciler).

## [0.3.0] - 2024-07-16

### Changed

- Delete monitoring resources if monitoring is disabled at the installation or cluster level using the giantswarm.io/monitoring label.

## [0.2.0] - 2024-06-25

### Added

- Add per cluster and installation overridable sharding strategy support for mimir-backed installations.

### Fixed

- Fix an issue where remote-write secret was not being created when head series query fails.

## [0.1.1] - 2024-06-14

### Fixed

- Fix reconciliation errors when adding or removing the finalizer on the Cluster CR.

## [0.1.0] - 2024-06-06

### Added

- Add support for mimir in remoteWrite secret creation.
- Add mimir ingress secret for basic auth creation.

## [0.0.4] - 2024-05-28

### Changed

- Do nothing if mimir is disabled to avoid deleting prometheus-meta-operator managed resources.

### Fixed

- Fix mimir heartbeat priority.

### Removed

- Finalizer on operator managed resources (configmap and secrets) as no other operator is touching them.

## [0.0.3] - 2024-05-24

### Changed

- Manage prometheus-agent configs

## [0.0.2] - 2024-04-08

### Fixed

- Fix `CiliumNetworkPolicy` to allow cluster and world access (opsgenie)

## [0.0.1] - 2024-04-08

### Added

- Initialize project and create heartbeat for the installation.

[Unreleased]: https://github.com/giantswarm/observability-operator/compare/v0.45.1...HEAD
[0.45.1]: https://github.com/giantswarm/observability-operator/compare/v0.45.0...v0.45.1
[0.45.0]: https://github.com/giantswarm/observability-operator/compare/v0.44.0...v0.45.0
[0.44.0]: https://github.com/giantswarm/observability-operator/compare/v0.43.1...v0.44.0
[0.43.1]: https://github.com/giantswarm/observability-operator/compare/v0.43.0...v0.43.1
[0.43.0]: https://github.com/giantswarm/observability-operator/compare/v0.42.0...v0.43.0
[0.42.0]: https://github.com/giantswarm/observability-operator/compare/v0.41.0...v0.42.0
[0.41.0]: https://github.com/giantswarm/observability-operator/compare/v0.40.0...v0.41.0
[0.40.0]: https://github.com/giantswarm/observability-operator/compare/v0.39.0...v0.40.0
[0.39.0]: https://github.com/giantswarm/observability-operator/compare/v0.38.0...v0.39.0
[0.38.0]: https://github.com/giantswarm/observability-operator/compare/v0.37.0...v0.38.0
[0.37.0]: https://github.com/giantswarm/observability-operator/compare/v0.36.0...v0.37.0
[0.36.0]: https://github.com/giantswarm/observability-operator/compare/v0.35.0...v0.36.0
[0.35.0]: https://github.com/giantswarm/observability-operator/compare/v0.34.0...v0.35.0
[0.34.0]: https://github.com/giantswarm/observability-operator/compare/v0.33.1...v0.34.0
[0.33.1]: https://github.com/giantswarm/observability-operator/compare/v0.33.0...v0.33.1
[0.33.0]: https://github.com/giantswarm/observability-operator/compare/v0.32.1...v0.33.0
[0.32.1]: https://github.com/giantswarm/observability-operator/compare/v0.32.0...v0.32.1
[0.32.0]: https://github.com/giantswarm/observability-operator/compare/v0.31.0...v0.32.0
[0.31.0]: https://github.com/giantswarm/observability-operator/compare/v0.30.0...v0.31.0
[0.30.0]: https://github.com/giantswarm/observability-operator/compare/v0.29.0...v0.30.0
[0.29.0]: https://github.com/giantswarm/observability-operator/compare/v0.28.0...v0.29.0
[0.28.0]: https://github.com/giantswarm/observability-operator/compare/v0.27.0...v0.28.0
[0.27.0]: https://github.com/giantswarm/observability-operator/compare/v0.26.1...v0.27.0
[0.26.1]: https://github.com/giantswarm/observability-operator/compare/v0.26.0...v0.26.1
[0.26.0]: https://github.com/giantswarm/observability-operator/compare/v0.25.0...v0.26.0
[0.25.0]: https://github.com/giantswarm/observability-operator/compare/v0.24.0...v0.25.0
[0.24.0]: https://github.com/giantswarm/observability-operator/compare/v0.23.2...v0.24.0
[0.23.2]: https://github.com/giantswarm/observability-operator/compare/v0.23.1...v0.23.2
[0.23.1]: https://github.com/giantswarm/observability-operator/compare/v0.23.0...v0.23.1
[0.23.0]: https://github.com/giantswarm/observability-operator/compare/v0.22.1...v0.23.0
[0.22.1]: https://github.com/giantswarm/observability-operator/compare/v0.22.0...v0.22.1
[0.22.0]: https://github.com/giantswarm/observability-operator/compare/v0.21.1...v0.22.0
[0.21.1]: https://github.com/giantswarm/observability-operator/compare/v0.21.0...v0.21.1
[0.21.0]: https://github.com/giantswarm/observability-operator/compare/v0.20.0...v0.21.0
[0.20.0]: https://github.com/giantswarm/observability-operator/compare/v0.19.4...v0.20.0
[0.19.4]: https://github.com/giantswarm/observability-operator/compare/v0.19.3...v0.19.4
[0.19.3]: https://github.com/giantswarm/observability-operator/compare/v0.19.2...v0.19.3
[0.19.2]: https://github.com/giantswarm/observability-operator/compare/v0.19.1...v0.19.2
[0.19.1]: https://github.com/giantswarm/observability-operator/compare/v0.19.0...v0.19.1
[0.19.0]: https://github.com/giantswarm/observability-operator/compare/v0.18.0...v0.19.0
[0.18.0]: https://github.com/giantswarm/observability-operator/compare/v0.17.0...v0.18.0
[0.17.0]: https://github.com/giantswarm/observability-operator/compare/v0.16.0...v0.17.0
[0.16.0]: https://github.com/giantswarm/observability-operator/compare/v0.15.0...v0.16.0
[0.15.0]: https://github.com/giantswarm/observability-operator/compare/v0.14.0...v0.15.0
[0.14.0]: https://github.com/giantswarm/observability-operator/compare/v0.13.3...v0.14.0
[0.13.3]: https://github.com/giantswarm/observability-operator/compare/v0.13.2...v0.13.3
[0.13.2]: https://github.com/giantswarm/observability-operator/compare/v0.13.1...v0.13.2
[0.13.1]: https://github.com/giantswarm/observability-operator/compare/v0.13.0...v0.13.1
[0.13.0]: https://github.com/giantswarm/observability-operator/compare/v0.12.0...v0.13.0
[0.12.0]: https://github.com/giantswarm/observability-operator/compare/v0.11.0...v0.12.0
[0.11.0]: https://github.com/giantswarm/observability-operator/compare/v0.10.2...v0.11.0
[0.10.2]: https://github.com/giantswarm/observability-operator/compare/v0.10.1...v0.10.2
[0.10.1]: https://github.com/giantswarm/observability-operator/compare/v0.10.0...v0.10.1
[0.10.0]: https://github.com/giantswarm/observability-operator/compare/v0.9.1...v0.10.0
[0.9.1]: https://github.com/giantswarm/observability-operator/compare/v0.9.0...v0.9.1
[0.9.0]: https://github.com/giantswarm/observability-operator/compare/v0.8.1...v0.9.0
[0.8.1]: https://github.com/giantswarm/observability-operator/compare/v0.8.0...v0.8.1
[0.8.0]: https://github.com/giantswarm/observability-operator/compare/v0.7.1...v0.8.0
[0.7.1]: https://github.com/giantswarm/observability-operator/compare/v0.7.0...v0.7.1
[0.7.0]: https://github.com/giantswarm/observability-operator/compare/v0.6.1...v0.7.0
[0.6.1]: https://github.com/giantswarm/observability-operator/compare/v0.6.0...v0.6.1
[0.6.0]: https://github.com/giantswarm/observability-operator/compare/v0.5.0...v0.6.0
[0.5.0]: https://github.com/giantswarm/observability-operator/compare/v0.4.1...v0.5.0
[0.4.1]: https://github.com/giantswarm/observability-operator/compare/v0.4.0...v0.4.1
[0.4.0]: https://github.com/giantswarm/observability-operator/compare/v0.3.1...v0.4.0
[0.3.1]: https://github.com/giantswarm/observability-operator/compare/v0.3.0...v0.3.1
[0.3.0]: https://github.com/giantswarm/observability-operator/compare/v0.2.0...v0.3.0
[0.2.0]: https://github.com/giantswarm/observability-operator/compare/v0.1.1...v0.2.0
[0.1.1]: https://github.com/giantswarm/observability-operator/compare/v0.1.0...v0.1.1
[0.1.0]: https://github.com/giantswarm/observability-operator/compare/v0.0.4...v0.1.0
[0.0.4]: https://github.com/giantswarm/observability-operator/compare/v0.0.3...v0.0.4
[0.0.3]: https://github.com/giantswarm/observability-operator/compare/v0.0.2...v0.0.3
[0.0.2]: https://github.com/giantswarm/observability-operator/compare/v0.0.1...v0.0.2
[0.0.1]: https://github.com/giantswarm/observability-operator/releases/tag/v0.0.1<|MERGE_RESOLUTION|>--- conflicted
+++ resolved
@@ -7,13 +7,12 @@
 
 ## [Unreleased]
 
-<<<<<<< HEAD
 ### Added
 
 - Implement metrics for grafanaOrganizations monitoring:
   - `observability_operator_grafana_organization_info`: Displays the list of organization and the current status in Grafana (active, pending, error)
   - `observability_operator_grafana_organization_tenant_info`: List of the configured tenants per organization
-=======
+
 ## [0.45.1] - 2025-10-15
 
 ### Changed
@@ -32,7 +31,6 @@
 
 - Alertmanager / PagerDuty: only send alerts that have to page
 - Alertmanager / PagerDuty: team routing with 1 token per team
->>>>>>> 8d57a185
 
 ## [0.43.1] - 2025-10-07
 
