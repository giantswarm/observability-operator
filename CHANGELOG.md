# Changelog

All notable changes to this project will be documented in this file.

The format is based on [Keep a Changelog](https://keepachangelog.com/en/1.0.0/),
and this project adheres to [Semantic Versioning](https://semver.org/spec/v2.0.0.html).

## [Unreleased]

<<<<<<< HEAD
### Added

- Add grafanaOrganization CRD in helm chart.
=======
## [0.7.1] - 2024-10-10

### Fixed

- [Alloy] Fix CiliumNetworkPolicy to allow Alloy to reach out to every pods in the cluster

## [0.7.0] - 2024-10-10

### Changed

- [Alloy] Enable VPA for AlloyMetrics
- Change the PromQL query used to determine the amount of head series when scaling Prometheus Agent and Alloy ([#74](https://github.com/giantswarm/observability-operator/pull/74))

### Fixed

- [Alloy] Fix an issue where monitoring agent is the configured to be the same for all clusters
- Monitoring agents: keep currently configured shards when failing to compute shards
>>>>>>> 895a5436

## [0.6.1] - 2024-10-08

### Fixed

- Fix CI jobs generating new releases

## [0.6.0] - 2024-09-24

### Added

- Add manual e2e testing procedure and script.

## [0.5.0] - 2024-09-17

### Changed

- Require observability-bundle >= 1.6.2 for Alloy monitoring agent support, this is due to incorrect alloyMetrics catalog in observability-bundle

### Fixed

- Fix invalid Alloy config due to missing comma on external labels

## [0.4.1] - 2024-09-17

### Fixed

- Disable logger development mode to avoid panicking, use zap as logger
- Fix CircleCI release pipeline

## [0.4.0] - 2024-08-20

### Added

- Add tests with ats in ci pipeline.
- Add helm chart templating test in ci pipeline.
- Add support for Alloy to be used as monitoring agent in-place of Prometheus Agent. This is configurable via the `--monitoring-agent` flag.
- Add Alloy service to manage Alloy monitoring agent configuration
- Add Alloy configuration templates

### Changed

- Move GetClusterShardingStrategy to common/monitoring package
- Add query argument to QueryTSDBHeadSeries
- Removed lll golangci linter

## [0.3.1] - 2024-07-22

### Fixed

- Fix some reconcile errors (https://pkg.go.dev/sigs.k8s.io/controller-runtime/pkg/reconcile#Reconciler).

## [0.3.0] - 2024-07-16

### Changed

- Delete monitoring resources if monitoring is disabled at the installation or cluster level using the giantswarm.io/monitoring label.

## [0.2.0] - 2024-06-25

### Added

- Add per cluster and installation overridable sharding strategy support for mimir-backed installations.

### Fixed

- Fix an issue where remote-write secret was not being created when head series query fails.

## [0.1.1] - 2024-06-14

### Fixed

- Fix reconciliation errors when adding or removing the finalizer on the Cluster CR.

## [0.1.0] - 2024-06-06

### Added

- Add support for mimir in remoteWrite secret creation.
- Add mimir ingress secret for basic auth creation.

## [0.0.4] - 2024-05-28

### Changed

- Do nothing if mimir is disabled to avoid deleting prometheus-meta-operator managed resources.

### Fixed

- Fix mimir heartbeat priority.

### Removed

- Finalizer on operator managed resources (configmap and secrets) as no other operator is touching them.

## [0.0.3] - 2024-05-24

### Changed

- Manage prometheus-agent configs

## [0.0.2] - 2024-04-08

### Fixed

- Fix `CiliumNetworkPolicy` to allow cluster and world access (opsgenie)

## [0.0.1] - 2024-04-08

### Added

- Initialize project and create heartbeat for the installation.

[Unreleased]: https://github.com/giantswarm/observability-operator/compare/v0.7.1...HEAD
[0.7.1]: https://github.com/giantswarm/observability-operator/compare/v0.7.0...v0.7.1
[0.7.0]: https://github.com/giantswarm/observability-operator/compare/v0.6.1...v0.7.0
[0.6.1]: https://github.com/giantswarm/observability-operator/compare/v0.6.0...v0.6.1
[0.6.0]: https://github.com/giantswarm/observability-operator/compare/v0.5.0...v0.6.0
[0.5.0]: https://github.com/giantswarm/observability-operator/compare/v0.4.1...v0.5.0
[0.4.1]: https://github.com/giantswarm/observability-operator/compare/v0.4.0...v0.4.1
[0.4.0]: https://github.com/giantswarm/observability-operator/compare/v0.3.1...v0.4.0
[0.3.1]: https://github.com/giantswarm/observability-operator/compare/v0.3.0...v0.3.1
[0.3.0]: https://github.com/giantswarm/observability-operator/compare/v0.2.0...v0.3.0
[0.2.0]: https://github.com/giantswarm/observability-operator/compare/v0.1.1...v0.2.0
[0.1.1]: https://github.com/giantswarm/observability-operator/compare/v0.1.0...v0.1.1
[0.1.0]: https://github.com/giantswarm/observability-operator/compare/v0.0.4...v0.1.0
[0.0.4]: https://github.com/giantswarm/observability-operator/compare/v0.0.3...v0.0.4
[0.0.3]: https://github.com/giantswarm/observability-operator/compare/v0.0.2...v0.0.3
[0.0.2]: https://github.com/giantswarm/observability-operator/compare/v0.0.1...v0.0.2
[0.0.1]: https://github.com/giantswarm/observability-operator/releases/tag/v0.0.1<|MERGE_RESOLUTION|>--- conflicted
+++ resolved
@@ -7,11 +7,10 @@
 
 ## [Unreleased]
 
-<<<<<<< HEAD
 ### Added
 
 - Add grafanaOrganization CRD in helm chart.
-=======
+
 ## [0.7.1] - 2024-10-10
 
 ### Fixed
@@ -29,7 +28,6 @@
 
 - [Alloy] Fix an issue where monitoring agent is the configured to be the same for all clusters
 - Monitoring agents: keep currently configured shards when failing to compute shards
->>>>>>> 895a5436
 
 ## [0.6.1] - 2024-10-08
 
