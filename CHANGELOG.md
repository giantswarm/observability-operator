# Changelog

All notable changes to this project will be documented in this file.

The format is based on [Keep a Changelog](https://keepachangelog.com/en/1.0.0/),
and this project adheres to [Semantic Versioning](https://semver.org/spec/v2.0.0.html).

## [Unreleased]

<<<<<<< HEAD
### Changed

- Refactor webhook test suite architecture to use shared testutil package and individual test suites per API version
=======
## [0.48.1] - 2025-11-05

### Fixed

- Fix cronitor.io integration in proxy environments.

## [0.48.0] - 2025-11-04

### Added

- Add Cronitor.io integration to replace Opsgenie Heartbeats.
>>>>>>> 09d2e1b4

## [0.47.0] - 2025-11-04

### Added

- Implement metrics for grafanaOrganizations monitoring:
  - `observability_operator_grafana_organization_info`: Displays the list of organization and the current status in Grafana (active, pending, error)
  - `observability_operator_grafana_organization_tenant_info`: List of the configured tenants per organization

## [0.46.2] - 2025-10-29

### Fixed

- Fixed queue configuration flags not being applied to Alloy remote write configuration

## [0.46.1] - 2025-10-28

### Fixed

- Fixed pagerduty routing

## [0.46.0] - 2025-10-27

### Added

- Add GitHub webhook receivers for team-based alert routing to create GitHub issues for alerts with severity "ticket"
 
### Fixed

- Fixed pagerdutyToken config

## [0.45.1] - 2025-10-15

### Changed

- Update internal service port for MC alloy instances.

## [0.45.0] - 2025-10-15

### Changed

- Send MC metrics via internal service instead of ingress.

## [0.44.0] - 2025-10-14

### Changed

- Alertmanager / PagerDuty: only send alerts that have to page
- Alertmanager / PagerDuty: team routing with 1 token per team

## [0.43.1] - 2025-10-07

### Fixed

- Fix `ScrapeConfig` support to only be available for observability-bundles 2.2.0 (v32+).

## [0.43.0] - 2025-10-06

### Added

- Add support for PrometheusOperator `ScrapeConfig` CRDs. This requires --stability.level=experimental
- Add logging-enabled flag towards the logging-operator -> observability-operator merger.

## [0.42.0] - 2025-09-17

### Added

- Add Tempo datasource support for distributed tracing
  - Conditional creation based on `--tracing-enabled` flag and Helm values support via `tracing.enabled` configuration (defaults to `false`)
  - Full integration with service maps, traces-to-logs, and traces-to-metrics correlations
  - Connects to `http://tempo-query-frontend.tempo.svc:3200` service
  - Comprehensive test coverage for both enabled and disabled scenarios
- Update Loki datasource for logs-to-traces support

### Changed

- Added a `generateDatasources` to generate all datasource needed for an organization
- Major refactoring of the `ConfigureDefaultDatasources` method into `ConfigureDatasource`
- Remove explicit logic to delete `gs-mimir-old` datasource (now covered)
- Optimize GrafanaOrganization status update to only be performed when necessary

## [0.41.0] - 2025-09-01

### Added

- Add configurable `queue_config` fields for Alloy remote write. All Alloy `queue_config` fields (`batch_send_deadline`, `capacity`, `max_backoff`, `max_samples_per_send`, `max_shards`, `min_backoff`, `min_shards`, `retry_on_http_429`, `sample_age_limit`) are now configurable via helm values and command line flags. When not configured, Alloy defaults are used.

### Fixed

- Fix an issue where organizations were not being deleted in Grafana when the corresponding GrafanaOrganization CR was deleted.
- Fix an issue where SSO settings contained configuration for organizations that no longer existed.

## [0.40.0] - 2025-08-27

### Added

- Send all_pipelines alert label to PagerDuty

## [0.39.0] - 2025-08-27

### Added

- Add Alertmanager PagerDuty heartbeat route

### Changed

- Update PagerDuty notification template, to include relevant information about the alert.
- Upgrade `github.com/grafana/prometheus-alertmanager` dependency after the new mimir release.

### Fixed

- Fixed index out of range error in Alertmanager notification template

## [0.38.0] - 2025-08-25

### Added

- `Mimir Cardinality` datasource for Grafana `Shared Org`
- Add Alertmanager PagerDuty router

## [0.37.0] - 2025-08-13

### Changed

- Update `UpsertOrganization` in /pkg/grafana/grafana.go file so that it can update GrafanaOrganization CRs with a matching Grafana Org's ID given that both share the same name.

## [0.36.0] - 2025-07-18

### Removed

- CRDs are managed via MCB so we need to clean them up from the operator.

## [0.35.0] - 2025-07-10

### Changed

- Alloy-metrics RAM reservations / limits tuning.

## [0.34.0] - 2025-07-02

### Added

- **Dashboard domain validation**: Added `pkg/domain/dashboard/` package with Dashboard type and validation rules (UID format, organization presence, content structure)
- **Dashboard mapper**: Added `internal/mapper/` package for converting ConfigMaps to domain objects

### Changed

- **Dashboard processing**: Refactored controller and Grafana service to use domain objects and mapper pattern for better separation of concerns
- **Dashboard ConfigMap validation webhook**:
  - Added Kubernetes validating webhook to validate dashboard ConfigMaps with `app.giantswarm.io/kind=dashboard` label.
  - Includes comprehensive test coverage, Helm chart integration with `webhook.validatingWebhooks.dashboardConfigMap.enabled` configuration, and kubebuilder scaffolding.
  - Webhook is validating dashboard JSON structure and required fields.
- **Dashboard domain validation**: Added `pkg/domain/dashboard/` package with Dashboard type and validation rules (UID format, organization presence, content structure)
- **Dashboard mapper**: Added `internal/mapper/` package for converting ConfigMaps to domain objects

### Changed

- **Dashboard processing**: Refactored controller and Grafana service to use domain objects and mapper pattern for better separation of concerns
- **Dashboard ConfigMap validation webhook**:
  - Added Kubernetes validating webhook to validate dashboard ConfigMaps with `app.giantswarm.io/kind=dashboard` label.
  - Includes comprehensive test coverage, Helm chart integration with `webhook.validatingWebhooks.dashboardConfigMap.enabled` configuration, and kubebuilder scaffolding.
  - Webhook is validating dashboard JSON structure and required fields.
- **Dashboard domain validation**: Added `pkg/domain/dashboard/` package with Dashboard type and validation rules (UID format, organization presence, content structure)
- **Dashboard mapper**: Added `internal/mapper/` package for converting ConfigMaps to domain objects

### Changed

- **Dashboard processing**: Refactored controller and Grafana service to use domain objects and mapper pattern for better separation of concerns
- **Dashboard ConfigMap validation webhook**:
  - Added Kubernetes validating webhook to validate dashboard ConfigMaps with `app.giantswarm.io/kind=dashboard` label.
  - Includes comprehensive test coverage, Helm chart integration with `webhook.validatingWebhooks.dashboardConfigMap.enabled` configuration, and kubebuilder scaffolding.
  - Webhook is ready for business logic implementation to validate dashboard JSON structure and required fields.
- New `cancel_if_cluster_broken` alertmanager inhibition.

## [0.33.1] - 2025-06-19

### Fixed

- Fixed TenantID validation for Alloy compatibility - was causing alloy to crash with some tenant names. Now follows alloy component naming requirements (https://grafana.com/docs/alloy/latest/get-started/configuration-syntax/syntax/#identifiers), which is more restrictive than previously-used mimir requirements.

## [0.33.0] - 2025-06-16

### Added

- Alertmanager inhibition rule `cancel_if_metrics_broken`
- **Alertmanager version synchronization and dependency management**: Added comprehensive automated tooling to ensure Alertmanager fork version stays in sync with Mimir releases (https://github.com/giantswarm/giantswarm/issues/33621):
  - New script `hack/bin/check-alertmanager-version.sh` that compares the local Alertmanager version with the version used in the latest stable Mimir release
  - GitHub Actions workflow `.github/workflows/check-alertmanager-version.yml` that runs the check on `go.mod` changes and can be triggered manually
  - Updated Renovate configuration to automatically track Mimir releases and ignore release candidates, alpha, and beta versions
  - Added comprehensive comments to `renovate.json5` explaining the Alertmanager version tracking logic
  - Updated `go.mod` comments to reference Renovate automation instead of manual version checking

### Changed

- Comprehensive Helm chart support for webhook configuration:
  - Made all webhook resources conditional (ValidatingWebhookConfiguration, Service, Certificate)
  - Added granular enable/disable controls for individual webhooks (``webhook.validatingWebhooks.alertmanagerConfig.enabled`)
  - Added `ENABLE_WEBHOOKS` environment variable configuration
- Replace the `prometheus/alertmanager` package with Grafana's Mimir fork (`grafana/prometheus-alertmanager`) to ensure configuration compatibility between our validating webhook and Mimir's Alertmanager. This change addresses a compatibility issue where the webhook validation logic used the upstream Prometheus Alertmanager config parser, while Mimir uses a fork with additional/modified configuration options. The replacement ensures 100% compatibility and eliminates the risk of configuration drift between validation and runtime. Uses version `v0.25.1-0.20250305143719-fa9fa7096626` corresponding to Mimir 2.16.0.
- Improved Alertmanager configuration validation script (`hack/bin/validate-alertmanager-config.sh`):
  - Automatically extracts the exact commit hash from `go.mod` replacement directive to ensure perfect consistency with webhook validation
  - Replaced binary building with `go run` for faster execution and simpler maintenance
  - Enhanced logging throughout the script for better debugging and monitoring
  - Now uses the exact same Grafana fork commit as the operator's webhook validation logic
- Enhanced AlertmanagerConfigSecret webhook with improved scope filtering and error handling
- Enhanced TenantID validation in GrafanaOrganization CRD to support full Grafana Mimir specification:
  - Expanded pattern from `^[a-z]*$` to `^[a-zA-Z0-9!._*'()-]+$` to allow alphanumeric characters and special characters (`!`, `-`, `_`, `.`, `*`, `'`, `(`, `)`)
  - Increased maximum length from 63 to 150 characters
  - Added validating webhook to enforce forbidden values (`.`, `..`, `__mimir_cluster`) and prevent duplicate tenants

### Fixed

- Fixed alertmanager configuration key consistency across codebase (standardized on `alertmanager.yaml` instead of mixed `alertmanager.yml`/`alertmanager.yaml`)
- Fixed error message formatting in `ExtractAlertmanagerConfig` function

### Removed

- Remove unnecessary Grafana SSO configuration override for `role_attribute_path` and `org_attribute_path`. Any override should happen in shared-configs instead.

## [0.32.1] - 2025-06-03

### Fixed

- Fix Alloy image templating when the alloy app is running the latest version.

## [0.32.0] - 2025-06-02

### Changed

- Updated Alloy configuration (`pkg/monitoring/alloy/configmap.go` and `pkg/monitoring/alloy/templates/monitoring-config.yaml.template`):
    - Conditionally set `alloy.alloy.image.tag` in `monitoring-config.yaml.template`. The operator now explicitly sets the tag to `1.8.3` if the deployed `alloy-metrics` app version is older than `0.10.0`. For `alloy-metrics` app versions `0.10.0` or newer, the image tag will rely on the Alloy Helm chart's defaults or user-provided values, facilitating easier Alloy image updates via the chart.
    - Adjusted indentation for `AlloyConfig` in `monitoring-config.yaml.template` from `indent 8` to `nindent 8`.
- Improve Mimir Datasource configuration (https://github.com/giantswarm/giantswarm/issues/33470)
  - Enable medium level caching (caching of `/api/v1/label/${name}/values`, `/api/v1/series`, `/api/v1/labels` and `/api/v1/metadata` for 10 minutes)
  - Enable incremental querying (only query new data when refreshing dashboards)

### Removed

- Remove old mimir datasource on all installations.

## [0.31.0] - 2025-05-15

### Changed

- Unify finalizer logic accross controllers
- We decided to disable the alerting tab in the Shared Org to prevent customers from messing with our alerts so we need to open the alert in orgID = 2 (i.e. the Giant Swarm organization).

### Removed

- Remove deprecated slackAPIURL property.

## [0.30.0] - 2025-05-14

### Removed

- Remove crds template as the CRDs are now deployed via management-cluster-bases (https://github.com/giantswarm/management-cluster-bases/pull/232)

### Changed

- Grafana API client is now generated on every requests to support grafana secret changes and allows for better mc-bootstrap testing (https://github.com/giantswarm/giantswarm/issues/32664)
- Updated alertmanager's inhibitions, getting rid of vintage-specifics.
- Clean up old teams and unused inhibitions.

## [0.29.0] - 2025-05-05

### Changed

- Switch alloy-metrics secret from env variables to alloy `remote.kubernetes.secret` component to support secret changes without having to terminate pods.

## [0.28.0] - 2025-04-29

### Fixed

- Fix alertmanager configuration to not drop alerts when stable-testing management cluster's default apps are failing.

### Removed

- Remove alloy-rules deletion code which is no longer needed since the last release.
- Remove PodSecurityPolicy.

## [0.27.0] - 2025-04-24

### Removed

- Clean up alloy-rules app and configmap because rules are loaded by alloy-logs and alloy-metrics.

## [0.26.1] - 2025-04-23

### Fixed

- Fix golangci-lint v2 problems.

## [0.26.0] - 2025-04-23

### Added

- Add validation webhook to validate the alertmanager config before it is send to the alertmanager.

### Fixed

- Ensure support for loading Prometheus Rules in the Mimir Ruler from workload clusters is only enabled for observability-bundle version 1.9.0 and above (extra query matchers have been added in alloy 1.5.0).

## [0.25.0] - 2025-04-22

### Added

- Add support for loading Prometheus Rules in the Mimir Ruler from workload clusters.

### Changed

- Load Prometheus Rules in the Mimir Ruler via Alloy Metrics instead of Alloy Rules on management clusters.

### Removed

- Remove loading of Prometheus Rules for logs into the Loki Ruler via Alloy Rules as it is now managed by Alloy Logs.

## [0.24.0] - 2025-04-15

### Changed

- Update Silence link in notification-template to point to the new GitOps approach.
- Add `helm.sh/resource-policy: keep` annotation on the grafana organization CRD to prevent it's deletion.

## [0.23.2] - 2025-04-07

### Fixed

- Fix alloy-rules templating by quoting the tenant label.

## [0.23.1] - 2025-04-07

### Fixed

- Fix `alloy-rules` app version flag rename forgotten after review.

## [0.23.0] - 2025-04-07

### Added

- Add multi-tenancy support to alerting and recording rules loading by setting up the alloy-rules config.
- Add validation script using amtool to validate alertmanager config works.

### Fixed

- Make sure we shard alloy-metrics based on all metrics for all tenants and not for the giantswarm tenant only.

## [0.22.1] - 2025-03-25

### Fixed

- Fix alloy-metrics sharding after we renamed `prometheus.remote_write.default` to `prometheus.remote_write.giantswarm` in alloy config.

## [0.22.0] - 2025-03-24

### Added

- Add multi-tenancy support to alertmanager config loading.

### Changed

- updated run-local.sh to port-forward mimir alertmanager

## [0.21.1] - 2025-03-24

### Fixed

- Set default resources for alloy-metrics only when VPA is enabled.

## [0.21.0] - 2025-03-24

### Added

- Add multi-tenancy support to alloy remote write by creating a custom remote-write section per tenant defined in Grafana Organization CRs.
- Add pod and service monitor discovery of both the old giantswarm team label and the new tenant label.

### Changed

- Fine-tune alloy-metrics resource usage configuration to avoid causing issues for customer workload and cluster tests.

## [0.20.0] - 2025-03-18

### Changed

- Send `severity: page` alerts for Tenet to Opsgenie instead of Slack

## [0.19.4] - 2025-03-14

### Changed

- Revert caching tuning for configmaps and pods because it was causing api false answers.

## [0.19.3] - 2025-03-13

### Changed

- Stop caching helm secrets in the operator to reduce resource usage.
- Cache only the dashboards configmap in the operator to reduce resource usage.
- Cache only the alertmanager and grafana pods in the operator to reduce resource usage.

### Removed

- Remove cleanup code for Mimir Alertmanager anonymous tenant's configuration.
- Remove cleanup code for Mimir Ruler anonymous tenant's rules.

## [0.19.2] - 2025-03-10

### Changed

- Switch mimir default tenant from `anonymous` to `giantswarm` once again.
- Replace deprecated update datasource by id with update datasource by uid Grafana API call.

## [0.19.1] - 2025-03-06

### Changed

- Revert tenant switch and clean up giantswarm tenant

## [0.19.0] - 2025-03-06

### Added

- Add cleanup for Mimir Alertmanager anonymous tenant's configuration.
- Add cleanup for Mimir Ruler anonymous tenant's rules.

### Fixed

- Fix default read tenant to anonymous to ensure grafana rules pages work until the tenant switch is released.

## [0.18.0] - 2025-03-05

### Changed

- Use smaller dockerfile to reduce build time as ABS already generates the go binary.
- Read metrics from both anonymous and giantswarm tenant at once.
- Refactor hardcoded tenant values to prepare the switch from the anonymous to the giantswarm tenant.
- Switch the alerting component from the anonymous to the giantswarm tenant.
- Add Grafana url when there's no dashboard in the alert notification template.

## [0.17.0] - 2025-02-25

### Changed

- update the notification template to take into account the changes in the alert annotations
  - `runbook_url` is now the full url to the runbook
  - `dashboardUid` is now split between `__dashboardUid__` and `dashboardQueryParams`.

## [0.16.0] - 2025-02-20

### Changed

- update the notification template to take into account the new alert annotations
  - `opsrecipe` => `runbook_url`
  - `dashboard` => `dashboardUid`
- improve alert names in opsgenie by:
  - removing the service name if is is not needed
  - removing the cluster-id if the alert targets the installation

## [0.15.0] - 2025-02-10

### Removed

- Clean up `Shared org` specific code that is not needed anymore since we moved the organization declaration to a custom resource (https://github.com/giantswarm/roadmap/issues/3860).

## [0.14.0] - 2025-02-10

### Changed

- Configure Alloy-metrics `sample_age_config` so that alloy does not indefinitely retry to send old and rejected samples.

## [0.13.3] - 2025-02-10

### Changed

- Updated the notFound method to match error using runtime.APIError type and the status code
- Update Grafana pod predicate to not trigger on pod deletion
- Ensure organization is created before proceeding with datasources and sso settings
- Remove error handling when the organization name is already taken, this is handled by the Grafana API

### Fixed

- Fix `failed to find organization with ID: 0` error when creating a new organization
- Fix `getOrgByIdForbidden` error when creating a new organization
- Fix race condition when switching organization in Grafana client by using WithOrgID method

## [0.13.2] - 2025-02-06

### Added

- Add datasources UID

### Changed

- improved run-local port-forward management
- Fix missing SSO settings in organizations

### Fixed

- fixed loading dashboards when they have an `id` defined

### Removed

- Remove turtle related Alertmanager configuration
- Remove Alertmanager datasource

## [0.13.1] - 2025-01-30

### Removed

- Remove deprecated code that target an older release.

## [0.13.0] - 2025-01-16

### Added

- Add Alertmanager config and templates in Helm chart (#188)

## [0.12.0] - 2025-01-15

### Changed

- Rename datasources to get rid of the olly-op part.

## [0.11.0] - 2025-01-10

### Added

- command line args to configure mimir and grafana URLs
- Support for loading dashboards in organizations

## [0.10.2] - 2024-12-17

### Added

- Add Alertmanager controller

### Changed

- Change SSO settings configuration to use the Grafana admin API instead of app user-values.

## [0.10.1] - 2024-12-12

### Fixed

- Fix grafana organization reordering.

## [0.10.0] - 2024-12-10

### Added

- Add Mimir Alertmanager datasource.
- Add tenant ids field to the grafana organization CR to be able to support multiple tenants into one organization.

### Changed

- Removed organization OwnerReference on grafana-user-values configmap, this fixes an issue where the configmap is removed when the last organization is deleted which prevent Grafana from starting.

### Fixed

- Fix grafana organization deletion

## [0.9.1] - 2024-11-21

### Fixed

- Fix exclusion check for mimir datasource to use the datasource type instead of the name.

## [0.9.0] - 2024-11-20

### Added

- Add Grafana Organization creation logic in reconciler.
- Add creation and update of Grafana organizations.
- Add configuration of the Grafana org_mapping via user-values.

### Fixed

- Disable crd installation from alloy-metrics as this is causing issues with the new v29 releases.
- Fix failing ATS tests by upgrading python testing dependencies and creating necessary secrets.

## [0.8.1] - 2024-10-17

### Fixed

- Fix `flag redefined` error

## [0.8.0] - 2024-10-17

### Added

- Add wal `truncate_frequency` configuration to alloy-metrics with a default set to 15m.
- Add grafanaOrganization CRD in helm chart.

### Changed

- Change default default monitoring agent to Alloy

## [0.7.1] - 2024-10-10

### Fixed

- [Alloy] Fix CiliumNetworkPolicy to allow Alloy to reach out to every pods in the cluster

## [0.7.0] - 2024-10-10

### Changed

- [Alloy] Enable VPA for AlloyMetrics
- Change the PromQL query used to determine the amount of head series when scaling Prometheus Agent and Alloy ([#74](https://github.com/giantswarm/observability-operator/pull/74))

### Fixed

- [Alloy] Fix an issue where monitoring agent is the configured to be the same for all clusters
- Monitoring agents: keep currently configured shards when failing to compute shards

## [0.6.1] - 2024-10-08

### Fixed

- Fix CI jobs generating new releases

## [0.6.0] - 2024-09-24

### Added

- Add manual e2e testing procedure and script.

## [0.5.0] - 2024-09-17

### Changed

- Require observability-bundle >= 1.6.2 for Alloy monitoring agent support, this is due to incorrect alloyMetrics catalog in observability-bundle

### Fixed

- Fix invalid Alloy config due to missing comma on external labels

## [0.4.1] - 2024-09-17

### Fixed

- Disable logger development mode to avoid panicking, use zap as logger
- Fix CircleCI release pipeline

## [0.4.0] - 2024-08-20

### Added

- Add tests with ats in ci pipeline.
- Add helm chart templating test in ci pipeline.
- Add support for Alloy to be used as monitoring agent in-place of Prometheus Agent. This is configurable via the `--monitoring-agent` flag.
- Add Alloy service to manage Alloy monitoring agent configuration
- Add Alloy configuration templates

### Changed

- Move GetClusterShardingStrategy to common/monitoring package
- Add query argument to QueryTSDBHeadSeries
- Removed lll golangci linter

## [0.3.1] - 2024-07-22

### Fixed

- Fix some reconcile errors (https://pkg.go.dev/sigs.k8s.io/controller-runtime/pkg/reconcile#Reconciler).

## [0.3.0] - 2024-07-16

### Changed

- Delete monitoring resources if monitoring is disabled at the installation or cluster level using the giantswarm.io/monitoring label.

## [0.2.0] - 2024-06-25

### Added

- Add per cluster and installation overridable sharding strategy support for mimir-backed installations.

### Fixed

- Fix an issue where remote-write secret was not being created when head series query fails.

## [0.1.1] - 2024-06-14

### Fixed

- Fix reconciliation errors when adding or removing the finalizer on the Cluster CR.

## [0.1.0] - 2024-06-06

### Added

- Add support for mimir in remoteWrite secret creation.
- Add mimir ingress secret for basic auth creation.

## [0.0.4] - 2024-05-28

### Changed

- Do nothing if mimir is disabled to avoid deleting prometheus-meta-operator managed resources.

### Fixed

- Fix mimir heartbeat priority.

### Removed

- Finalizer on operator managed resources (configmap and secrets) as no other operator is touching them.

## [0.0.3] - 2024-05-24

### Changed

- Manage prometheus-agent configs

## [0.0.2] - 2024-04-08

### Fixed

- Fix `CiliumNetworkPolicy` to allow cluster and world access (opsgenie)

## [0.0.1] - 2024-04-08

### Added

- Initialize project and create heartbeat for the installation.

[Unreleased]: https://github.com/giantswarm/observability-operator/compare/v0.48.1...HEAD
[0.48.1]: https://github.com/giantswarm/observability-operator/compare/v0.48.0...v0.48.1
[0.48.0]: https://github.com/giantswarm/observability-operator/compare/v0.47.0...v0.48.0
[0.47.0]: https://github.com/giantswarm/observability-operator/compare/v0.46.2...v0.47.0
[0.46.2]: https://github.com/giantswarm/observability-operator/compare/v0.46.1...v0.46.2
[0.46.1]: https://github.com/giantswarm/observability-operator/compare/v0.46.0...v0.46.1
[0.46.0]: https://github.com/giantswarm/observability-operator/compare/v0.45.1...v0.46.0
[0.45.1]: https://github.com/giantswarm/observability-operator/compare/v0.45.0...v0.45.1
[0.45.0]: https://github.com/giantswarm/observability-operator/compare/v0.44.0...v0.45.0
[0.44.0]: https://github.com/giantswarm/observability-operator/compare/v0.43.1...v0.44.0
[0.43.1]: https://github.com/giantswarm/observability-operator/compare/v0.43.0...v0.43.1
[0.43.0]: https://github.com/giantswarm/observability-operator/compare/v0.42.0...v0.43.0
[0.42.0]: https://github.com/giantswarm/observability-operator/compare/v0.41.0...v0.42.0
[0.41.0]: https://github.com/giantswarm/observability-operator/compare/v0.40.0...v0.41.0
[0.40.0]: https://github.com/giantswarm/observability-operator/compare/v0.39.0...v0.40.0
[0.39.0]: https://github.com/giantswarm/observability-operator/compare/v0.38.0...v0.39.0
[0.38.0]: https://github.com/giantswarm/observability-operator/compare/v0.37.0...v0.38.0
[0.37.0]: https://github.com/giantswarm/observability-operator/compare/v0.36.0...v0.37.0
[0.36.0]: https://github.com/giantswarm/observability-operator/compare/v0.35.0...v0.36.0
[0.35.0]: https://github.com/giantswarm/observability-operator/compare/v0.34.0...v0.35.0
[0.34.0]: https://github.com/giantswarm/observability-operator/compare/v0.33.1...v0.34.0
[0.33.1]: https://github.com/giantswarm/observability-operator/compare/v0.33.0...v0.33.1
[0.33.0]: https://github.com/giantswarm/observability-operator/compare/v0.32.1...v0.33.0
[0.32.1]: https://github.com/giantswarm/observability-operator/compare/v0.32.0...v0.32.1
[0.32.0]: https://github.com/giantswarm/observability-operator/compare/v0.31.0...v0.32.0
[0.31.0]: https://github.com/giantswarm/observability-operator/compare/v0.30.0...v0.31.0
[0.30.0]: https://github.com/giantswarm/observability-operator/compare/v0.29.0...v0.30.0
[0.29.0]: https://github.com/giantswarm/observability-operator/compare/v0.28.0...v0.29.0
[0.28.0]: https://github.com/giantswarm/observability-operator/compare/v0.27.0...v0.28.0
[0.27.0]: https://github.com/giantswarm/observability-operator/compare/v0.26.1...v0.27.0
[0.26.1]: https://github.com/giantswarm/observability-operator/compare/v0.26.0...v0.26.1
[0.26.0]: https://github.com/giantswarm/observability-operator/compare/v0.25.0...v0.26.0
[0.25.0]: https://github.com/giantswarm/observability-operator/compare/v0.24.0...v0.25.0
[0.24.0]: https://github.com/giantswarm/observability-operator/compare/v0.23.2...v0.24.0
[0.23.2]: https://github.com/giantswarm/observability-operator/compare/v0.23.1...v0.23.2
[0.23.1]: https://github.com/giantswarm/observability-operator/compare/v0.23.0...v0.23.1
[0.23.0]: https://github.com/giantswarm/observability-operator/compare/v0.22.1...v0.23.0
[0.22.1]: https://github.com/giantswarm/observability-operator/compare/v0.22.0...v0.22.1
[0.22.0]: https://github.com/giantswarm/observability-operator/compare/v0.21.1...v0.22.0
[0.21.1]: https://github.com/giantswarm/observability-operator/compare/v0.21.0...v0.21.1
[0.21.0]: https://github.com/giantswarm/observability-operator/compare/v0.20.0...v0.21.0
[0.20.0]: https://github.com/giantswarm/observability-operator/compare/v0.19.4...v0.20.0
[0.19.4]: https://github.com/giantswarm/observability-operator/compare/v0.19.3...v0.19.4
[0.19.3]: https://github.com/giantswarm/observability-operator/compare/v0.19.2...v0.19.3
[0.19.2]: https://github.com/giantswarm/observability-operator/compare/v0.19.1...v0.19.2
[0.19.1]: https://github.com/giantswarm/observability-operator/compare/v0.19.0...v0.19.1
[0.19.0]: https://github.com/giantswarm/observability-operator/compare/v0.18.0...v0.19.0
[0.18.0]: https://github.com/giantswarm/observability-operator/compare/v0.17.0...v0.18.0
[0.17.0]: https://github.com/giantswarm/observability-operator/compare/v0.16.0...v0.17.0
[0.16.0]: https://github.com/giantswarm/observability-operator/compare/v0.15.0...v0.16.0
[0.15.0]: https://github.com/giantswarm/observability-operator/compare/v0.14.0...v0.15.0
[0.14.0]: https://github.com/giantswarm/observability-operator/compare/v0.13.3...v0.14.0
[0.13.3]: https://github.com/giantswarm/observability-operator/compare/v0.13.2...v0.13.3
[0.13.2]: https://github.com/giantswarm/observability-operator/compare/v0.13.1...v0.13.2
[0.13.1]: https://github.com/giantswarm/observability-operator/compare/v0.13.0...v0.13.1
[0.13.0]: https://github.com/giantswarm/observability-operator/compare/v0.12.0...v0.13.0
[0.12.0]: https://github.com/giantswarm/observability-operator/compare/v0.11.0...v0.12.0
[0.11.0]: https://github.com/giantswarm/observability-operator/compare/v0.10.2...v0.11.0
[0.10.2]: https://github.com/giantswarm/observability-operator/compare/v0.10.1...v0.10.2
[0.10.1]: https://github.com/giantswarm/observability-operator/compare/v0.10.0...v0.10.1
[0.10.0]: https://github.com/giantswarm/observability-operator/compare/v0.9.1...v0.10.0
[0.9.1]: https://github.com/giantswarm/observability-operator/compare/v0.9.0...v0.9.1
[0.9.0]: https://github.com/giantswarm/observability-operator/compare/v0.8.1...v0.9.0
[0.8.1]: https://github.com/giantswarm/observability-operator/compare/v0.8.0...v0.8.1
[0.8.0]: https://github.com/giantswarm/observability-operator/compare/v0.7.1...v0.8.0
[0.7.1]: https://github.com/giantswarm/observability-operator/compare/v0.7.0...v0.7.1
[0.7.0]: https://github.com/giantswarm/observability-operator/compare/v0.6.1...v0.7.0
[0.6.1]: https://github.com/giantswarm/observability-operator/compare/v0.6.0...v0.6.1
[0.6.0]: https://github.com/giantswarm/observability-operator/compare/v0.5.0...v0.6.0
[0.5.0]: https://github.com/giantswarm/observability-operator/compare/v0.4.1...v0.5.0
[0.4.1]: https://github.com/giantswarm/observability-operator/compare/v0.4.0...v0.4.1
[0.4.0]: https://github.com/giantswarm/observability-operator/compare/v0.3.1...v0.4.0
[0.3.1]: https://github.com/giantswarm/observability-operator/compare/v0.3.0...v0.3.1
[0.3.0]: https://github.com/giantswarm/observability-operator/compare/v0.2.0...v0.3.0
[0.2.0]: https://github.com/giantswarm/observability-operator/compare/v0.1.1...v0.2.0
[0.1.1]: https://github.com/giantswarm/observability-operator/compare/v0.1.0...v0.1.1
[0.1.0]: https://github.com/giantswarm/observability-operator/compare/v0.0.4...v0.1.0
[0.0.4]: https://github.com/giantswarm/observability-operator/compare/v0.0.3...v0.0.4
[0.0.3]: https://github.com/giantswarm/observability-operator/compare/v0.0.2...v0.0.3
[0.0.2]: https://github.com/giantswarm/observability-operator/compare/v0.0.1...v0.0.2
[0.0.1]: https://github.com/giantswarm/observability-operator/releases/tag/v0.0.1<|MERGE_RESOLUTION|>--- conflicted
+++ resolved
@@ -7,11 +7,10 @@
 
 ## [Unreleased]
 
-<<<<<<< HEAD
 ### Changed
 
 - Refactor webhook test suite architecture to use shared testutil package and individual test suites per API version
-=======
+
 ## [0.48.1] - 2025-11-05
 
 ### Fixed
@@ -23,7 +22,6 @@
 ### Added
 
 - Add Cronitor.io integration to replace Opsgenie Heartbeats.
->>>>>>> 09d2e1b4
 
 ## [0.47.0] - 2025-11-04
 
