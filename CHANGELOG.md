# Changelog

All notable changes to this project will be documented in this file.

The format is based on [Keep a Changelog](https://keepachangelog.com/en/1.0.0/),
and this project adheres to [Semantic Versioning](https://semver.org/spec/v2.0.0.html).

## [Unreleased]

<<<<<<< HEAD
### Removed

- Clean up alloy-rules app and configmap because rules are loaded by alloy-logs and alloy-metrics.
=======
### Fixed

- Fix golangci-lint v2 problems.
>>>>>>> 847170dc

## [0.26.0] - 2025-04-23

### Added

- Add validation webhook to validate the alertmanager config before it is send to the alertmanager.

### Fixed

- Ensure support for loading Prometheus Rules in the Mimir Ruler from workload clusters is only enabled for observability-bundle version 1.9.0 and above (extra query matchers have been added in alloy 1.5.0).

## [0.25.0] - 2025-04-22

### Added

- Add support for loading Prometheus Rules in the Mimir Ruler from workload clusters.

### Changed

- Load Prometheus Rules in the Mimir Ruler via Alloy Metrics instead of Alloy Rules on management clusters.

### Removed

- Remove loading of Prometheus Rules for logs into the Loki Ruler via Alloy Rules as it is now managed by Alloy Logs.

## [0.24.0] - 2025-04-15

### Changed

- Update Silence link in notification-template to point to the new GitOps approach.
- Add `helm.sh/resource-policy: keep` annotation on the grafana organization CRD to prevent it's deletion.

## [0.23.2] - 2025-04-07

### Fixed

- Fix alloy-rules templating by quoting the tenant label.

## [0.23.1] - 2025-04-07

### Fixed

- Fix `alloy-rules` app version flag rename forgotten after review.

## [0.23.0] - 2025-04-07

### Added

- Add multi-tenancy support to alerting and recording rules loading by setting up the alloy-rules config.
- Add validation script using amtool to validate alertmanager config works.

### Fixed

- Make sure we shard alloy-metrics based on all metrics for all tenants and not for the giantswarm tenant only.

## [0.22.1] - 2025-03-25

### Fixed

- Fix alloy-metrics sharding after we renamed `prometheus.remote_write.default` to `prometheus.remote_write.giantswarm` in alloy config.

## [0.22.0] - 2025-03-24

### Added

- Add multi-tenancy support to alertmanager config loading.

### Changed

- updated run-local.sh to port-forward mimir alertmanager

## [0.21.1] - 2025-03-24

### Fixed

- Set default resources for alloy-metrics only when VPA is enabled.

## [0.21.0] - 2025-03-24

### Added

- Add multi-tenancy support to alloy remote write by creating a custom remote-write section per tenant defined in Grafana Organization CRs.
- Add pod and service monitor discovery of both the old giantswarm team label and the new tenant label.

### Changed

- Fine-tune alloy-metrics resource usage configuration to avoid causing issues for customer workload and cluster tests.

## [0.20.0] - 2025-03-18

### Changed

- Send `severity: page` alerts for Tenet to Opsgenie instead of Slack

## [0.19.4] - 2025-03-14

### Changed

- Revert caching tuning for configmaps and pods because it was causing api false answers.

## [0.19.3] - 2025-03-13

### Changed

- Stop caching helm secrets in the operator to reduce resource usage.
- Cache only the dashboards configmap in the operator to reduce resource usage.
- Cache only the alertmanager and grafana pods in the operator to reduce resource usage.

### Removed

- Remove cleanup code for Mimir Alertmanager anonymous tenant's configuration.
- Remove cleanup code for Mimir Ruler anonymous tenant's rules.

## [0.19.2] - 2025-03-10

### Changed

- Switch mimir default tenant from `anonymous` to `giantswarm` once again.
- Replace deprecated update datasource by id with update datasource by uid Grafana API call.

## [0.19.1] - 2025-03-06

### Changed

- Revert tenant switch and clean up giantswarm tenant

## [0.19.0] - 2025-03-06

### Added

- Add cleanup for Mimir Alertmanager anonymous tenant's configuration.
- Add cleanup for Mimir Ruler anonymous tenant's rules.

### Fixed

- Fix default read tenant to anonymous to ensure grafana rules pages work until the tenant switch is released.

## [0.18.0] - 2025-03-05

### Changed

- Use smaller dockerfile to reduce build time as ABS already generates the go binary.
- Read metrics from both anonymous and giantswarm tenant at once.
- Refactor hardcoded tenant values to prepare the switch from the anonymous to the giantswarm tenant.
- Switch the alerting component from the anonymous to the giantswarm tenant.
- Add Grafana url when there's no dashboard in the alert notification template.

## [0.17.0] - 2025-02-25

### Changed

- update the notification template to take into account the changes in the alert annotations
  - `runbook_url` is now the full url to the runbook
  - `dashboardUid` is now split between `__dashboardUid__` and `dashboardQueryParams`.

## [0.16.0] - 2025-02-20

### Changed

- update the notification template to take into account the new alert annotations
  - `opsrecipe` => `runbook_url`
  - `dashboard` => `dashboardUid`
- improve alert names in opsgenie by:
  - removing the service name if is is not needed
  - removing the cluster-id if the alert targets the installation

## [0.15.0] - 2025-02-10

### Removed

- Clean up `Shared org` specific code that is not needed anymore since we moved the organization declaration to a custom resource (https://github.com/giantswarm/roadmap/issues/3860).

## [0.14.0] - 2025-02-10

### Changed

- Configure Alloy-metrics `sample_age_config` so that alloy does not indefinitely retry to send old and rejected samples.

## [0.13.3] - 2025-02-10

### Changed

- Updated the notFound method to match error using runtime.APIError type and the status code
- Update Grafana pod predicate to not trigger on pod deletion
- Ensure organization is created before proceeding with datasources and sso settings
- Remove error handling when the organization name is already taken, this is handled by the Grafana API

### Fixed

- Fix `failed to find organization with ID: 0` error when creating a new organization
- Fix `getOrgByIdForbidden` error when creating a new organization
- Fix race condition when switching organization in Grafana client by using WithOrgID method

## [0.13.2] - 2025-02-06

### Added

- Add datasources UID

### Changed

- improved run-local port-forward management
- Fix missing SSO settings in organizations

### Fixed

- fixed loading dashboards when they have an `id` defined

### Removed

- Remove turtle related Alertmanager configuration
- Remove Alertmanager datasource

## [0.13.1] - 2025-01-30

### Removed

- Remove deprecated code that target an older release.

## [0.13.0] - 2025-01-16

### Added

- Add Alertmanager config and templates in Helm chart (#188)

## [0.12.0] - 2025-01-15

### Changed

- Rename datasources to get rid of the olly-op part.

## [0.11.0] - 2025-01-10

### Added

- command line args to configure mimir and grafana URLs
- Support for loading dashboards in organizations

## [0.10.2] - 2024-12-17

### Added

- Add Alertmanager controller

### Changed

- Change SSO settings configuration to use the Grafana admin API instead of app user-values.

## [0.10.1] - 2024-12-12

### Fixed

- Fix grafana organization reordering.

## [0.10.0] - 2024-12-10

### Added

- Add Mimir Alertmanager datasource.
- Add tenant ids field to the grafana organization CR to be able to support multiple tenants into one organization.

### Changed

- Removed organization OwnerReference on grafana-user-values configmap, this fixes an issue where the configmap is removed when the last organization is deleted which prevent Grafana from starting.

### Fixed

- Fix grafana organization deletion

## [0.9.1] - 2024-11-21

### Fixed

- Fix exclusion check for mimir datasource to use the datasource type instead of the name.

## [0.9.0] - 2024-11-20

### Added

- Add Grafana Organization creation logic in reconciler.
- Add creation and update of Grafana organizations.
- Add configuration of the Grafana org_mapping via user-values.

### Fixed

- Disable crd installation from alloy-metrics as this is causing issues with the new v29 releases.
- Fix failing ATS tests by upgrading python testing dependencies and creating necessary secrets.

## [0.8.1] - 2024-10-17

### Fixed

- Fix `flag redefined` error

## [0.8.0] - 2024-10-17

### Added

- Add wal `truncate_frequency` configuration to alloy-metrics with a default set to 15m.
- Add grafanaOrganization CRD in helm chart.

### Changed

- Change default default monitoring agent to Alloy

## [0.7.1] - 2024-10-10

### Fixed

- [Alloy] Fix CiliumNetworkPolicy to allow Alloy to reach out to every pods in the cluster

## [0.7.0] - 2024-10-10

### Changed

- [Alloy] Enable VPA for AlloyMetrics
- Change the PromQL query used to determine the amount of head series when scaling Prometheus Agent and Alloy ([#74](https://github.com/giantswarm/observability-operator/pull/74))

### Fixed

- [Alloy] Fix an issue where monitoring agent is the configured to be the same for all clusters
- Monitoring agents: keep currently configured shards when failing to compute shards

## [0.6.1] - 2024-10-08

### Fixed

- Fix CI jobs generating new releases

## [0.6.0] - 2024-09-24

### Added

- Add manual e2e testing procedure and script.

## [0.5.0] - 2024-09-17

### Changed

- Require observability-bundle >= 1.6.2 for Alloy monitoring agent support, this is due to incorrect alloyMetrics catalog in observability-bundle

### Fixed

- Fix invalid Alloy config due to missing comma on external labels

## [0.4.1] - 2024-09-17

### Fixed

- Disable logger development mode to avoid panicking, use zap as logger
- Fix CircleCI release pipeline

## [0.4.0] - 2024-08-20

### Added

- Add tests with ats in ci pipeline.
- Add helm chart templating test in ci pipeline.
- Add support for Alloy to be used as monitoring agent in-place of Prometheus Agent. This is configurable via the `--monitoring-agent` flag.
- Add Alloy service to manage Alloy monitoring agent configuration
- Add Alloy configuration templates

### Changed

- Move GetClusterShardingStrategy to common/monitoring package
- Add query argument to QueryTSDBHeadSeries
- Removed lll golangci linter

## [0.3.1] - 2024-07-22

### Fixed

- Fix some reconcile errors (https://pkg.go.dev/sigs.k8s.io/controller-runtime/pkg/reconcile#Reconciler).

## [0.3.0] - 2024-07-16

### Changed

- Delete monitoring resources if monitoring is disabled at the installation or cluster level using the giantswarm.io/monitoring label.

## [0.2.0] - 2024-06-25

### Added

- Add per cluster and installation overridable sharding strategy support for mimir-backed installations.

### Fixed

- Fix an issue where remote-write secret was not being created when head series query fails.

## [0.1.1] - 2024-06-14

### Fixed

- Fix reconciliation errors when adding or removing the finalizer on the Cluster CR.

## [0.1.0] - 2024-06-06

### Added

- Add support for mimir in remoteWrite secret creation.
- Add mimir ingress secret for basic auth creation.

## [0.0.4] - 2024-05-28

### Changed

- Do nothing if mimir is disabled to avoid deleting prometheus-meta-operator managed resources.

### Fixed

- Fix mimir heartbeat priority.

### Removed

- Finalizer on operator managed resources (configmap and secrets) as no other operator is touching them.

## [0.0.3] - 2024-05-24

### Changed

- Manage prometheus-agent configs

## [0.0.2] - 2024-04-08

### Fixed

- Fix `CiliumNetworkPolicy` to allow cluster and world access (opsgenie)

## [0.0.1] - 2024-04-08

### Added

- Initialize project and create heartbeat for the installation.

[Unreleased]: https://github.com/giantswarm/observability-operator/compare/v0.26.0...HEAD
[0.26.0]: https://github.com/giantswarm/observability-operator/compare/v0.25.0...v0.26.0
[0.25.0]: https://github.com/giantswarm/observability-operator/compare/v0.24.0...v0.25.0
[0.24.0]: https://github.com/giantswarm/observability-operator/compare/v0.23.2...v0.24.0
[0.23.2]: https://github.com/giantswarm/observability-operator/compare/v0.23.1...v0.23.2
[0.23.1]: https://github.com/giantswarm/observability-operator/compare/v0.23.0...v0.23.1
[0.23.0]: https://github.com/giantswarm/observability-operator/compare/v0.22.1...v0.23.0
[0.22.1]: https://github.com/giantswarm/observability-operator/compare/v0.22.0...v0.22.1
[0.22.0]: https://github.com/giantswarm/observability-operator/compare/v0.21.1...v0.22.0
[0.21.1]: https://github.com/giantswarm/observability-operator/compare/v0.21.0...v0.21.1
[0.21.0]: https://github.com/giantswarm/observability-operator/compare/v0.20.0...v0.21.0
[0.20.0]: https://github.com/giantswarm/observability-operator/compare/v0.19.4...v0.20.0
[0.19.4]: https://github.com/giantswarm/observability-operator/compare/v0.19.3...v0.19.4
[0.19.3]: https://github.com/giantswarm/observability-operator/compare/v0.19.2...v0.19.3
[0.19.2]: https://github.com/giantswarm/observability-operator/compare/v0.19.1...v0.19.2
[0.19.1]: https://github.com/giantswarm/observability-operator/compare/v0.19.0...v0.19.1
[0.19.0]: https://github.com/giantswarm/observability-operator/compare/v0.18.0...v0.19.0
[0.18.0]: https://github.com/giantswarm/observability-operator/compare/v0.17.0...v0.18.0
[0.17.0]: https://github.com/giantswarm/observability-operator/compare/v0.16.0...v0.17.0
[0.16.0]: https://github.com/giantswarm/observability-operator/compare/v0.15.0...v0.16.0
[0.15.0]: https://github.com/giantswarm/observability-operator/compare/v0.14.0...v0.15.0
[0.14.0]: https://github.com/giantswarm/observability-operator/compare/v0.13.3...v0.14.0
[0.13.3]: https://github.com/giantswarm/observability-operator/compare/v0.13.2...v0.13.3
[0.13.2]: https://github.com/giantswarm/observability-operator/compare/v0.13.1...v0.13.2
[0.13.1]: https://github.com/giantswarm/observability-operator/compare/v0.13.0...v0.13.1
[0.13.0]: https://github.com/giantswarm/observability-operator/compare/v0.12.0...v0.13.0
[0.12.0]: https://github.com/giantswarm/observability-operator/compare/v0.11.0...v0.12.0
[0.11.0]: https://github.com/giantswarm/observability-operator/compare/v0.10.2...v0.11.0
[0.10.2]: https://github.com/giantswarm/observability-operator/compare/v0.10.1...v0.10.2
[0.10.1]: https://github.com/giantswarm/observability-operator/compare/v0.10.0...v0.10.1
[0.10.0]: https://github.com/giantswarm/observability-operator/compare/v0.9.1...v0.10.0
[0.9.1]: https://github.com/giantswarm/observability-operator/compare/v0.9.0...v0.9.1
[0.9.0]: https://github.com/giantswarm/observability-operator/compare/v0.8.1...v0.9.0
[0.8.1]: https://github.com/giantswarm/observability-operator/compare/v0.8.0...v0.8.1
[0.8.0]: https://github.com/giantswarm/observability-operator/compare/v0.7.1...v0.8.0
[0.7.1]: https://github.com/giantswarm/observability-operator/compare/v0.7.0...v0.7.1
[0.7.0]: https://github.com/giantswarm/observability-operator/compare/v0.6.1...v0.7.0
[0.6.1]: https://github.com/giantswarm/observability-operator/compare/v0.6.0...v0.6.1
[0.6.0]: https://github.com/giantswarm/observability-operator/compare/v0.5.0...v0.6.0
[0.5.0]: https://github.com/giantswarm/observability-operator/compare/v0.4.1...v0.5.0
[0.4.1]: https://github.com/giantswarm/observability-operator/compare/v0.4.0...v0.4.1
[0.4.0]: https://github.com/giantswarm/observability-operator/compare/v0.3.1...v0.4.0
[0.3.1]: https://github.com/giantswarm/observability-operator/compare/v0.3.0...v0.3.1
[0.3.0]: https://github.com/giantswarm/observability-operator/compare/v0.2.0...v0.3.0
[0.2.0]: https://github.com/giantswarm/observability-operator/compare/v0.1.1...v0.2.0
[0.1.1]: https://github.com/giantswarm/observability-operator/compare/v0.1.0...v0.1.1
[0.1.0]: https://github.com/giantswarm/observability-operator/compare/v0.0.4...v0.1.0
[0.0.4]: https://github.com/giantswarm/observability-operator/compare/v0.0.3...v0.0.4
[0.0.3]: https://github.com/giantswarm/observability-operator/compare/v0.0.2...v0.0.3
[0.0.2]: https://github.com/giantswarm/observability-operator/compare/v0.0.1...v0.0.2
[0.0.1]: https://github.com/giantswarm/observability-operator/releases/tag/v0.0.1<|MERGE_RESOLUTION|>--- conflicted
+++ resolved
@@ -7,15 +7,13 @@
 
 ## [Unreleased]
 
-<<<<<<< HEAD
 ### Removed
 
 - Clean up alloy-rules app and configmap because rules are loaded by alloy-logs and alloy-metrics.
-=======
+
 ### Fixed
 
 - Fix golangci-lint v2 problems.
->>>>>>> 847170dc
 
 ## [0.26.0] - 2025-04-23
 
