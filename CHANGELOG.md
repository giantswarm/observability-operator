--- conflicted
+++ resolved
@@ -7,11 +7,9 @@
 
 ## [Unreleased]
 
-<<<<<<< HEAD
 - Send all_pipelines alert label to PagerDuty
-=======
+
 ## [0.39.0] - 2025-08-27
->>>>>>> 70a0ca84
 
 ### Added
 
