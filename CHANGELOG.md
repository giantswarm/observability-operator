# Changelog

All notable changes to this project will be documented in this file.

The format is based on [Keep a Changelog](https://keepachangelog.com/en/1.0.0/),
and this project adheres to [Semantic Versioning](https://semver.org/spec/v2.0.0.html).

## [Unreleased]

## [0.8.1] - 2024-10-17

### Fixed

- Fix `flag redefined` error

## [0.8.0] - 2024-10-17

### Added

- Add wal `truncate_frequency` configuration to alloy-metrics with a default set to 15m.
- Add grafanaOrganization CRD in helm chart.
- Add logic to grafanaOrganization reconciler.
<<<<<<< HEAD
=======

### Changed

- Change default default monitoring agent to Alloy
>>>>>>> e61c5184

## [0.7.1] - 2024-10-10

### Fixed

- [Alloy] Fix CiliumNetworkPolicy to allow Alloy to reach out to every pods in the cluster

## [0.7.0] - 2024-10-10

### Changed

- [Alloy] Enable VPA for AlloyMetrics
- Change the PromQL query used to determine the amount of head series when scaling Prometheus Agent and Alloy ([#74](https://github.com/giantswarm/observability-operator/pull/74))

### Fixed

- [Alloy] Fix an issue where monitoring agent is the configured to be the same for all clusters
- Monitoring agents: keep currently configured shards when failing to compute shards

## [0.6.1] - 2024-10-08

### Fixed

- Fix CI jobs generating new releases

## [0.6.0] - 2024-09-24

### Added

- Add manual e2e testing procedure and script.

## [0.5.0] - 2024-09-17

### Changed

- Require observability-bundle >= 1.6.2 for Alloy monitoring agent support, this is due to incorrect alloyMetrics catalog in observability-bundle

### Fixed

- Fix invalid Alloy config due to missing comma on external labels

## [0.4.1] - 2024-09-17

### Fixed

- Disable logger development mode to avoid panicking, use zap as logger
- Fix CircleCI release pipeline

## [0.4.0] - 2024-08-20

### Added

- Add tests with ats in ci pipeline.
- Add helm chart templating test in ci pipeline.
- Add support for Alloy to be used as monitoring agent in-place of Prometheus Agent. This is configurable via the `--monitoring-agent` flag.
- Add Alloy service to manage Alloy monitoring agent configuration
- Add Alloy configuration templates

### Changed

- Move GetClusterShardingStrategy to common/monitoring package
- Add query argument to QueryTSDBHeadSeries
- Removed lll golangci linter

## [0.3.1] - 2024-07-22

### Fixed

- Fix some reconcile errors (https://pkg.go.dev/sigs.k8s.io/controller-runtime/pkg/reconcile#Reconciler).

## [0.3.0] - 2024-07-16

### Changed

- Delete monitoring resources if monitoring is disabled at the installation or cluster level using the giantswarm.io/monitoring label.

## [0.2.0] - 2024-06-25

### Added

- Add per cluster and installation overridable sharding strategy support for mimir-backed installations.

### Fixed

- Fix an issue where remote-write secret was not being created when head series query fails.

## [0.1.1] - 2024-06-14

### Fixed

- Fix reconciliation errors when adding or removing the finalizer on the Cluster CR.

## [0.1.0] - 2024-06-06

### Added

- Add support for mimir in remoteWrite secret creation.
- Add mimir ingress secret for basic auth creation.

## [0.0.4] - 2024-05-28

### Changed

- Do nothing if mimir is disabled to avoid deleting prometheus-meta-operator managed resources.

### Fixed

- Fix mimir heartbeat priority.

### Removed

- Finalizer on operator managed resources (configmap and secrets) as no other operator is touching them.

## [0.0.3] - 2024-05-24

### Changed

- Manage prometheus-agent configs

## [0.0.2] - 2024-04-08

### Fixed

- Fix `CiliumNetworkPolicy` to allow cluster and world access (opsgenie)

## [0.0.1] - 2024-04-08

### Added

- Initialize project and create heartbeat for the installation.

[Unreleased]: https://github.com/giantswarm/observability-operator/compare/v0.8.1...HEAD
[0.8.1]: https://github.com/giantswarm/observability-operator/compare/v0.8.0...v0.8.1
[0.8.0]: https://github.com/giantswarm/observability-operator/compare/v0.7.1...v0.8.0
[0.7.1]: https://github.com/giantswarm/observability-operator/compare/v0.7.0...v0.7.1
[0.7.0]: https://github.com/giantswarm/observability-operator/compare/v0.6.1...v0.7.0
[0.6.1]: https://github.com/giantswarm/observability-operator/compare/v0.6.0...v0.6.1
[0.6.0]: https://github.com/giantswarm/observability-operator/compare/v0.5.0...v0.6.0
[0.5.0]: https://github.com/giantswarm/observability-operator/compare/v0.4.1...v0.5.0
[0.4.1]: https://github.com/giantswarm/observability-operator/compare/v0.4.0...v0.4.1
[0.4.0]: https://github.com/giantswarm/observability-operator/compare/v0.3.1...v0.4.0
[0.3.1]: https://github.com/giantswarm/observability-operator/compare/v0.3.0...v0.3.1
[0.3.0]: https://github.com/giantswarm/observability-operator/compare/v0.2.0...v0.3.0
[0.2.0]: https://github.com/giantswarm/observability-operator/compare/v0.1.1...v0.2.0
[0.1.1]: https://github.com/giantswarm/observability-operator/compare/v0.1.0...v0.1.1
[0.1.0]: https://github.com/giantswarm/observability-operator/compare/v0.0.4...v0.1.0
[0.0.4]: https://github.com/giantswarm/observability-operator/compare/v0.0.3...v0.0.4
[0.0.3]: https://github.com/giantswarm/observability-operator/compare/v0.0.2...v0.0.3
[0.0.2]: https://github.com/giantswarm/observability-operator/compare/v0.0.1...v0.0.2
[0.0.1]: https://github.com/giantswarm/observability-operator/releases/tag/v0.0.1<|MERGE_RESOLUTION|>--- conflicted
+++ resolved
@@ -20,13 +20,10 @@
 - Add wal `truncate_frequency` configuration to alloy-metrics with a default set to 15m.
 - Add grafanaOrganization CRD in helm chart.
 - Add logic to grafanaOrganization reconciler.
-<<<<<<< HEAD
-=======
 
 ### Changed
 
 - Change default default monitoring agent to Alloy
->>>>>>> e61c5184
 
 ## [0.7.1] - 2024-10-10
 
