# Changelog

All notable changes to this project will be documented in this file.

The format is based on [Keep a Changelog](https://keepachangelog.com/en/1.0.0/),
and this project adheres to [Semantic Versioning](https://semver.org/spec/v2.0.0.html).

## [Unreleased]

<<<<<<< HEAD
### Added

- Add validation webhook to validate the alertmanager config before it is send to the alertmanager.
=======
## [0.24.0] - 2025-04-15

### Changed

- Update Silence link in notification-template to point to the new GitOps approach.
- Add `helm.sh/resource-policy: keep` annotation on the grafana organization CRD to prevent it's deletion.
>>>>>>> e3bb109f

## [0.23.2] - 2025-04-07

### Fixed

- Fix alloy-rules templating by quoting the tenant label.

## [0.23.1] - 2025-04-07

### Fixed

- Fix `alloy-rules` app version flag rename forgotten after review.

## [0.23.0] - 2025-04-07

### Added

- Add multi-tenancy support to alerting and recording rules loading by setting up the alloy-rules config.
- Add validation script using amtool to validate alertmanager config works.

### Fixed

- Make sure we shard alloy-metrics based on all metrics for all tenants and not for the giantswarm tenant only.

## [0.22.1] - 2025-03-25

### Fixed

- Fix alloy-metrics sharding after we renamed `prometheus.remote_write.default` to `prometheus.remote_write.giantswarm` in alloy config.

## [0.22.0] - 2025-03-24

### Added

- Add multi-tenancy support to alertmanager config loading.

### Changed

- updated run-local.sh to port-forward mimir alertmanager

## [0.21.1] - 2025-03-24

### Fixed

- Set default resources for alloy-metrics only when VPA is enabled.

## [0.21.0] - 2025-03-24

### Added

- Add multi-tenancy support to alloy remote write by creating a custom remote-write section per tenant defined in Grafana Organization CRs.
- Add pod and service monitor discovery of both the old giantswarm team label and the new tenant label.

### Changed

- Fine-tune alloy-metrics resource usage configuration to avoid causing issues for customer workload and cluster tests.

## [0.20.0] - 2025-03-18

### Changed

- Send `severity: page` alerts for Tenet to Opsgenie instead of Slack

## [0.19.4] - 2025-03-14

### Changed

- Revert caching tuning for configmaps and pods because it was causing api false answers.

## [0.19.3] - 2025-03-13

### Changed

- Stop caching helm secrets in the operator to reduce resource usage.
- Cache only the dashboards configmap in the operator to reduce resource usage.
- Cache only the alertmanager and grafana pods in the operator to reduce resource usage.

### Removed

- Remove cleanup code for Mimir Alertmanager anonymous tenant's configuration.
- Remove cleanup code for Mimir Ruler anonymous tenant's rules.

## [0.19.2] - 2025-03-10

### Changed

- Switch mimir default tenant from `anonymous` to `giantswarm` once again.
- Replace deprecated update datasource by id with update datasource by uid Grafana API call.

## [0.19.1] - 2025-03-06

### Changed

- Revert tenant switch and clean up giantswarm tenant

## [0.19.0] - 2025-03-06

### Added

- Add cleanup for Mimir Alertmanager anonymous tenant's configuration.
- Add cleanup for Mimir Ruler anonymous tenant's rules.

### Fixed

- Fix default read tenant to anonymous to ensure grafana rules pages work until the tenant switch is released.

## [0.18.0] - 2025-03-05

### Changed

- Use smaller dockerfile to reduce build time as ABS already generates the go binary.
- Read metrics from both anonymous and giantswarm tenant at once.
- Refactor hardcoded tenant values to prepare the switch from the anonymous to the giantswarm tenant.
- Switch the alerting component from the anonymous to the giantswarm tenant.
- Add Grafana url when there's no dashboard in the alert notification template.

## [0.17.0] - 2025-02-25

### Changed

- update the notification template to take into account the changes in the alert annotations
  - `runbook_url` is now the full url to the runbook
  - `dashboardUid` is now split between `__dashboardUid__` and `dashboardQueryParams`.

## [0.16.0] - 2025-02-20

### Changed

- update the notification template to take into account the new alert annotations
  - `opsrecipe` => `runbook_url`
  - `dashboard` => `dashboardUid`
- improve alert names in opsgenie by:
  - removing the service name if is is not needed
  - removing the cluster-id if the alert targets the installation

## [0.15.0] - 2025-02-10

### Removed

- Clean up `Shared org` specific code that is not needed anymore since we moved the organization declaration to a custom resource (https://github.com/giantswarm/roadmap/issues/3860).

## [0.14.0] - 2025-02-10

### Changed

- Configure Alloy-metrics `sample_age_config` so that alloy does not indefinitely retry to send old and rejected samples.

## [0.13.3] - 2025-02-10

### Changed

- Updated the notFound method to match error using runtime.APIError type and the status code
- Update Grafana pod predicate to not trigger on pod deletion
- Ensure organization is created before proceeding with datasources and sso settings
- Remove error handling when the organization name is already taken, this is handled by the Grafana API

### Fixed

- Fix `failed to find organization with ID: 0` error when creating a new organization
- Fix `getOrgByIdForbidden` error when creating a new organization
- Fix race condition when switching organization in Grafana client by using WithOrgID method

## [0.13.2] - 2025-02-06

### Added

- Add datasources UID

### Changed

- improved run-local port-forward management
- Fix missing SSO settings in organizations

### Fixed

- fixed loading dashboards when they have an `id` defined

### Removed

- Remove turtle related Alertmanager configuration
- Remove Alertmanager datasource

## [0.13.1] - 2025-01-30

### Removed

- Remove deprecated code that target an older release.

## [0.13.0] - 2025-01-16

### Added

- Add Alertmanager config and templates in Helm chart (#188)

## [0.12.0] - 2025-01-15

### Changed

- Rename datasources to get rid of the olly-op part.

## [0.11.0] - 2025-01-10

### Added

- command line args to configure mimir and grafana URLs
- Support for loading dashboards in organizations

## [0.10.2] - 2024-12-17

### Added

- Add Alertmanager controller

### Changed

- Change SSO settings configuration to use the Grafana admin API instead of app user-values.

## [0.10.1] - 2024-12-12

### Fixed

- Fix grafana organization reordering.

## [0.10.0] - 2024-12-10

### Added

- Add Mimir Alertmanager datasource.
- Add tenant ids field to the grafana organization CR to be able to support multiple tenants into one organization.

### Changed

- Removed organization OwnerReference on grafana-user-values configmap, this fixes an issue where the configmap is removed when the last organization is deleted which prevent Grafana from starting.

### Fixed

- Fix grafana organization deletion

## [0.9.1] - 2024-11-21

### Fixed

- Fix exclusion check for mimir datasource to use the datasource type instead of the name.

## [0.9.0] - 2024-11-20

### Added

- Add Grafana Organization creation logic in reconciler.
- Add creation and update of Grafana organizations.
- Add configuration of the Grafana org_mapping via user-values.

### Fixed

- Disable crd installation from alloy-metrics as this is causing issues with the new v29 releases.
- Fix failing ATS tests by upgrading python testing dependencies and creating necessary secrets.

## [0.8.1] - 2024-10-17

### Fixed

- Fix `flag redefined` error

## [0.8.0] - 2024-10-17

### Added

- Add wal `truncate_frequency` configuration to alloy-metrics with a default set to 15m.
- Add grafanaOrganization CRD in helm chart.

### Changed

- Change default default monitoring agent to Alloy

## [0.7.1] - 2024-10-10

### Fixed

- [Alloy] Fix CiliumNetworkPolicy to allow Alloy to reach out to every pods in the cluster

## [0.7.0] - 2024-10-10

### Changed

- [Alloy] Enable VPA for AlloyMetrics
- Change the PromQL query used to determine the amount of head series when scaling Prometheus Agent and Alloy ([#74](https://github.com/giantswarm/observability-operator/pull/74))

### Fixed

- [Alloy] Fix an issue where monitoring agent is the configured to be the same for all clusters
- Monitoring agents: keep currently configured shards when failing to compute shards

## [0.6.1] - 2024-10-08

### Fixed

- Fix CI jobs generating new releases

## [0.6.0] - 2024-09-24

### Added

- Add manual e2e testing procedure and script.

## [0.5.0] - 2024-09-17

### Changed

- Require observability-bundle >= 1.6.2 for Alloy monitoring agent support, this is due to incorrect alloyMetrics catalog in observability-bundle

### Fixed

- Fix invalid Alloy config due to missing comma on external labels

## [0.4.1] - 2024-09-17

### Fixed

- Disable logger development mode to avoid panicking, use zap as logger
- Fix CircleCI release pipeline

## [0.4.0] - 2024-08-20

### Added

- Add tests with ats in ci pipeline.
- Add helm chart templating test in ci pipeline.
- Add support for Alloy to be used as monitoring agent in-place of Prometheus Agent. This is configurable via the `--monitoring-agent` flag.
- Add Alloy service to manage Alloy monitoring agent configuration
- Add Alloy configuration templates

### Changed

- Move GetClusterShardingStrategy to common/monitoring package
- Add query argument to QueryTSDBHeadSeries
- Removed lll golangci linter

## [0.3.1] - 2024-07-22

### Fixed

- Fix some reconcile errors (https://pkg.go.dev/sigs.k8s.io/controller-runtime/pkg/reconcile#Reconciler).

## [0.3.0] - 2024-07-16

### Changed

- Delete monitoring resources if monitoring is disabled at the installation or cluster level using the giantswarm.io/monitoring label.

## [0.2.0] - 2024-06-25

### Added

- Add per cluster and installation overridable sharding strategy support for mimir-backed installations.

### Fixed

- Fix an issue where remote-write secret was not being created when head series query fails.

## [0.1.1] - 2024-06-14

### Fixed

- Fix reconciliation errors when adding or removing the finalizer on the Cluster CR.

## [0.1.0] - 2024-06-06

### Added

- Add support for mimir in remoteWrite secret creation.
- Add mimir ingress secret for basic auth creation.

## [0.0.4] - 2024-05-28

### Changed

- Do nothing if mimir is disabled to avoid deleting prometheus-meta-operator managed resources.

### Fixed

- Fix mimir heartbeat priority.

### Removed

- Finalizer on operator managed resources (configmap and secrets) as no other operator is touching them.

## [0.0.3] - 2024-05-24

### Changed

- Manage prometheus-agent configs

## [0.0.2] - 2024-04-08

### Fixed

- Fix `CiliumNetworkPolicy` to allow cluster and world access (opsgenie)

## [0.0.1] - 2024-04-08

### Added

- Initialize project and create heartbeat for the installation.

[Unreleased]: https://github.com/giantswarm/observability-operator/compare/v0.24.0...HEAD
[0.24.0]: https://github.com/giantswarm/observability-operator/compare/v0.23.2...v0.24.0
[0.23.2]: https://github.com/giantswarm/observability-operator/compare/v0.23.1...v0.23.2
[0.23.1]: https://github.com/giantswarm/observability-operator/compare/v0.23.0...v0.23.1
[0.23.0]: https://github.com/giantswarm/observability-operator/compare/v0.22.1...v0.23.0
[0.22.1]: https://github.com/giantswarm/observability-operator/compare/v0.22.0...v0.22.1
[0.22.0]: https://github.com/giantswarm/observability-operator/compare/v0.21.1...v0.22.0
[0.21.1]: https://github.com/giantswarm/observability-operator/compare/v0.21.0...v0.21.1
[0.21.0]: https://github.com/giantswarm/observability-operator/compare/v0.20.0...v0.21.0
[0.20.0]: https://github.com/giantswarm/observability-operator/compare/v0.19.4...v0.20.0
[0.19.4]: https://github.com/giantswarm/observability-operator/compare/v0.19.3...v0.19.4
[0.19.3]: https://github.com/giantswarm/observability-operator/compare/v0.19.2...v0.19.3
[0.19.2]: https://github.com/giantswarm/observability-operator/compare/v0.19.1...v0.19.2
[0.19.1]: https://github.com/giantswarm/observability-operator/compare/v0.19.0...v0.19.1
[0.19.0]: https://github.com/giantswarm/observability-operator/compare/v0.18.0...v0.19.0
[0.18.0]: https://github.com/giantswarm/observability-operator/compare/v0.17.0...v0.18.0
[0.17.0]: https://github.com/giantswarm/observability-operator/compare/v0.16.0...v0.17.0
[0.16.0]: https://github.com/giantswarm/observability-operator/compare/v0.15.0...v0.16.0
[0.15.0]: https://github.com/giantswarm/observability-operator/compare/v0.14.0...v0.15.0
[0.14.0]: https://github.com/giantswarm/observability-operator/compare/v0.13.3...v0.14.0
[0.13.3]: https://github.com/giantswarm/observability-operator/compare/v0.13.2...v0.13.3
[0.13.2]: https://github.com/giantswarm/observability-operator/compare/v0.13.1...v0.13.2
[0.13.1]: https://github.com/giantswarm/observability-operator/compare/v0.13.0...v0.13.1
[0.13.0]: https://github.com/giantswarm/observability-operator/compare/v0.12.0...v0.13.0
[0.12.0]: https://github.com/giantswarm/observability-operator/compare/v0.11.0...v0.12.0
[0.11.0]: https://github.com/giantswarm/observability-operator/compare/v0.10.2...v0.11.0
[0.10.2]: https://github.com/giantswarm/observability-operator/compare/v0.10.1...v0.10.2
[0.10.1]: https://github.com/giantswarm/observability-operator/compare/v0.10.0...v0.10.1
[0.10.0]: https://github.com/giantswarm/observability-operator/compare/v0.9.1...v0.10.0
[0.9.1]: https://github.com/giantswarm/observability-operator/compare/v0.9.0...v0.9.1
[0.9.0]: https://github.com/giantswarm/observability-operator/compare/v0.8.1...v0.9.0
[0.8.1]: https://github.com/giantswarm/observability-operator/compare/v0.8.0...v0.8.1
[0.8.0]: https://github.com/giantswarm/observability-operator/compare/v0.7.1...v0.8.0
[0.7.1]: https://github.com/giantswarm/observability-operator/compare/v0.7.0...v0.7.1
[0.7.0]: https://github.com/giantswarm/observability-operator/compare/v0.6.1...v0.7.0
[0.6.1]: https://github.com/giantswarm/observability-operator/compare/v0.6.0...v0.6.1
[0.6.0]: https://github.com/giantswarm/observability-operator/compare/v0.5.0...v0.6.0
[0.5.0]: https://github.com/giantswarm/observability-operator/compare/v0.4.1...v0.5.0
[0.4.1]: https://github.com/giantswarm/observability-operator/compare/v0.4.0...v0.4.1
[0.4.0]: https://github.com/giantswarm/observability-operator/compare/v0.3.1...v0.4.0
[0.3.1]: https://github.com/giantswarm/observability-operator/compare/v0.3.0...v0.3.1
[0.3.0]: https://github.com/giantswarm/observability-operator/compare/v0.2.0...v0.3.0
[0.2.0]: https://github.com/giantswarm/observability-operator/compare/v0.1.1...v0.2.0
[0.1.1]: https://github.com/giantswarm/observability-operator/compare/v0.1.0...v0.1.1
[0.1.0]: https://github.com/giantswarm/observability-operator/compare/v0.0.4...v0.1.0
[0.0.4]: https://github.com/giantswarm/observability-operator/compare/v0.0.3...v0.0.4
[0.0.3]: https://github.com/giantswarm/observability-operator/compare/v0.0.2...v0.0.3
[0.0.2]: https://github.com/giantswarm/observability-operator/compare/v0.0.1...v0.0.2
[0.0.1]: https://github.com/giantswarm/observability-operator/releases/tag/v0.0.1<|MERGE_RESOLUTION|>--- conflicted
+++ resolved
@@ -7,18 +7,16 @@
 
 ## [Unreleased]
 
-<<<<<<< HEAD
 ### Added
 
 - Add validation webhook to validate the alertmanager config before it is send to the alertmanager.
-=======
+
 ## [0.24.0] - 2025-04-15
 
 ### Changed
 
 - Update Silence link in notification-template to point to the new GitOps approach.
 - Add `helm.sh/resource-policy: keep` annotation on the grafana organization CRD to prevent it's deletion.
->>>>>>> e3bb109f
 
 ## [0.23.2] - 2025-04-07
 
