# Changelog

All notable changes to this project will be documented in this file.

The format is based on [Keep a Changelog](https://keepachangelog.com/en/1.0.0/),
and this project adheres to [Semantic Versioning](https://semver.org/spec/v2.0.0.html).

## [Unreleased]

<<<<<<< HEAD
### Changed

- Refactor webhook test suite architecture to use shared testutil package and individual test suites per API version
=======
## [0.47.0] - 2025-11-04

### Added

- Implement metrics for grafanaOrganizations monitoring:
  - `observability_operator_grafana_organization_info`: Displays the list of organization and the current status in Grafana (active, pending, error)
  - `observability_operator_grafana_organization_tenant_info`: List of the configured tenants per organization

## [0.46.2] - 2025-10-29

### Fixed

- Fixed queue configuration flags not being applied to Alloy remote write configuration

## [0.46.1] - 2025-10-28

### Fixed

- Fixed pagerduty routing

## [0.46.0] - 2025-10-27

### Added

- Add GitHub webhook receivers for team-based alert routing to create GitHub issues for alerts with severity "ticket"
 
### Fixed

- Fixed pagerdutyToken config

## [0.45.1] - 2025-10-15

### Changed

- Update internal service port for MC alloy instances.

## [0.45.0] - 2025-10-15

### Changed

- Send MC metrics via internal service instead of ingress.
>>>>>>> a06088db

## [0.44.0] - 2025-10-14

### Changed

- Alertmanager / PagerDuty: only send alerts that have to page
- Alertmanager / PagerDuty: team routing with 1 token per team

## [0.43.1] - 2025-10-07

### Fixed

- Fix `ScrapeConfig` support to only be available for observability-bundles 2.2.0 (v32+).

## [0.43.0] - 2025-10-06

### Added

- Add support for PrometheusOperator `ScrapeConfig` CRDs. This requires --stability.level=experimental
- Add logging-enabled flag towards the logging-operator -> observability-operator merger.

## [0.42.0] - 2025-09-17

### Added

- Add Tempo datasource support for distributed tracing
  - Conditional creation based on `--tracing-enabled` flag and Helm values support via `tracing.enabled` configuration (defaults to `false`)
  - Full integration with service maps, traces-to-logs, and traces-to-metrics correlations
  - Connects to `http://tempo-query-frontend.tempo.svc:3200` service
  - Comprehensive test coverage for both enabled and disabled scenarios
- Update Loki datasource for logs-to-traces support

### Changed

- Added a `generateDatasources` to generate all datasource needed for an organization
- Major refactoring of the `ConfigureDefaultDatasources` method into `ConfigureDatasource`
- Remove explicit logic to delete `gs-mimir-old` datasource (now covered)
- Optimize GrafanaOrganization status update to only be performed when necessary

## [0.41.0] - 2025-09-01

### Added

- Add configurable `queue_config` fields for Alloy remote write. All Alloy `queue_config` fields (`batch_send_deadline`, `capacity`, `max_backoff`, `max_samples_per_send`, `max_shards`, `min_backoff`, `min_shards`, `retry_on_http_429`, `sample_age_limit`) are now configurable via helm values and command line flags. When not configured, Alloy defaults are used.

### Fixed

- Fix an issue where organizations were not being deleted in Grafana when the corresponding GrafanaOrganization CR was deleted.
- Fix an issue where SSO settings contained configuration for organizations that no longer existed.

## [0.40.0] - 2025-08-27

### Added

- Send all_pipelines alert label to PagerDuty

## [0.39.0] - 2025-08-27

### Added

- Add Alertmanager PagerDuty heartbeat route

### Changed

- Update PagerDuty notification template, to include relevant information about the alert.
- Upgrade `github.com/grafana/prometheus-alertmanager` dependency after the new mimir release.

### Fixed

- Fixed index out of range error in Alertmanager notification template

## [0.38.0] - 2025-08-25

### Added

- `Mimir Cardinality` datasource for Grafana `Shared Org`
- Add Alertmanager PagerDuty router

## [0.37.0] - 2025-08-13

### Changed

- Update `UpsertOrganization` in /pkg/grafana/grafana.go file so that it can update GrafanaOrganization CRs with a matching Grafana Org's ID given that both share the same name.

## [0.36.0] - 2025-07-18

### Removed

- CRDs are managed via MCB so we need to clean them up from the operator.

## [0.35.0] - 2025-07-10

### Changed

- Alloy-metrics RAM reservations / limits tuning.

## [0.34.0] - 2025-07-02

### Added

- **Dashboard domain validation**: Added `pkg/domain/dashboard/` package with Dashboard type and validation rules (UID format, organization presence, content structure)
- **Dashboard mapper**: Added `internal/mapper/` package for converting ConfigMaps to domain objects

### Changed

- **Dashboard processing**: Refactored controller and Grafana service to use domain objects and mapper pattern for better separation of concerns
- **Dashboard ConfigMap validation webhook**:
  - Added Kubernetes validating webhook to validate dashboard ConfigMaps with `app.giantswarm.io/kind=dashboard` label.
  - Includes comprehensive test coverage, Helm chart integration with `webhook.validatingWebhooks.dashboardConfigMap.enabled` configuration, and kubebuilder scaffolding.
  - Webhook is validating dashboard JSON structure and required fields.
- **Dashboard domain validation**: Added `pkg/domain/dashboard/` package with Dashboard type and validation rules (UID format, organization presence, content structure)
- **Dashboard mapper**: Added `internal/mapper/` package for converting ConfigMaps to domain objects

### Changed

- **Dashboard processing**: Refactored controller and Grafana service to use domain objects and mapper pattern for better separation of concerns
- **Dashboard ConfigMap validation webhook**:
  - Added Kubernetes validating webhook to validate dashboard ConfigMaps with `app.giantswarm.io/kind=dashboard` label.
  - Includes comprehensive test coverage, Helm chart integration with `webhook.validatingWebhooks.dashboardConfigMap.enabled` configuration, and kubebuilder scaffolding.
  - Webhook is validating dashboard JSON structure and required fields.
- **Dashboard domain validation**: Added `pkg/domain/dashboard/` package with Dashboard type and validation rules (UID format, organization presence, content structure)
- **Dashboard mapper**: Added `internal/mapper/` package for converting ConfigMaps to domain objects

### Changed

- **Dashboard processing**: Refactored controller and Grafana service to use domain objects and mapper pattern for better separation of concerns
- **Dashboard ConfigMap validation webhook**:
  - Added Kubernetes validating webhook to validate dashboard ConfigMaps with `app.giantswarm.io/kind=dashboard` label.
  - Includes comprehensive test coverage, Helm chart integration with `webhook.validatingWebhooks.dashboardConfigMap.enabled` configuration, and kubebuilder scaffolding.
  - Webhook is ready for business logic implementation to validate dashboard JSON structure and required fields.
- New `cancel_if_cluster_broken` alertmanager inhibition.

## [0.33.1] - 2025-06-19

### Fixed

- Fixed TenantID validation for Alloy compatibility - was causing alloy to crash with some tenant names. Now follows alloy component naming requirements (https://grafana.com/docs/alloy/latest/get-started/configuration-syntax/syntax/#identifiers), which is more restrictive than previously-used mimir requirements.

## [0.33.0] - 2025-06-16

### Added

- Alertmanager inhibition rule `cancel_if_metrics_broken`
- **Alertmanager version synchronization and dependency management**: Added comprehensive automated tooling to ensure Alertmanager fork version stays in sync with Mimir releases (https://github.com/giantswarm/giantswarm/issues/33621):
  - New script `hack/bin/check-alertmanager-version.sh` that compares the local Alertmanager version with the version used in the latest stable Mimir release
  - GitHub Actions workflow `.github/workflows/check-alertmanager-version.yml` that runs the check on `go.mod` changes and can be triggered manually
  - Updated Renovate configuration to automatically track Mimir releases and ignore release candidates, alpha, and beta versions
  - Added comprehensive comments to `renovate.json5` explaining the Alertmanager version tracking logic
  - Updated `go.mod` comments to reference Renovate automation instead of manual version checking

### Changed

- Comprehensive Helm chart support for webhook configuration:
  - Made all webhook resources conditional (ValidatingWebhookConfiguration, Service, Certificate)
  - Added granular enable/disable controls for individual webhooks (``webhook.validatingWebhooks.alertmanagerConfig.enabled`)
  - Added `ENABLE_WEBHOOKS` environment variable configuration
- Replace the `prometheus/alertmanager` package with Grafana's Mimir fork (`grafana/prometheus-alertmanager`) to ensure configuration compatibility between our validating webhook and Mimir's Alertmanager. This change addresses a compatibility issue where the webhook validation logic used the upstream Prometheus Alertmanager config parser, while Mimir uses a fork with additional/modified configuration options. The replacement ensures 100% compatibility and eliminates the risk of configuration drift between validation and runtime. Uses version `v0.25.1-0.20250305143719-fa9fa7096626` corresponding to Mimir 2.16.0.
- Improved Alertmanager configuration validation script (`hack/bin/validate-alertmanager-config.sh`):
  - Automatically extracts the exact commit hash from `go.mod` replacement directive to ensure perfect consistency with webhook validation
  - Replaced binary building with `go run` for faster execution and simpler maintenance
  - Enhanced logging throughout the script for better debugging and monitoring
  - Now uses the exact same Grafana fork commit as the operator's webhook validation logic
- Enhanced AlertmanagerConfigSecret webhook with improved scope filtering and error handling
- Enhanced TenantID validation in GrafanaOrganization CRD to support full Grafana Mimir specification:
  - Expanded pattern from `^[a-z]*$` to `^[a-zA-Z0-9!._*'()-]+$` to allow alphanumeric characters and special characters (`!`, `-`, `_`, `.`, `*`, `'`, `(`, `)`)
  - Increased maximum length from 63 to 150 characters
  - Added validating webhook to enforce forbidden values (`.`, `..`, `__mimir_cluster`) and prevent duplicate tenants

### Fixed

- Fixed alertmanager configuration key consistency across codebase (standardized on `alertmanager.yaml` instead of mixed `alertmanager.yml`/`alertmanager.yaml`)
- Fixed error message formatting in `ExtractAlertmanagerConfig` function

### Removed

- Remove unnecessary Grafana SSO configuration override for `role_attribute_path` and `org_attribute_path`. Any override should happen in shared-configs instead.

## [0.32.1] - 2025-06-03

### Fixed

- Fix Alloy image templating when the alloy app is running the latest version.

## [0.32.0] - 2025-06-02

### Changed

- Updated Alloy configuration (`pkg/monitoring/alloy/configmap.go` and `pkg/monitoring/alloy/templates/monitoring-config.yaml.template`):
    - Conditionally set `alloy.alloy.image.tag` in `monitoring-config.yaml.template`. The operator now explicitly sets the tag to `1.8.3` if the deployed `alloy-metrics` app version is older than `0.10.0`. For `alloy-metrics` app versions `0.10.0` or newer, the image tag will rely on the Alloy Helm chart's defaults or user-provided values, facilitating easier Alloy image updates via the chart.
    - Adjusted indentation for `AlloyConfig` in `monitoring-config.yaml.template` from `indent 8` to `nindent 8`.
- Improve Mimir Datasource configuration (https://github.com/giantswarm/giantswarm/issues/33470)
  - Enable medium level caching (caching of `/api/v1/label/${name}/values`, `/api/v1/series`, `/api/v1/labels` and `/api/v1/metadata` for 10 minutes)
  - Enable incremental querying (only query new data when refreshing dashboards)

### Removed

- Remove old mimir datasource on all installations.

## [0.31.0] - 2025-05-15

### Changed

- Unify finalizer logic accross controllers
- We decided to disable the alerting tab in the Shared Org to prevent customers from messing with our alerts so we need to open the alert in orgID = 2 (i.e. the Giant Swarm organization).

### Removed

- Remove deprecated slackAPIURL property.

## [0.30.0] - 2025-05-14

### Removed

- Remove crds template as the CRDs are now deployed via management-cluster-bases (https://github.com/giantswarm/management-cluster-bases/pull/232)

### Changed

- Grafana API client is now generated on every requests to support grafana secret changes and allows for better mc-bootstrap testing (https://github.com/giantswarm/giantswarm/issues/32664)
- Updated alertmanager's inhibitions, getting rid of vintage-specifics.
- Clean up old teams and unused inhibitions.

## [0.29.0] - 2025-05-05

### Changed

- Switch alloy-metrics secret from env variables to alloy `remote.kubernetes.secret` component to support secret changes without having to terminate pods.

## [0.28.0] - 2025-04-29

### Fixed

- Fix alertmanager configuration to not drop alerts when stable-testing management cluster's default apps are failing.

### Removed

- Remove alloy-rules deletion code which is no longer needed since the last release.
- Remove PodSecurityPolicy.

## [0.27.0] - 2025-04-24

### Removed

- Clean up alloy-rules app and configmap because rules are loaded by alloy-logs and alloy-metrics.

## [0.26.1] - 2025-04-23

### Fixed

- Fix golangci-lint v2 problems.

## [0.26.0] - 2025-04-23

### Added

- Add validation webhook to validate the alertmanager config before it is send to the alertmanager.

### Fixed

- Ensure support for loading Prometheus Rules in the Mimir Ruler from workload clusters is only enabled for observability-bundle version 1.9.0 and above (extra query matchers have been added in alloy 1.5.0).

## [0.25.0] - 2025-04-22

### Added

- Add support for loading Prometheus Rules in the Mimir Ruler from workload clusters.

### Changed

- Load Prometheus Rules in the Mimir Ruler via Alloy Metrics instead of Alloy Rules on management clusters.

### Removed

- Remove loading of Prometheus Rules for logs into the Loki Ruler via Alloy Rules as it is now managed by Alloy Logs.

## [0.24.0] - 2025-04-15

### Changed

- Update Silence link in notification-template to point to the new GitOps approach.
- Add `helm.sh/resource-policy: keep` annotation on the grafana organization CRD to prevent it's deletion.

## [0.23.2] - 2025-04-07

### Fixed

- Fix alloy-rules templating by quoting the tenant label.

## [0.23.1] - 2025-04-07

### Fixed

- Fix `alloy-rules` app version flag rename forgotten after review.

## [0.23.0] - 2025-04-07

### Added

- Add multi-tenancy support to alerting and recording rules loading by setting up the alloy-rules config.
- Add validation script using amtool to validate alertmanager config works.

### Fixed

- Make sure we shard alloy-metrics based on all metrics for all tenants and not for the giantswarm tenant only.

## [0.22.1] - 2025-03-25

### Fixed

- Fix alloy-metrics sharding after we renamed `prometheus.remote_write.default` to `prometheus.remote_write.giantswarm` in alloy config.

## [0.22.0] - 2025-03-24

### Added

- Add multi-tenancy support to alertmanager config loading.

### Changed

- updated run-local.sh to port-forward mimir alertmanager

## [0.21.1] - 2025-03-24

### Fixed

- Set default resources for alloy-metrics only when VPA is enabled.

## [0.21.0] - 2025-03-24

### Added

- Add multi-tenancy support to alloy remote write by creating a custom remote-write section per tenant defined in Grafana Organization CRs.
- Add pod and service monitor discovery of both the old giantswarm team label and the new tenant label.

### Changed

- Fine-tune alloy-metrics resource usage configuration to avoid causing issues for customer workload and cluster tests.

## [0.20.0] - 2025-03-18

### Changed

- Send `severity: page` alerts for Tenet to Opsgenie instead of Slack

## [0.19.4] - 2025-03-14

### Changed

- Revert caching tuning for configmaps and pods because it was causing api false answers.

## [0.19.3] - 2025-03-13

### Changed

- Stop caching helm secrets in the operator to reduce resource usage.
- Cache only the dashboards configmap in the operator to reduce resource usage.
- Cache only the alertmanager and grafana pods in the operator to reduce resource usage.

### Removed

- Remove cleanup code for Mimir Alertmanager anonymous tenant's configuration.
- Remove cleanup code for Mimir Ruler anonymous tenant's rules.

## [0.19.2] - 2025-03-10

### Changed

- Switch mimir default tenant from `anonymous` to `giantswarm` once again.
- Replace deprecated update datasource by id with update datasource by uid Grafana API call.

## [0.19.1] - 2025-03-06

### Changed

- Revert tenant switch and clean up giantswarm tenant

## [0.19.0] - 2025-03-06

### Added

- Add cleanup for Mimir Alertmanager anonymous tenant's configuration.
- Add cleanup for Mimir Ruler anonymous tenant's rules.

### Fixed

- Fix default read tenant to anonymous to ensure grafana rules pages work until the tenant switch is released.

## [0.18.0] - 2025-03-05

### Changed

- Use smaller dockerfile to reduce build time as ABS already generates the go binary.
- Read metrics from both anonymous and giantswarm tenant at once.
- Refactor hardcoded tenant values to prepare the switch from the anonymous to the giantswarm tenant.
- Switch the alerting component from the anonymous to the giantswarm tenant.
- Add Grafana url when there's no dashboard in the alert notification template.

## [0.17.0] - 2025-02-25

### Changed

- update the notification template to take into account the changes in the alert annotations
  - `runbook_url` is now the full url to the runbook
  - `dashboardUid` is now split between `__dashboardUid__` and `dashboardQueryParams`.

## [0.16.0] - 2025-02-20

### Changed

- update the notification template to take into account the new alert annotations
  - `opsrecipe` => `runbook_url`
  - `dashboard` => `dashboardUid`
- improve alert names in opsgenie by:
  - removing the service name if is is not needed
  - removing the cluster-id if the alert targets the installation

## [0.15.0] - 2025-02-10

### Removed

- Clean up `Shared org` specific code that is not needed anymore since we moved the organization declaration to a custom resource (https://github.com/giantswarm/roadmap/issues/3860).

## [0.14.0] - 2025-02-10

### Changed

- Configure Alloy-metrics `sample_age_config` so that alloy does not indefinitely retry to send old and rejected samples.

## [0.13.3] - 2025-02-10

### Changed

- Updated the notFound method to match error using runtime.APIError type and the status code
- Update Grafana pod predicate to not trigger on pod deletion
- Ensure organization is created before proceeding with datasources and sso settings
- Remove error handling when the organization name is already taken, this is handled by the Grafana API

### Fixed

- Fix `failed to find organization with ID: 0` error when creating a new organization
- Fix `getOrgByIdForbidden` error when creating a new organization
- Fix race condition when switching organization in Grafana client by using WithOrgID method

## [0.13.2] - 2025-02-06

### Added

- Add datasources UID

### Changed

- improved run-local port-forward management
- Fix missing SSO settings in organizations

### Fixed

- fixed loading dashboards when they have an `id` defined

### Removed

- Remove turtle related Alertmanager configuration
- Remove Alertmanager datasource

## [0.13.1] - 2025-01-30

### Removed

- Remove deprecated code that target an older release.

## [0.13.0] - 2025-01-16

### Added

- Add Alertmanager config and templates in Helm chart (#188)

## [0.12.0] - 2025-01-15

### Changed

- Rename datasources to get rid of the olly-op part.

## [0.11.0] - 2025-01-10

### Added

- command line args to configure mimir and grafana URLs
- Support for loading dashboards in organizations

## [0.10.2] - 2024-12-17

### Added

- Add Alertmanager controller

### Changed

- Change SSO settings configuration to use the Grafana admin API instead of app user-values.

## [0.10.1] - 2024-12-12

### Fixed

- Fix grafana organization reordering.

## [0.10.0] - 2024-12-10

### Added

- Add Mimir Alertmanager datasource.
- Add tenant ids field to the grafana organization CR to be able to support multiple tenants into one organization.

### Changed

- Removed organization OwnerReference on grafana-user-values configmap, this fixes an issue where the configmap is removed when the last organization is deleted which prevent Grafana from starting.

### Fixed

- Fix grafana organization deletion

## [0.9.1] - 2024-11-21

### Fixed

- Fix exclusion check for mimir datasource to use the datasource type instead of the name.

## [0.9.0] - 2024-11-20

### Added

- Add Grafana Organization creation logic in reconciler.
- Add creation and update of Grafana organizations.
- Add configuration of the Grafana org_mapping via user-values.

### Fixed

- Disable crd installation from alloy-metrics as this is causing issues with the new v29 releases.
- Fix failing ATS tests by upgrading python testing dependencies and creating necessary secrets.

## [0.8.1] - 2024-10-17

### Fixed

- Fix `flag redefined` error

## [0.8.0] - 2024-10-17

### Added

- Add wal `truncate_frequency` configuration to alloy-metrics with a default set to 15m.
- Add grafanaOrganization CRD in helm chart.

### Changed

- Change default default monitoring agent to Alloy

## [0.7.1] - 2024-10-10

### Fixed

- [Alloy] Fix CiliumNetworkPolicy to allow Alloy to reach out to every pods in the cluster

## [0.7.0] - 2024-10-10

### Changed

- [Alloy] Enable VPA for AlloyMetrics
- Change the PromQL query used to determine the amount of head series when scaling Prometheus Agent and Alloy ([#74](https://github.com/giantswarm/observability-operator/pull/74))

### Fixed

- [Alloy] Fix an issue where monitoring agent is the configured to be the same for all clusters
- Monitoring agents: keep currently configured shards when failing to compute shards

## [0.6.1] - 2024-10-08

### Fixed

- Fix CI jobs generating new releases

## [0.6.0] - 2024-09-24

### Added

- Add manual e2e testing procedure and script.

## [0.5.0] - 2024-09-17

### Changed

- Require observability-bundle >= 1.6.2 for Alloy monitoring agent support, this is due to incorrect alloyMetrics catalog in observability-bundle

### Fixed

- Fix invalid Alloy config due to missing comma on external labels

## [0.4.1] - 2024-09-17

### Fixed

- Disable logger development mode to avoid panicking, use zap as logger
- Fix CircleCI release pipeline

## [0.4.0] - 2024-08-20

### Added

- Add tests with ats in ci pipeline.
- Add helm chart templating test in ci pipeline.
- Add support for Alloy to be used as monitoring agent in-place of Prometheus Agent. This is configurable via the `--monitoring-agent` flag.
- Add Alloy service to manage Alloy monitoring agent configuration
- Add Alloy configuration templates

### Changed

- Move GetClusterShardingStrategy to common/monitoring package
- Add query argument to QueryTSDBHeadSeries
- Removed lll golangci linter

## [0.3.1] - 2024-07-22

### Fixed

- Fix some reconcile errors (https://pkg.go.dev/sigs.k8s.io/controller-runtime/pkg/reconcile#Reconciler).

## [0.3.0] - 2024-07-16

### Changed

- Delete monitoring resources if monitoring is disabled at the installation or cluster level using the giantswarm.io/monitoring label.

## [0.2.0] - 2024-06-25

### Added

- Add per cluster and installation overridable sharding strategy support for mimir-backed installations.

### Fixed

- Fix an issue where remote-write secret was not being created when head series query fails.

## [0.1.1] - 2024-06-14

### Fixed

- Fix reconciliation errors when adding or removing the finalizer on the Cluster CR.

## [0.1.0] - 2024-06-06

### Added

- Add support for mimir in remoteWrite secret creation.
- Add mimir ingress secret for basic auth creation.

## [0.0.4] - 2024-05-28

### Changed

- Do nothing if mimir is disabled to avoid deleting prometheus-meta-operator managed resources.

### Fixed

- Fix mimir heartbeat priority.

### Removed

- Finalizer on operator managed resources (configmap and secrets) as no other operator is touching them.

## [0.0.3] - 2024-05-24

### Changed

- Manage prometheus-agent configs

## [0.0.2] - 2024-04-08

### Fixed

- Fix `CiliumNetworkPolicy` to allow cluster and world access (opsgenie)

## [0.0.1] - 2024-04-08

### Added

- Initialize project and create heartbeat for the installation.

[Unreleased]: https://github.com/giantswarm/observability-operator/compare/v0.47.0...HEAD
[0.47.0]: https://github.com/giantswarm/observability-operator/compare/v0.46.2...v0.47.0
[0.46.2]: https://github.com/giantswarm/observability-operator/compare/v0.46.1...v0.46.2
[0.46.1]: https://github.com/giantswarm/observability-operator/compare/v0.46.0...v0.46.1
[0.46.0]: https://github.com/giantswarm/observability-operator/compare/v0.45.1...v0.46.0
[0.45.1]: https://github.com/giantswarm/observability-operator/compare/v0.45.0...v0.45.1
[0.45.0]: https://github.com/giantswarm/observability-operator/compare/v0.44.0...v0.45.0
[0.44.0]: https://github.com/giantswarm/observability-operator/compare/v0.43.1...v0.44.0
[0.43.1]: https://github.com/giantswarm/observability-operator/compare/v0.43.0...v0.43.1
[0.43.0]: https://github.com/giantswarm/observability-operator/compare/v0.42.0...v0.43.0
[0.42.0]: https://github.com/giantswarm/observability-operator/compare/v0.41.0...v0.42.0
[0.41.0]: https://github.com/giantswarm/observability-operator/compare/v0.40.0...v0.41.0
[0.40.0]: https://github.com/giantswarm/observability-operator/compare/v0.39.0...v0.40.0
[0.39.0]: https://github.com/giantswarm/observability-operator/compare/v0.38.0...v0.39.0
[0.38.0]: https://github.com/giantswarm/observability-operator/compare/v0.37.0...v0.38.0
[0.37.0]: https://github.com/giantswarm/observability-operator/compare/v0.36.0...v0.37.0
[0.36.0]: https://github.com/giantswarm/observability-operator/compare/v0.35.0...v0.36.0
[0.35.0]: https://github.com/giantswarm/observability-operator/compare/v0.34.0...v0.35.0
[0.34.0]: https://github.com/giantswarm/observability-operator/compare/v0.33.1...v0.34.0
[0.33.1]: https://github.com/giantswarm/observability-operator/compare/v0.33.0...v0.33.1
[0.33.0]: https://github.com/giantswarm/observability-operator/compare/v0.32.1...v0.33.0
[0.32.1]: https://github.com/giantswarm/observability-operator/compare/v0.32.0...v0.32.1
[0.32.0]: https://github.com/giantswarm/observability-operator/compare/v0.31.0...v0.32.0
[0.31.0]: https://github.com/giantswarm/observability-operator/compare/v0.30.0...v0.31.0
[0.30.0]: https://github.com/giantswarm/observability-operator/compare/v0.29.0...v0.30.0
[0.29.0]: https://github.com/giantswarm/observability-operator/compare/v0.28.0...v0.29.0
[0.28.0]: https://github.com/giantswarm/observability-operator/compare/v0.27.0...v0.28.0
[0.27.0]: https://github.com/giantswarm/observability-operator/compare/v0.26.1...v0.27.0
[0.26.1]: https://github.com/giantswarm/observability-operator/compare/v0.26.0...v0.26.1
[0.26.0]: https://github.com/giantswarm/observability-operator/compare/v0.25.0...v0.26.0
[0.25.0]: https://github.com/giantswarm/observability-operator/compare/v0.24.0...v0.25.0
[0.24.0]: https://github.com/giantswarm/observability-operator/compare/v0.23.2...v0.24.0
[0.23.2]: https://github.com/giantswarm/observability-operator/compare/v0.23.1...v0.23.2
[0.23.1]: https://github.com/giantswarm/observability-operator/compare/v0.23.0...v0.23.1
[0.23.0]: https://github.com/giantswarm/observability-operator/compare/v0.22.1...v0.23.0
[0.22.1]: https://github.com/giantswarm/observability-operator/compare/v0.22.0...v0.22.1
[0.22.0]: https://github.com/giantswarm/observability-operator/compare/v0.21.1...v0.22.0
[0.21.1]: https://github.com/giantswarm/observability-operator/compare/v0.21.0...v0.21.1
[0.21.0]: https://github.com/giantswarm/observability-operator/compare/v0.20.0...v0.21.0
[0.20.0]: https://github.com/giantswarm/observability-operator/compare/v0.19.4...v0.20.0
[0.19.4]: https://github.com/giantswarm/observability-operator/compare/v0.19.3...v0.19.4
[0.19.3]: https://github.com/giantswarm/observability-operator/compare/v0.19.2...v0.19.3
[0.19.2]: https://github.com/giantswarm/observability-operator/compare/v0.19.1...v0.19.2
[0.19.1]: https://github.com/giantswarm/observability-operator/compare/v0.19.0...v0.19.1
[0.19.0]: https://github.com/giantswarm/observability-operator/compare/v0.18.0...v0.19.0
[0.18.0]: https://github.com/giantswarm/observability-operator/compare/v0.17.0...v0.18.0
[0.17.0]: https://github.com/giantswarm/observability-operator/compare/v0.16.0...v0.17.0
[0.16.0]: https://github.com/giantswarm/observability-operator/compare/v0.15.0...v0.16.0
[0.15.0]: https://github.com/giantswarm/observability-operator/compare/v0.14.0...v0.15.0
[0.14.0]: https://github.com/giantswarm/observability-operator/compare/v0.13.3...v0.14.0
[0.13.3]: https://github.com/giantswarm/observability-operator/compare/v0.13.2...v0.13.3
[0.13.2]: https://github.com/giantswarm/observability-operator/compare/v0.13.1...v0.13.2
[0.13.1]: https://github.com/giantswarm/observability-operator/compare/v0.13.0...v0.13.1
[0.13.0]: https://github.com/giantswarm/observability-operator/compare/v0.12.0...v0.13.0
[0.12.0]: https://github.com/giantswarm/observability-operator/compare/v0.11.0...v0.12.0
[0.11.0]: https://github.com/giantswarm/observability-operator/compare/v0.10.2...v0.11.0
[0.10.2]: https://github.com/giantswarm/observability-operator/compare/v0.10.1...v0.10.2
[0.10.1]: https://github.com/giantswarm/observability-operator/compare/v0.10.0...v0.10.1
[0.10.0]: https://github.com/giantswarm/observability-operator/compare/v0.9.1...v0.10.0
[0.9.1]: https://github.com/giantswarm/observability-operator/compare/v0.9.0...v0.9.1
[0.9.0]: https://github.com/giantswarm/observability-operator/compare/v0.8.1...v0.9.0
[0.8.1]: https://github.com/giantswarm/observability-operator/compare/v0.8.0...v0.8.1
[0.8.0]: https://github.com/giantswarm/observability-operator/compare/v0.7.1...v0.8.0
[0.7.1]: https://github.com/giantswarm/observability-operator/compare/v0.7.0...v0.7.1
[0.7.0]: https://github.com/giantswarm/observability-operator/compare/v0.6.1...v0.7.0
[0.6.1]: https://github.com/giantswarm/observability-operator/compare/v0.6.0...v0.6.1
[0.6.0]: https://github.com/giantswarm/observability-operator/compare/v0.5.0...v0.6.0
[0.5.0]: https://github.com/giantswarm/observability-operator/compare/v0.4.1...v0.5.0
[0.4.1]: https://github.com/giantswarm/observability-operator/compare/v0.4.0...v0.4.1
[0.4.0]: https://github.com/giantswarm/observability-operator/compare/v0.3.1...v0.4.0
[0.3.1]: https://github.com/giantswarm/observability-operator/compare/v0.3.0...v0.3.1
[0.3.0]: https://github.com/giantswarm/observability-operator/compare/v0.2.0...v0.3.0
[0.2.0]: https://github.com/giantswarm/observability-operator/compare/v0.1.1...v0.2.0
[0.1.1]: https://github.com/giantswarm/observability-operator/compare/v0.1.0...v0.1.1
[0.1.0]: https://github.com/giantswarm/observability-operator/compare/v0.0.4...v0.1.0
[0.0.4]: https://github.com/giantswarm/observability-operator/compare/v0.0.3...v0.0.4
[0.0.3]: https://github.com/giantswarm/observability-operator/compare/v0.0.2...v0.0.3
[0.0.2]: https://github.com/giantswarm/observability-operator/compare/v0.0.1...v0.0.2
[0.0.1]: https://github.com/giantswarm/observability-operator/releases/tag/v0.0.1<|MERGE_RESOLUTION|>--- conflicted
+++ resolved
@@ -7,11 +7,10 @@
 
 ## [Unreleased]
 
-<<<<<<< HEAD
 ### Changed
 
 - Refactor webhook test suite architecture to use shared testutil package and individual test suites per API version
-=======
+
 ## [0.47.0] - 2025-11-04
 
 ### Added
@@ -53,7 +52,6 @@
 ### Changed
 
 - Send MC metrics via internal service instead of ingress.
->>>>>>> a06088db
 
 ## [0.44.0] - 2025-10-14
 
