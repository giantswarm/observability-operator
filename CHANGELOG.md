--- conflicted
+++ resolved
@@ -9,11 +9,9 @@
 
 ### Changed
 
-<<<<<<< HEAD
 - Updated Alloy configuration (`pkg/monitoring/alloy/configmap.go` and `pkg/monitoring/alloy/templates/monitoring-config.yaml.template`):
     - Conditionally set `alloy.alloy.image.tag` in `monitoring-config.yaml.template`. The operator now explicitly sets the tag to `1.8.3` if the deployed `alloy-metrics` app version is older than `1.8.3`. For `alloy-metrics` app versions `1.8.3` or newer, the image tag will rely on the Alloy Helm chart's defaults or user-provided values, facilitating easier Alloy image updates via the chart.
     - Adjusted indentation for `AlloyConfig` in `monitoring-config.yaml.template` from `indent 8` to `nindent 8`.
-=======
 - Improve Mimir Datasource configuration (https://github.com/giantswarm/giantswarm/issues/33470)
   - Enable medium level caching (caching of `/api/v1/label/${name}/values`, `/api/v1/series`, `/api/v1/labels` and `/api/v1/metadata` for 10 minutes)
   - Enable incremental querying (only query new data when refreshing dashboards)
@@ -21,7 +19,6 @@
 ### Removed
 
 - Remove old mimir datasource on all installations.
->>>>>>> ab361622
 
 ## [0.31.0] - 2025-05-15
 
