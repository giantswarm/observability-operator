--- conflicted
+++ resolved
@@ -10,13 +10,10 @@
 ### Changed
 
 - Use smaller dockerfile to reduce build time as ABS already generates the go binary.
-<<<<<<< HEAD
 - Read metrics from both anonymous and giantswarm tenant at once.
 - refactor hardcoded tenant values to prepare the switch from the anonymous to the giantswarm tenant.
 - switch the alerting component 
-=======
 - Add Grafana url when there's no dashboard in the alert notification template.
->>>>>>> 5eae1c6b
 
 ## [0.17.0] - 2025-02-25
 
