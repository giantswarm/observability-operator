--- conflicted
+++ resolved
@@ -9,11 +9,8 @@
 
 ### Added
 
-<<<<<<< HEAD
 - Add validation webhook to validate the alertmanager config before it is send to the alertmanager.
-=======
 - Add support for loading rules in a tenant in the Mimir Ruler from Workload Clusters.
->>>>>>> 001bb834
 
 ## [0.24.0] - 2025-04-15
 
