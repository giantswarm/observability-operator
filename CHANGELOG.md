# Changelog

All notable changes to this project will be documented in this file.

The format is based on [Keep a Changelog](https://keepachangelog.com/en/1.0.0/),
and this project adheres to [Semantic Versioning](https://semver.org/spec/v2.0.0.html).

## [Unreleased]

<<<<<<< HEAD
### Added

- Add cleanup for Mimir Alertmanager anonymous tenant's configuration.
- Add cleanup for Mimir Ruler anonymous tenant's rules.
=======
## [0.18.0] - 2025-03-05
>>>>>>> 99c9b57e

### Changed

- Use smaller dockerfile to reduce build time as ABS already generates the go binary.
- Read metrics from both anonymous and giantswarm tenant at once.
- Refactor hardcoded tenant values to prepare the switch from the anonymous to the giantswarm tenant.
- Switch the alerting component from the anonymous to the giantswarm tenant.
- Add Grafana url when there's no dashboard in the alert notification template.

## [0.17.0] - 2025-02-25

### Changed

- update the notification template to take into account the changes in the alert annotations
  - `runbook_url` is now the full url to the runbook
  - `dashboardUid` is now split between `__dashboardUid__` and `dashboardQueryParams`.

## [0.16.0] - 2025-02-20

### Changed

- update the notification template to take into account the new alert annotations
  - `opsrecipe` => `runbook_url`
  - `dashboard` => `dashboardUid`
- improve alert names in opsgenie by:
  - removing the service name if is is not needed
  - removing the cluster-id if the alert targets the installation

## [0.15.0] - 2025-02-10

### Removed

- Clean up `Shared org` specific code that is not needed anymore since we moved the organization declaration to a custom resource (https://github.com/giantswarm/roadmap/issues/3860).

## [0.14.0] - 2025-02-10

### Changed

- Configure Alloy-metrics `sample_age_config` so that alloy does not indefinitely retry to send old and rejected samples.

## [0.13.3] - 2025-02-10

### Changed

- Updated the notFound method to match error using runtime.APIError type and the status code
- Update Grafana pod predicate to not trigger on pod deletion
- Ensure organization is created before proceeding with datasources and sso settings
- Remove error handling when the organization name is already taken, this is handled by the Grafana API

### Fixed

- Fix `failed to find organization with ID: 0` error when creating a new organization
- Fix `getOrgByIdForbidden` error when creating a new organization
- Fix race condition when switching organization in Grafana client by using WithOrgID method

## [0.13.2] - 2025-02-06

### Added

- Add datasources UID

### Changed

- improved run-local port-forward management
- Fix missing SSO settings in organizations

### Fixed

- fixed loading dashboards when they have an `id` defined

### Removed

- Remove turtle related Alertmanager configuration
- Remove Alertmanager datasource

## [0.13.1] - 2025-01-30

### Removed

- Remove deprecated code that target an older release.

## [0.13.0] - 2025-01-16

### Added

- Add Alertmanager config and templates in Helm chart (#188)

## [0.12.0] - 2025-01-15

### Changed

- Rename datasources to get rid of the olly-op part.

## [0.11.0] - 2025-01-10

### Added

- command line args to configure mimir and grafana URLs
- Support for loading dashboards in organizations

## [0.10.2] - 2024-12-17

### Added

- Add Alertmanager controller

### Changed

- Change SSO settings configuration to use the Grafana admin API instead of app user-values.

## [0.10.1] - 2024-12-12

### Fixed

- Fix grafana organization reordering.

## [0.10.0] - 2024-12-10

### Added

- Add Mimir Alertmanager datasource.
- Add tenant ids field to the grafana organization CR to be able to support multiple tenants into one organization.

### Changed

- Removed organization OwnerReference on grafana-user-values configmap, this fixes an issue where the configmap is removed when the last organization is deleted which prevent Grafana from starting.

### Fixed

- Fix grafana organization deletion

## [0.9.1] - 2024-11-21

### Fixed

- Fix exclusion check for mimir datasource to use the datasource type instead of the name.

## [0.9.0] - 2024-11-20

### Added

- Add Grafana Organization creation logic in reconciler.
- Add creation and update of Grafana organizations.
- Add configuration of the Grafana org_mapping via user-values.

### Fixed

- Disable crd installation from alloy-metrics as this is causing issues with the new v29 releases.
- Fix failing ATS tests by upgrading python testing dependencies and creating necessary secrets.

## [0.8.1] - 2024-10-17

### Fixed

- Fix `flag redefined` error

## [0.8.0] - 2024-10-17

### Added

- Add wal `truncate_frequency` configuration to alloy-metrics with a default set to 15m.
- Add grafanaOrganization CRD in helm chart.

### Changed

- Change default default monitoring agent to Alloy

## [0.7.1] - 2024-10-10

### Fixed

- [Alloy] Fix CiliumNetworkPolicy to allow Alloy to reach out to every pods in the cluster

## [0.7.0] - 2024-10-10

### Changed

- [Alloy] Enable VPA for AlloyMetrics
- Change the PromQL query used to determine the amount of head series when scaling Prometheus Agent and Alloy ([#74](https://github.com/giantswarm/observability-operator/pull/74))

### Fixed

- [Alloy] Fix an issue where monitoring agent is the configured to be the same for all clusters
- Monitoring agents: keep currently configured shards when failing to compute shards

## [0.6.1] - 2024-10-08

### Fixed

- Fix CI jobs generating new releases

## [0.6.0] - 2024-09-24

### Added

- Add manual e2e testing procedure and script.

## [0.5.0] - 2024-09-17

### Changed

- Require observability-bundle >= 1.6.2 for Alloy monitoring agent support, this is due to incorrect alloyMetrics catalog in observability-bundle

### Fixed

- Fix invalid Alloy config due to missing comma on external labels

## [0.4.1] - 2024-09-17

### Fixed

- Disable logger development mode to avoid panicking, use zap as logger
- Fix CircleCI release pipeline

## [0.4.0] - 2024-08-20

### Added

- Add tests with ats in ci pipeline.
- Add helm chart templating test in ci pipeline.
- Add support for Alloy to be used as monitoring agent in-place of Prometheus Agent. This is configurable via the `--monitoring-agent` flag.
- Add Alloy service to manage Alloy monitoring agent configuration
- Add Alloy configuration templates

### Changed

- Move GetClusterShardingStrategy to common/monitoring package
- Add query argument to QueryTSDBHeadSeries
- Removed lll golangci linter

## [0.3.1] - 2024-07-22

### Fixed

- Fix some reconcile errors (https://pkg.go.dev/sigs.k8s.io/controller-runtime/pkg/reconcile#Reconciler).

## [0.3.0] - 2024-07-16

### Changed

- Delete monitoring resources if monitoring is disabled at the installation or cluster level using the giantswarm.io/monitoring label.

## [0.2.0] - 2024-06-25

### Added

- Add per cluster and installation overridable sharding strategy support for mimir-backed installations.

### Fixed

- Fix an issue where remote-write secret was not being created when head series query fails.

## [0.1.1] - 2024-06-14

### Fixed

- Fix reconciliation errors when adding or removing the finalizer on the Cluster CR.

## [0.1.0] - 2024-06-06

### Added

- Add support for mimir in remoteWrite secret creation.
- Add mimir ingress secret for basic auth creation.

## [0.0.4] - 2024-05-28

### Changed

- Do nothing if mimir is disabled to avoid deleting prometheus-meta-operator managed resources.

### Fixed

- Fix mimir heartbeat priority.

### Removed

- Finalizer on operator managed resources (configmap and secrets) as no other operator is touching them.

## [0.0.3] - 2024-05-24

### Changed

- Manage prometheus-agent configs

## [0.0.2] - 2024-04-08

### Fixed

- Fix `CiliumNetworkPolicy` to allow cluster and world access (opsgenie)

## [0.0.1] - 2024-04-08

### Added

- Initialize project and create heartbeat for the installation.

[Unreleased]: https://github.com/giantswarm/observability-operator/compare/v0.18.0...HEAD
[0.18.0]: https://github.com/giantswarm/observability-operator/compare/v0.17.0...v0.18.0
[0.17.0]: https://github.com/giantswarm/observability-operator/compare/v0.16.0...v0.17.0
[0.16.0]: https://github.com/giantswarm/observability-operator/compare/v0.15.0...v0.16.0
[0.15.0]: https://github.com/giantswarm/observability-operator/compare/v0.14.0...v0.15.0
[0.14.0]: https://github.com/giantswarm/observability-operator/compare/v0.13.3...v0.14.0
[0.13.3]: https://github.com/giantswarm/observability-operator/compare/v0.13.2...v0.13.3
[0.13.2]: https://github.com/giantswarm/observability-operator/compare/v0.13.1...v0.13.2
[0.13.1]: https://github.com/giantswarm/observability-operator/compare/v0.13.0...v0.13.1
[0.13.0]: https://github.com/giantswarm/observability-operator/compare/v0.12.0...v0.13.0
[0.12.0]: https://github.com/giantswarm/observability-operator/compare/v0.11.0...v0.12.0
[0.11.0]: https://github.com/giantswarm/observability-operator/compare/v0.10.2...v0.11.0
[0.10.2]: https://github.com/giantswarm/observability-operator/compare/v0.10.1...v0.10.2
[0.10.1]: https://github.com/giantswarm/observability-operator/compare/v0.10.0...v0.10.1
[0.10.0]: https://github.com/giantswarm/observability-operator/compare/v0.9.1...v0.10.0
[0.9.1]: https://github.com/giantswarm/observability-operator/compare/v0.9.0...v0.9.1
[0.9.0]: https://github.com/giantswarm/observability-operator/compare/v0.8.1...v0.9.0
[0.8.1]: https://github.com/giantswarm/observability-operator/compare/v0.8.0...v0.8.1
[0.8.0]: https://github.com/giantswarm/observability-operator/compare/v0.7.1...v0.8.0
[0.7.1]: https://github.com/giantswarm/observability-operator/compare/v0.7.0...v0.7.1
[0.7.0]: https://github.com/giantswarm/observability-operator/compare/v0.6.1...v0.7.0
[0.6.1]: https://github.com/giantswarm/observability-operator/compare/v0.6.0...v0.6.1
[0.6.0]: https://github.com/giantswarm/observability-operator/compare/v0.5.0...v0.6.0
[0.5.0]: https://github.com/giantswarm/observability-operator/compare/v0.4.1...v0.5.0
[0.4.1]: https://github.com/giantswarm/observability-operator/compare/v0.4.0...v0.4.1
[0.4.0]: https://github.com/giantswarm/observability-operator/compare/v0.3.1...v0.4.0
[0.3.1]: https://github.com/giantswarm/observability-operator/compare/v0.3.0...v0.3.1
[0.3.0]: https://github.com/giantswarm/observability-operator/compare/v0.2.0...v0.3.0
[0.2.0]: https://github.com/giantswarm/observability-operator/compare/v0.1.1...v0.2.0
[0.1.1]: https://github.com/giantswarm/observability-operator/compare/v0.1.0...v0.1.1
[0.1.0]: https://github.com/giantswarm/observability-operator/compare/v0.0.4...v0.1.0
[0.0.4]: https://github.com/giantswarm/observability-operator/compare/v0.0.3...v0.0.4
[0.0.3]: https://github.com/giantswarm/observability-operator/compare/v0.0.2...v0.0.3
[0.0.2]: https://github.com/giantswarm/observability-operator/compare/v0.0.1...v0.0.2
[0.0.1]: https://github.com/giantswarm/observability-operator/releases/tag/v0.0.1<|MERGE_RESOLUTION|>--- conflicted
+++ resolved
@@ -7,14 +7,12 @@
 
 ## [Unreleased]
 
-<<<<<<< HEAD
 ### Added
 
 - Add cleanup for Mimir Alertmanager anonymous tenant's configuration.
 - Add cleanup for Mimir Ruler anonymous tenant's rules.
-=======
+
 ## [0.18.0] - 2025-03-05
->>>>>>> 99c9b57e
 
 ### Changed
 
