# Changelog

All notable changes to this project will be documented in this file.

The format is based on [Keep a Changelog](https://keepachangelog.com/en/1.0.0/),
and this project adheres to [Semantic Versioning](https://semver.org/spec/v2.0.0.html).

## [Unreleased]

<<<<<<< HEAD
### Changed

- Replace deprecated update datasource by id with update datasource by uid Grafana API call.
=======
## [0.19.1] - 2025-03-06

### Changed

- Revert tenant switch and clean up giantswarm tenant

## [0.19.0] - 2025-03-06

### Added

- Add cleanup for Mimir Alertmanager anonymous tenant's configuration.
- Add cleanup for Mimir Ruler anonymous tenant's rules.

### Fixed

- Fix default read tenant to anonymous to ensure grafana rules pages work until the tenant switch is released.
>>>>>>> cd3bc147

## [0.18.0] - 2025-03-05

### Changed

- Use smaller dockerfile to reduce build time as ABS already generates the go binary.
- Read metrics from both anonymous and giantswarm tenant at once.
- Refactor hardcoded tenant values to prepare the switch from the anonymous to the giantswarm tenant.
- Switch the alerting component from the anonymous to the giantswarm tenant.
- Add Grafana url when there's no dashboard in the alert notification template.

## [0.17.0] - 2025-02-25

### Changed

- update the notification template to take into account the changes in the alert annotations
  - `runbook_url` is now the full url to the runbook
  - `dashboardUid` is now split between `__dashboardUid__` and `dashboardQueryParams`.

## [0.16.0] - 2025-02-20

### Changed

- update the notification template to take into account the new alert annotations
  - `opsrecipe` => `runbook_url`
  - `dashboard` => `dashboardUid`
- improve alert names in opsgenie by:
  - removing the service name if is is not needed
  - removing the cluster-id if the alert targets the installation

## [0.15.0] - 2025-02-10

### Removed

- Clean up `Shared org` specific code that is not needed anymore since we moved the organization declaration to a custom resource (https://github.com/giantswarm/roadmap/issues/3860).

## [0.14.0] - 2025-02-10

### Changed

- Configure Alloy-metrics `sample_age_config` so that alloy does not indefinitely retry to send old and rejected samples.

## [0.13.3] - 2025-02-10

### Changed

- Updated the notFound method to match error using runtime.APIError type and the status code
- Update Grafana pod predicate to not trigger on pod deletion
- Ensure organization is created before proceeding with datasources and sso settings
- Remove error handling when the organization name is already taken, this is handled by the Grafana API

### Fixed

- Fix `failed to find organization with ID: 0` error when creating a new organization
- Fix `getOrgByIdForbidden` error when creating a new organization
- Fix race condition when switching organization in Grafana client by using WithOrgID method

## [0.13.2] - 2025-02-06

### Added

- Add datasources UID

### Changed

- improved run-local port-forward management
- Fix missing SSO settings in organizations

### Fixed

- fixed loading dashboards when they have an `id` defined

### Removed

- Remove turtle related Alertmanager configuration
- Remove Alertmanager datasource

## [0.13.1] - 2025-01-30

### Removed

- Remove deprecated code that target an older release.

## [0.13.0] - 2025-01-16

### Added

- Add Alertmanager config and templates in Helm chart (#188)

## [0.12.0] - 2025-01-15

### Changed

- Rename datasources to get rid of the olly-op part.

## [0.11.0] - 2025-01-10

### Added

- command line args to configure mimir and grafana URLs
- Support for loading dashboards in organizations

## [0.10.2] - 2024-12-17

### Added

- Add Alertmanager controller

### Changed

- Change SSO settings configuration to use the Grafana admin API instead of app user-values.

## [0.10.1] - 2024-12-12

### Fixed

- Fix grafana organization reordering.

## [0.10.0] - 2024-12-10

### Added

- Add Mimir Alertmanager datasource.
- Add tenant ids field to the grafana organization CR to be able to support multiple tenants into one organization.

### Changed

- Removed organization OwnerReference on grafana-user-values configmap, this fixes an issue where the configmap is removed when the last organization is deleted which prevent Grafana from starting.

### Fixed

- Fix grafana organization deletion

## [0.9.1] - 2024-11-21

### Fixed

- Fix exclusion check for mimir datasource to use the datasource type instead of the name.

## [0.9.0] - 2024-11-20

### Added

- Add Grafana Organization creation logic in reconciler.
- Add creation and update of Grafana organizations.
- Add configuration of the Grafana org_mapping via user-values.

### Fixed

- Disable crd installation from alloy-metrics as this is causing issues with the new v29 releases.
- Fix failing ATS tests by upgrading python testing dependencies and creating necessary secrets.

## [0.8.1] - 2024-10-17

### Fixed

- Fix `flag redefined` error

## [0.8.0] - 2024-10-17

### Added

- Add wal `truncate_frequency` configuration to alloy-metrics with a default set to 15m.
- Add grafanaOrganization CRD in helm chart.

### Changed

- Change default default monitoring agent to Alloy

## [0.7.1] - 2024-10-10

### Fixed

- [Alloy] Fix CiliumNetworkPolicy to allow Alloy to reach out to every pods in the cluster

## [0.7.0] - 2024-10-10

### Changed

- [Alloy] Enable VPA for AlloyMetrics
- Change the PromQL query used to determine the amount of head series when scaling Prometheus Agent and Alloy ([#74](https://github.com/giantswarm/observability-operator/pull/74))

### Fixed

- [Alloy] Fix an issue where monitoring agent is the configured to be the same for all clusters
- Monitoring agents: keep currently configured shards when failing to compute shards

## [0.6.1] - 2024-10-08

### Fixed

- Fix CI jobs generating new releases

## [0.6.0] - 2024-09-24

### Added

- Add manual e2e testing procedure and script.

## [0.5.0] - 2024-09-17

### Changed

- Require observability-bundle >= 1.6.2 for Alloy monitoring agent support, this is due to incorrect alloyMetrics catalog in observability-bundle

### Fixed

- Fix invalid Alloy config due to missing comma on external labels

## [0.4.1] - 2024-09-17

### Fixed

- Disable logger development mode to avoid panicking, use zap as logger
- Fix CircleCI release pipeline

## [0.4.0] - 2024-08-20

### Added

- Add tests with ats in ci pipeline.
- Add helm chart templating test in ci pipeline.
- Add support for Alloy to be used as monitoring agent in-place of Prometheus Agent. This is configurable via the `--monitoring-agent` flag.
- Add Alloy service to manage Alloy monitoring agent configuration
- Add Alloy configuration templates

### Changed

- Move GetClusterShardingStrategy to common/monitoring package
- Add query argument to QueryTSDBHeadSeries
- Removed lll golangci linter

## [0.3.1] - 2024-07-22

### Fixed

- Fix some reconcile errors (https://pkg.go.dev/sigs.k8s.io/controller-runtime/pkg/reconcile#Reconciler).

## [0.3.0] - 2024-07-16

### Changed

- Delete monitoring resources if monitoring is disabled at the installation or cluster level using the giantswarm.io/monitoring label.

## [0.2.0] - 2024-06-25

### Added

- Add per cluster and installation overridable sharding strategy support for mimir-backed installations.

### Fixed

- Fix an issue where remote-write secret was not being created when head series query fails.

## [0.1.1] - 2024-06-14

### Fixed

- Fix reconciliation errors when adding or removing the finalizer on the Cluster CR.

## [0.1.0] - 2024-06-06

### Added

- Add support for mimir in remoteWrite secret creation.
- Add mimir ingress secret for basic auth creation.

## [0.0.4] - 2024-05-28

### Changed

- Do nothing if mimir is disabled to avoid deleting prometheus-meta-operator managed resources.

### Fixed

- Fix mimir heartbeat priority.

### Removed

- Finalizer on operator managed resources (configmap and secrets) as no other operator is touching them.

## [0.0.3] - 2024-05-24

### Changed

- Manage prometheus-agent configs

## [0.0.2] - 2024-04-08

### Fixed

- Fix `CiliumNetworkPolicy` to allow cluster and world access (opsgenie)

## [0.0.1] - 2024-04-08

### Added

- Initialize project and create heartbeat for the installation.

[Unreleased]: https://github.com/giantswarm/observability-operator/compare/v0.19.1...HEAD
[0.19.1]: https://github.com/giantswarm/observability-operator/compare/v0.19.0...v0.19.1
[0.19.0]: https://github.com/giantswarm/observability-operator/compare/v0.18.0...v0.19.0
[0.18.0]: https://github.com/giantswarm/observability-operator/compare/v0.17.0...v0.18.0
[0.17.0]: https://github.com/giantswarm/observability-operator/compare/v0.16.0...v0.17.0
[0.16.0]: https://github.com/giantswarm/observability-operator/compare/v0.15.0...v0.16.0
[0.15.0]: https://github.com/giantswarm/observability-operator/compare/v0.14.0...v0.15.0
[0.14.0]: https://github.com/giantswarm/observability-operator/compare/v0.13.3...v0.14.0
[0.13.3]: https://github.com/giantswarm/observability-operator/compare/v0.13.2...v0.13.3
[0.13.2]: https://github.com/giantswarm/observability-operator/compare/v0.13.1...v0.13.2
[0.13.1]: https://github.com/giantswarm/observability-operator/compare/v0.13.0...v0.13.1
[0.13.0]: https://github.com/giantswarm/observability-operator/compare/v0.12.0...v0.13.0
[0.12.0]: https://github.com/giantswarm/observability-operator/compare/v0.11.0...v0.12.0
[0.11.0]: https://github.com/giantswarm/observability-operator/compare/v0.10.2...v0.11.0
[0.10.2]: https://github.com/giantswarm/observability-operator/compare/v0.10.1...v0.10.2
[0.10.1]: https://github.com/giantswarm/observability-operator/compare/v0.10.0...v0.10.1
[0.10.0]: https://github.com/giantswarm/observability-operator/compare/v0.9.1...v0.10.0
[0.9.1]: https://github.com/giantswarm/observability-operator/compare/v0.9.0...v0.9.1
[0.9.0]: https://github.com/giantswarm/observability-operator/compare/v0.8.1...v0.9.0
[0.8.1]: https://github.com/giantswarm/observability-operator/compare/v0.8.0...v0.8.1
[0.8.0]: https://github.com/giantswarm/observability-operator/compare/v0.7.1...v0.8.0
[0.7.1]: https://github.com/giantswarm/observability-operator/compare/v0.7.0...v0.7.1
[0.7.0]: https://github.com/giantswarm/observability-operator/compare/v0.6.1...v0.7.0
[0.6.1]: https://github.com/giantswarm/observability-operator/compare/v0.6.0...v0.6.1
[0.6.0]: https://github.com/giantswarm/observability-operator/compare/v0.5.0...v0.6.0
[0.5.0]: https://github.com/giantswarm/observability-operator/compare/v0.4.1...v0.5.0
[0.4.1]: https://github.com/giantswarm/observability-operator/compare/v0.4.0...v0.4.1
[0.4.0]: https://github.com/giantswarm/observability-operator/compare/v0.3.1...v0.4.0
[0.3.1]: https://github.com/giantswarm/observability-operator/compare/v0.3.0...v0.3.1
[0.3.0]: https://github.com/giantswarm/observability-operator/compare/v0.2.0...v0.3.0
[0.2.0]: https://github.com/giantswarm/observability-operator/compare/v0.1.1...v0.2.0
[0.1.1]: https://github.com/giantswarm/observability-operator/compare/v0.1.0...v0.1.1
[0.1.0]: https://github.com/giantswarm/observability-operator/compare/v0.0.4...v0.1.0
[0.0.4]: https://github.com/giantswarm/observability-operator/compare/v0.0.3...v0.0.4
[0.0.3]: https://github.com/giantswarm/observability-operator/compare/v0.0.2...v0.0.3
[0.0.2]: https://github.com/giantswarm/observability-operator/compare/v0.0.1...v0.0.2
[0.0.1]: https://github.com/giantswarm/observability-operator/releases/tag/v0.0.1<|MERGE_RESOLUTION|>--- conflicted
+++ resolved
@@ -7,11 +7,10 @@
 
 ## [Unreleased]
 
-<<<<<<< HEAD
 ### Changed
 
 - Replace deprecated update datasource by id with update datasource by uid Grafana API call.
-=======
+
 ## [0.19.1] - 2025-03-06
 
 ### Changed
@@ -28,7 +27,6 @@
 ### Fixed
 
 - Fix default read tenant to anonymous to ensure grafana rules pages work until the tenant switch is released.
->>>>>>> cd3bc147
 
 ## [0.18.0] - 2025-03-05
 
