# Changelog

All notable changes to this project will be documented in this file.

The format is based on [Keep a Changelog](https://keepachangelog.com/en/1.0.0/),
and this project adheres to [Semantic Versioning](https://semver.org/spec/v2.0.0.html).

## [Unreleased]

### Added

<<<<<<< HEAD
- Add team labels to metrics coming from ServiceMonitors and PodMonitors
=======
- Add new `observability_operator_alertmanager_routes` to count the number of routes per tenant.

### Changed

- Create a new secret for HTTPRoute basic auth for Mimir.
- Refactor Mimir authentication to use per-cluster passwords with centralized secret management.

### Removed

- Remove legacy alloy configurations

## [0.50.0] - 2025-11-13

### Removed

- Remove OpsGenie management.

## [0.49.0] - 2025-11-12

### Added

- Add Alertmanager routes unit tests
- Add Alertmanager routes integration tests
  test scenarios: heartbeat alerts, pipeline stable and testing alerts, Slack notifications, and ticket creation.

### Changed

- Refactored Grafana package to use domain organization objects and moved status updates to controller layer.
- Refactor webhook test suite architecture to use shared testutil package and individual test suites per API version

### Removed

- Remove prometheus-agent support as we now fully run alloys.
- Remove all opsgenie heartbeats.

## [0.48.1] - 2025-11-05

### Fixed

- Fix cronitor.io integration in proxy environments.

## [0.48.0] - 2025-11-04

### Added

- Add Cronitor.io integration to replace Opsgenie Heartbeats.

## [0.47.0] - 2025-11-04

### Added

- Implement metrics for grafanaOrganizations monitoring:
  - `observability_operator_grafana_organization_info`: Displays the list of organization and the current status in Grafana (active, pending, error)
  - `observability_operator_grafana_organization_tenant_info`: List of the configured tenants per organization

## [0.46.2] - 2025-10-29

### Fixed

- Fixed queue configuration flags not being applied to Alloy remote write configuration

## [0.46.1] - 2025-10-28

### Fixed

- Fixed pagerduty routing

## [0.46.0] - 2025-10-27

### Added

- Add GitHub webhook receivers for team-based alert routing to create GitHub issues for alerts with severity "ticket"
 
### Fixed

- Fixed pagerdutyToken config

## [0.45.1] - 2025-10-15

### Changed

- Update internal service port for MC alloy instances.

## [0.45.0] - 2025-10-15

### Changed

- Send MC metrics via internal service instead of ingress.

## [0.44.0] - 2025-10-14

### Changed

- Alertmanager / PagerDuty: only send alerts that have to page
- Alertmanager / PagerDuty: team routing with 1 token per team

## [0.43.1] - 2025-10-07

### Fixed

- Fix `ScrapeConfig` support to only be available for observability-bundles 2.2.0 (v32+).

## [0.43.0] - 2025-10-06

### Added

- Add support for PrometheusOperator `ScrapeConfig` CRDs. This requires --stability.level=experimental
- Add logging-enabled flag towards the logging-operator -> observability-operator merger.

## [0.42.0] - 2025-09-17

### Added

- Add Tempo datasource support for distributed tracing
  - Conditional creation based on `--tracing-enabled` flag and Helm values support via `tracing.enabled` configuration (defaults to `false`)
  - Full integration with service maps, traces-to-logs, and traces-to-metrics correlations
  - Connects to `http://tempo-query-frontend.tempo.svc:3200` service
  - Comprehensive test coverage for both enabled and disabled scenarios
- Update Loki datasource for logs-to-traces support

### Changed

- Added a `generateDatasources` to generate all datasource needed for an organization
- Major refactoring of the `ConfigureDefaultDatasources` method into `ConfigureDatasource`
- Remove explicit logic to delete `gs-mimir-old` datasource (now covered)
- Optimize GrafanaOrganization status update to only be performed when necessary

## [0.41.0] - 2025-09-01

### Added

- Add configurable `queue_config` fields for Alloy remote write. All Alloy `queue_config` fields (`batch_send_deadline`, `capacity`, `max_backoff`, `max_samples_per_send`, `max_shards`, `min_backoff`, `min_shards`, `retry_on_http_429`, `sample_age_limit`) are now configurable via helm values and command line flags. When not configured, Alloy defaults are used.

### Fixed

- Fix an issue where organizations were not being deleted in Grafana when the corresponding GrafanaOrganization CR was deleted.
- Fix an issue where SSO settings contained configuration for organizations that no longer existed.

## [0.40.0] - 2025-08-27

### Added

- Send all_pipelines alert label to PagerDuty

## [0.39.0] - 2025-08-27

### Added

- Add Alertmanager PagerDuty heartbeat route

### Changed

- Update PagerDuty notification template, to include relevant information about the alert.
- Upgrade `github.com/grafana/prometheus-alertmanager` dependency after the new mimir release.

### Fixed

- Fixed index out of range error in Alertmanager notification template

## [0.38.0] - 2025-08-25

### Added

- `Mimir Cardinality` datasource for Grafana `Shared Org`
- Add Alertmanager PagerDuty router

## [0.37.0] - 2025-08-13

### Changed

- Update `UpsertOrganization` in /pkg/grafana/grafana.go file so that it can update GrafanaOrganization CRs with a matching Grafana Org's ID given that both share the same name.

## [0.36.0] - 2025-07-18

### Removed

- CRDs are managed via MCB so we need to clean them up from the operator.

## [0.35.0] - 2025-07-10

### Changed

- Alloy-metrics RAM reservations / limits tuning.

## [0.34.0] - 2025-07-02

### Added

- **Dashboard domain validation**: Added `pkg/domain/dashboard/` package with Dashboard type and validation rules (UID format, organization presence, content structure)
- **Dashboard mapper**: Added `internal/mapper/` package for converting ConfigMaps to domain objects

### Changed

- **Dashboard processing**: Refactored controller and Grafana service to use domain objects and mapper pattern for better separation of concerns
- **Dashboard ConfigMap validation webhook**:
  - Added Kubernetes validating webhook to validate dashboard ConfigMaps with `app.giantswarm.io/kind=dashboard` label.
  - Includes comprehensive test coverage, Helm chart integration with `webhook.validatingWebhooks.dashboardConfigMap.enabled` configuration, and kubebuilder scaffolding.
  - Webhook is validating dashboard JSON structure and required fields.
- **Dashboard domain validation**: Added `pkg/domain/dashboard/` package with Dashboard type and validation rules (UID format, organization presence, content structure)
- **Dashboard mapper**: Added `internal/mapper/` package for converting ConfigMaps to domain objects

### Changed

- **Dashboard processing**: Refactored controller and Grafana service to use domain objects and mapper pattern for better separation of concerns
- **Dashboard ConfigMap validation webhook**:
  - Added Kubernetes validating webhook to validate dashboard ConfigMaps with `app.giantswarm.io/kind=dashboard` label.
  - Includes comprehensive test coverage, Helm chart integration with `webhook.validatingWebhooks.dashboardConfigMap.enabled` configuration, and kubebuilder scaffolding.
  - Webhook is validating dashboard JSON structure and required fields.
- **Dashboard domain validation**: Added `pkg/domain/dashboard/` package with Dashboard type and validation rules (UID format, organization presence, content structure)
- **Dashboard mapper**: Added `internal/mapper/` package for converting ConfigMaps to domain objects

### Changed

- **Dashboard processing**: Refactored controller and Grafana service to use domain objects and mapper pattern for better separation of concerns
- **Dashboard ConfigMap validation webhook**:
  - Added Kubernetes validating webhook to validate dashboard ConfigMaps with `app.giantswarm.io/kind=dashboard` label.
  - Includes comprehensive test coverage, Helm chart integration with `webhook.validatingWebhooks.dashboardConfigMap.enabled` configuration, and kubebuilder scaffolding.
  - Webhook is ready for business logic implementation to validate dashboard JSON structure and required fields.
- New `cancel_if_cluster_broken` alertmanager inhibition.

## [0.33.1] - 2025-06-19

### Fixed

- Fixed TenantID validation for Alloy compatibility - was causing alloy to crash with some tenant names. Now follows alloy component naming requirements (https://grafana.com/docs/alloy/latest/get-started/configuration-syntax/syntax/#identifiers), which is more restrictive than previously-used mimir requirements.

## [0.33.0] - 2025-06-16

### Added

- Alertmanager inhibition rule `cancel_if_metrics_broken`
- **Alertmanager version synchronization and dependency management**: Added comprehensive automated tooling to ensure Alertmanager fork version stays in sync with Mimir releases (https://github.com/giantswarm/giantswarm/issues/33621):
  - New script `hack/bin/check-alertmanager-version.sh` that compares the local Alertmanager version with the version used in the latest stable Mimir release
  - GitHub Actions workflow `.github/workflows/check-alertmanager-version.yml` that runs the check on `go.mod` changes and can be triggered manually
  - Updated Renovate configuration to automatically track Mimir releases and ignore release candidates, alpha, and beta versions
  - Added comprehensive comments to `renovate.json5` explaining the Alertmanager version tracking logic
  - Updated `go.mod` comments to reference Renovate automation instead of manual version checking

### Changed

- Comprehensive Helm chart support for webhook configuration:
  - Made all webhook resources conditional (ValidatingWebhookConfiguration, Service, Certificate)
  - Added granular enable/disable controls for individual webhooks (``webhook.validatingWebhooks.alertmanagerConfig.enabled`)
  - Added `ENABLE_WEBHOOKS` environment variable configuration
- Replace the `prometheus/alertmanager` package with Grafana's Mimir fork (`grafana/prometheus-alertmanager`) to ensure configuration compatibility between our validating webhook and Mimir's Alertmanager. This change addresses a compatibility issue where the webhook validation logic used the upstream Prometheus Alertmanager config parser, while Mimir uses a fork with additional/modified configuration options. The replacement ensures 100% compatibility and eliminates the risk of configuration drift between validation and runtime. Uses version `v0.25.1-0.20250305143719-fa9fa7096626` corresponding to Mimir 2.16.0.
- Improved Alertmanager configuration validation script (`hack/bin/validate-alertmanager-config.sh`):
  - Automatically extracts the exact commit hash from `go.mod` replacement directive to ensure perfect consistency with webhook validation
  - Replaced binary building with `go run` for faster execution and simpler maintenance
  - Enhanced logging throughout the script for better debugging and monitoring
  - Now uses the exact same Grafana fork commit as the operator's webhook validation logic
- Enhanced AlertmanagerConfigSecret webhook with improved scope filtering and error handling
- Enhanced TenantID validation in GrafanaOrganization CRD to support full Grafana Mimir specification:
  - Expanded pattern from `^[a-z]*$` to `^[a-zA-Z0-9!._*'()-]+$` to allow alphanumeric characters and special characters (`!`, `-`, `_`, `.`, `*`, `'`, `(`, `)`)
  - Increased maximum length from 63 to 150 characters
  - Added validating webhook to enforce forbidden values (`.`, `..`, `__mimir_cluster`) and prevent duplicate tenants

### Fixed

- Fixed alertmanager configuration key consistency across codebase (standardized on `alertmanager.yaml` instead of mixed `alertmanager.yml`/`alertmanager.yaml`)
- Fixed error message formatting in `ExtractAlertmanagerConfig` function

### Removed

- Remove unnecessary Grafana SSO configuration override for `role_attribute_path` and `org_attribute_path`. Any override should happen in shared-configs instead.

## [0.32.1] - 2025-06-03

### Fixed

- Fix Alloy image templating when the alloy app is running the latest version.

## [0.32.0] - 2025-06-02

### Changed

- Updated Alloy configuration (`pkg/monitoring/alloy/configmap.go` and `pkg/monitoring/alloy/templates/monitoring-config.yaml.template`):
    - Conditionally set `alloy.alloy.image.tag` in `monitoring-config.yaml.template`. The operator now explicitly sets the tag to `1.8.3` if the deployed `alloy-metrics` app version is older than `0.10.0`. For `alloy-metrics` app versions `0.10.0` or newer, the image tag will rely on the Alloy Helm chart's defaults or user-provided values, facilitating easier Alloy image updates via the chart.
    - Adjusted indentation for `AlloyConfig` in `monitoring-config.yaml.template` from `indent 8` to `nindent 8`.
- Improve Mimir Datasource configuration (https://github.com/giantswarm/giantswarm/issues/33470)
  - Enable medium level caching (caching of `/api/v1/label/${name}/values`, `/api/v1/series`, `/api/v1/labels` and `/api/v1/metadata` for 10 minutes)
  - Enable incremental querying (only query new data when refreshing dashboards)

### Removed

- Remove old mimir datasource on all installations.
>>>>>>> 96e95505

## [0.31.0] - 2025-05-15

### Changed

- Unify finalizer logic accross controllers
- We decided to disable the alerting tab in the Shared Org to prevent customers from messing with our alerts so we need to open the alert in orgID = 2 (i.e. the Giant Swarm organization).

### Removed

- Remove deprecated slackAPIURL property.

## [0.30.0] - 2025-05-14

### Removed

- Remove crds template as the CRDs are now deployed via management-cluster-bases (https://github.com/giantswarm/management-cluster-bases/pull/232)

### Changed

- Grafana API client is now generated on every requests to support grafana secret changes and allows for better mc-bootstrap testing (https://github.com/giantswarm/giantswarm/issues/32664)
- Updated alertmanager's inhibitions, getting rid of vintage-specifics.
- Clean up old teams and unused inhibitions.

## [0.29.0] - 2025-05-05

### Changed

- Switch alloy-metrics secret from env variables to alloy `remote.kubernetes.secret` component to support secret changes without having to terminate pods.

## [0.28.0] - 2025-04-29

### Fixed

- Fix alertmanager configuration to not drop alerts when stable-testing management cluster's default apps are failing.

### Removed

- Remove alloy-rules deletion code which is no longer needed since the last release.
- Remove PodSecurityPolicy.

## [0.27.0] - 2025-04-24

### Removed

- Clean up alloy-rules app and configmap because rules are loaded by alloy-logs and alloy-metrics.

## [0.26.1] - 2025-04-23

### Fixed

- Fix golangci-lint v2 problems.

## [0.26.0] - 2025-04-23

### Added

- Add validation webhook to validate the alertmanager config before it is send to the alertmanager.

### Fixed

- Ensure support for loading Prometheus Rules in the Mimir Ruler from workload clusters is only enabled for observability-bundle version 1.9.0 and above (extra query matchers have been added in alloy 1.5.0).

## [0.25.0] - 2025-04-22

### Added

- Add support for loading Prometheus Rules in the Mimir Ruler from workload clusters.

### Changed

- Load Prometheus Rules in the Mimir Ruler via Alloy Metrics instead of Alloy Rules on management clusters.

### Removed

- Remove loading of Prometheus Rules for logs into the Loki Ruler via Alloy Rules as it is now managed by Alloy Logs.

## [0.24.0] - 2025-04-15

### Changed

- Update Silence link in notification-template to point to the new GitOps approach.
- Add `helm.sh/resource-policy: keep` annotation on the grafana organization CRD to prevent it's deletion.

## [0.23.2] - 2025-04-07

### Fixed

- Fix alloy-rules templating by quoting the tenant label.

## [0.23.1] - 2025-04-07

### Fixed

- Fix `alloy-rules` app version flag rename forgotten after review.

## [0.23.0] - 2025-04-07

### Added

- Add multi-tenancy support to alerting and recording rules loading by setting up the alloy-rules config.
- Add validation script using amtool to validate alertmanager config works.

### Fixed

- Make sure we shard alloy-metrics based on all metrics for all tenants and not for the giantswarm tenant only.

## [0.22.1] - 2025-03-25

### Fixed

- Fix alloy-metrics sharding after we renamed `prometheus.remote_write.default` to `prometheus.remote_write.giantswarm` in alloy config.

## [0.22.0] - 2025-03-24

### Added

- Add multi-tenancy support to alertmanager config loading.

### Changed

- updated run-local.sh to port-forward mimir alertmanager

## [0.21.1] - 2025-03-24

### Fixed

- Set default resources for alloy-metrics only when VPA is enabled.

## [0.21.0] - 2025-03-24

### Added

- Add multi-tenancy support to alloy remote write by creating a custom remote-write section per tenant defined in Grafana Organization CRs.
- Add pod and service monitor discovery of both the old giantswarm team label and the new tenant label.

### Changed

- Fine-tune alloy-metrics resource usage configuration to avoid causing issues for customer workload and cluster tests.

## [0.20.0] - 2025-03-18

### Changed

- Send `severity: page` alerts for Tenet to Opsgenie instead of Slack

## [0.19.4] - 2025-03-14

### Changed

- Revert caching tuning for configmaps and pods because it was causing api false answers.

## [0.19.3] - 2025-03-13

### Changed

- Stop caching helm secrets in the operator to reduce resource usage.
- Cache only the dashboards configmap in the operator to reduce resource usage.
- Cache only the alertmanager and grafana pods in the operator to reduce resource usage.

### Removed

- Remove cleanup code for Mimir Alertmanager anonymous tenant's configuration.
- Remove cleanup code for Mimir Ruler anonymous tenant's rules.

## [0.19.2] - 2025-03-10

### Changed

- Switch mimir default tenant from `anonymous` to `giantswarm` once again.
- Replace deprecated update datasource by id with update datasource by uid Grafana API call.

## [0.19.1] - 2025-03-06

### Changed

- Revert tenant switch and clean up giantswarm tenant

## [0.19.0] - 2025-03-06

### Added

- Add cleanup for Mimir Alertmanager anonymous tenant's configuration.
- Add cleanup for Mimir Ruler anonymous tenant's rules.

### Fixed

- Fix default read tenant to anonymous to ensure grafana rules pages work until the tenant switch is released.

## [0.18.0] - 2025-03-05

### Changed

- Use smaller dockerfile to reduce build time as ABS already generates the go binary.
- Read metrics from both anonymous and giantswarm tenant at once.
- Refactor hardcoded tenant values to prepare the switch from the anonymous to the giantswarm tenant.
- Switch the alerting component from the anonymous to the giantswarm tenant.
- Add Grafana url when there's no dashboard in the alert notification template.

## [0.17.0] - 2025-02-25

### Changed

- update the notification template to take into account the changes in the alert annotations
  - `runbook_url` is now the full url to the runbook
  - `dashboardUid` is now split between `__dashboardUid__` and `dashboardQueryParams`.

## [0.16.0] - 2025-02-20

### Changed

- update the notification template to take into account the new alert annotations
  - `opsrecipe` => `runbook_url`
  - `dashboard` => `dashboardUid`
- improve alert names in opsgenie by:
  - removing the service name if is is not needed
  - removing the cluster-id if the alert targets the installation

## [0.15.0] - 2025-02-10

### Removed

- Clean up `Shared org` specific code that is not needed anymore since we moved the organization declaration to a custom resource (https://github.com/giantswarm/roadmap/issues/3860).

## [0.14.0] - 2025-02-10

### Changed

- Configure Alloy-metrics `sample_age_config` so that alloy does not indefinitely retry to send old and rejected samples.

## [0.13.3] - 2025-02-10

### Changed

- Updated the notFound method to match error using runtime.APIError type and the status code
- Update Grafana pod predicate to not trigger on pod deletion
- Ensure organization is created before proceeding with datasources and sso settings
- Remove error handling when the organization name is already taken, this is handled by the Grafana API

### Fixed

- Fix `failed to find organization with ID: 0` error when creating a new organization
- Fix `getOrgByIdForbidden` error when creating a new organization
- Fix race condition when switching organization in Grafana client by using WithOrgID method

## [0.13.2] - 2025-02-06

### Added

- Add datasources UID

### Changed

- improved run-local port-forward management
- Fix missing SSO settings in organizations

### Fixed

- fixed loading dashboards when they have an `id` defined

### Removed

- Remove turtle related Alertmanager configuration
- Remove Alertmanager datasource

## [0.13.1] - 2025-01-30

### Removed

- Remove deprecated code that target an older release.

## [0.13.0] - 2025-01-16

### Added

- Add Alertmanager config and templates in Helm chart (#188)

## [0.12.0] - 2025-01-15

### Changed

- Rename datasources to get rid of the olly-op part.

## [0.11.0] - 2025-01-10

### Added

- command line args to configure mimir and grafana URLs
- Support for loading dashboards in organizations

## [0.10.2] - 2024-12-17

### Added

- Add Alertmanager controller

### Changed

- Change SSO settings configuration to use the Grafana admin API instead of app user-values.

## [0.10.1] - 2024-12-12

### Fixed

- Fix grafana organization reordering.

## [0.10.0] - 2024-12-10

### Added

- Add Mimir Alertmanager datasource.
- Add tenant ids field to the grafana organization CR to be able to support multiple tenants into one organization.

### Changed

- Removed organization OwnerReference on grafana-user-values configmap, this fixes an issue where the configmap is removed when the last organization is deleted which prevent Grafana from starting.

### Fixed

- Fix grafana organization deletion

## [0.9.1] - 2024-11-21

### Fixed

- Fix exclusion check for mimir datasource to use the datasource type instead of the name.

## [0.9.0] - 2024-11-20

### Added

- Add Grafana Organization creation logic in reconciler.
- Add creation and update of Grafana organizations.
- Add configuration of the Grafana org_mapping via user-values.

### Fixed

- Disable crd installation from alloy-metrics as this is causing issues with the new v29 releases.
- Fix failing ATS tests by upgrading python testing dependencies and creating necessary secrets.

## [0.8.1] - 2024-10-17

### Fixed

- Fix `flag redefined` error

## [0.8.0] - 2024-10-17

### Added

- Add wal `truncate_frequency` configuration to alloy-metrics with a default set to 15m.
- Add grafanaOrganization CRD in helm chart.

### Changed

- Change default default monitoring agent to Alloy

## [0.7.1] - 2024-10-10

### Fixed

- [Alloy] Fix CiliumNetworkPolicy to allow Alloy to reach out to every pods in the cluster

## [0.7.0] - 2024-10-10

### Changed

- [Alloy] Enable VPA for AlloyMetrics
- Change the PromQL query used to determine the amount of head series when scaling Prometheus Agent and Alloy ([#74](https://github.com/giantswarm/observability-operator/pull/74))

### Fixed

- [Alloy] Fix an issue where monitoring agent is the configured to be the same for all clusters
- Monitoring agents: keep currently configured shards when failing to compute shards

## [0.6.1] - 2024-10-08

### Fixed

- Fix CI jobs generating new releases

## [0.6.0] - 2024-09-24

### Added

- Add manual e2e testing procedure and script.

## [0.5.0] - 2024-09-17

### Changed

- Require observability-bundle >= 1.6.2 for Alloy monitoring agent support, this is due to incorrect alloyMetrics catalog in observability-bundle

### Fixed

- Fix invalid Alloy config due to missing comma on external labels

## [0.4.1] - 2024-09-17

### Fixed

- Disable logger development mode to avoid panicking, use zap as logger
- Fix CircleCI release pipeline

## [0.4.0] - 2024-08-20

### Added

- Add tests with ats in ci pipeline.
- Add helm chart templating test in ci pipeline.
- Add support for Alloy to be used as monitoring agent in-place of Prometheus Agent. This is configurable via the `--monitoring-agent` flag.
- Add Alloy service to manage Alloy monitoring agent configuration
- Add Alloy configuration templates

### Changed

- Move GetClusterShardingStrategy to common/monitoring package
- Add query argument to QueryTSDBHeadSeries
- Removed lll golangci linter

## [0.3.1] - 2024-07-22

### Fixed

- Fix some reconcile errors (https://pkg.go.dev/sigs.k8s.io/controller-runtime/pkg/reconcile#Reconciler).

## [0.3.0] - 2024-07-16

### Changed

- Delete monitoring resources if monitoring is disabled at the installation or cluster level using the giantswarm.io/monitoring label.

## [0.2.0] - 2024-06-25

### Added

- Add per cluster and installation overridable sharding strategy support for mimir-backed installations.

### Fixed

- Fix an issue where remote-write secret was not being created when head series query fails.

## [0.1.1] - 2024-06-14

### Fixed

- Fix reconciliation errors when adding or removing the finalizer on the Cluster CR.

## [0.1.0] - 2024-06-06

### Added

- Add support for mimir in remoteWrite secret creation.
- Add mimir ingress secret for basic auth creation.

## [0.0.4] - 2024-05-28

### Changed

- Do nothing if mimir is disabled to avoid deleting prometheus-meta-operator managed resources.

### Fixed

- Fix mimir heartbeat priority.

### Removed

- Finalizer on operator managed resources (configmap and secrets) as no other operator is touching them.

## [0.0.3] - 2024-05-24

### Changed

- Manage prometheus-agent configs

## [0.0.2] - 2024-04-08

### Fixed

- Fix `CiliumNetworkPolicy` to allow cluster and world access (opsgenie)

## [0.0.1] - 2024-04-08

### Added

- Initialize project and create heartbeat for the installation.

[Unreleased]: https://github.com/giantswarm/observability-operator/compare/v0.50.0...HEAD
[0.50.0]: https://github.com/giantswarm/observability-operator/compare/v0.49.0...v0.50.0
[0.49.0]: https://github.com/giantswarm/observability-operator/compare/v0.48.1...v0.49.0
[0.48.1]: https://github.com/giantswarm/observability-operator/compare/v0.48.0...v0.48.1
[0.48.0]: https://github.com/giantswarm/observability-operator/compare/v0.47.0...v0.48.0
[0.47.0]: https://github.com/giantswarm/observability-operator/compare/v0.46.2...v0.47.0
[0.46.2]: https://github.com/giantswarm/observability-operator/compare/v0.46.1...v0.46.2
[0.46.1]: https://github.com/giantswarm/observability-operator/compare/v0.46.0...v0.46.1
[0.46.0]: https://github.com/giantswarm/observability-operator/compare/v0.45.1...v0.46.0
[0.45.1]: https://github.com/giantswarm/observability-operator/compare/v0.45.0...v0.45.1
[0.45.0]: https://github.com/giantswarm/observability-operator/compare/v0.44.0...v0.45.0
[0.44.0]: https://github.com/giantswarm/observability-operator/compare/v0.43.1...v0.44.0
[0.43.1]: https://github.com/giantswarm/observability-operator/compare/v0.43.0...v0.43.1
[0.43.0]: https://github.com/giantswarm/observability-operator/compare/v0.42.0...v0.43.0
[0.42.0]: https://github.com/giantswarm/observability-operator/compare/v0.41.0...v0.42.0
[0.41.0]: https://github.com/giantswarm/observability-operator/compare/v0.40.0...v0.41.0
[0.40.0]: https://github.com/giantswarm/observability-operator/compare/v0.39.0...v0.40.0
[0.39.0]: https://github.com/giantswarm/observability-operator/compare/v0.38.0...v0.39.0
[0.38.0]: https://github.com/giantswarm/observability-operator/compare/v0.37.0...v0.38.0
[0.37.0]: https://github.com/giantswarm/observability-operator/compare/v0.36.0...v0.37.0
[0.36.0]: https://github.com/giantswarm/observability-operator/compare/v0.35.0...v0.36.0
[0.35.0]: https://github.com/giantswarm/observability-operator/compare/v0.34.0...v0.35.0
[0.34.0]: https://github.com/giantswarm/observability-operator/compare/v0.33.1...v0.34.0
[0.33.1]: https://github.com/giantswarm/observability-operator/compare/v0.33.0...v0.33.1
[0.33.0]: https://github.com/giantswarm/observability-operator/compare/v0.32.1...v0.33.0
[0.32.1]: https://github.com/giantswarm/observability-operator/compare/v0.32.0...v0.32.1
[0.32.0]: https://github.com/giantswarm/observability-operator/compare/v0.31.0...v0.32.0
[0.31.0]: https://github.com/giantswarm/observability-operator/compare/v0.30.0...v0.31.0
[0.30.0]: https://github.com/giantswarm/observability-operator/compare/v0.29.0...v0.30.0
[0.29.0]: https://github.com/giantswarm/observability-operator/compare/v0.28.0...v0.29.0
[0.28.0]: https://github.com/giantswarm/observability-operator/compare/v0.27.0...v0.28.0
[0.27.0]: https://github.com/giantswarm/observability-operator/compare/v0.26.1...v0.27.0
[0.26.1]: https://github.com/giantswarm/observability-operator/compare/v0.26.0...v0.26.1
[0.26.0]: https://github.com/giantswarm/observability-operator/compare/v0.25.0...v0.26.0
[0.25.0]: https://github.com/giantswarm/observability-operator/compare/v0.24.0...v0.25.0
[0.24.0]: https://github.com/giantswarm/observability-operator/compare/v0.23.2...v0.24.0
[0.23.2]: https://github.com/giantswarm/observability-operator/compare/v0.23.1...v0.23.2
[0.23.1]: https://github.com/giantswarm/observability-operator/compare/v0.23.0...v0.23.1
[0.23.0]: https://github.com/giantswarm/observability-operator/compare/v0.22.1...v0.23.0
[0.22.1]: https://github.com/giantswarm/observability-operator/compare/v0.22.0...v0.22.1
[0.22.0]: https://github.com/giantswarm/observability-operator/compare/v0.21.1...v0.22.0
[0.21.1]: https://github.com/giantswarm/observability-operator/compare/v0.21.0...v0.21.1
[0.21.0]: https://github.com/giantswarm/observability-operator/compare/v0.20.0...v0.21.0
[0.20.0]: https://github.com/giantswarm/observability-operator/compare/v0.19.4...v0.20.0
[0.19.4]: https://github.com/giantswarm/observability-operator/compare/v0.19.3...v0.19.4
[0.19.3]: https://github.com/giantswarm/observability-operator/compare/v0.19.2...v0.19.3
[0.19.2]: https://github.com/giantswarm/observability-operator/compare/v0.19.1...v0.19.2
[0.19.1]: https://github.com/giantswarm/observability-operator/compare/v0.19.0...v0.19.1
[0.19.0]: https://github.com/giantswarm/observability-operator/compare/v0.18.0...v0.19.0
[0.18.0]: https://github.com/giantswarm/observability-operator/compare/v0.17.0...v0.18.0
[0.17.0]: https://github.com/giantswarm/observability-operator/compare/v0.16.0...v0.17.0
[0.16.0]: https://github.com/giantswarm/observability-operator/compare/v0.15.0...v0.16.0
[0.15.0]: https://github.com/giantswarm/observability-operator/compare/v0.14.0...v0.15.0
[0.14.0]: https://github.com/giantswarm/observability-operator/compare/v0.13.3...v0.14.0
[0.13.3]: https://github.com/giantswarm/observability-operator/compare/v0.13.2...v0.13.3
[0.13.2]: https://github.com/giantswarm/observability-operator/compare/v0.13.1...v0.13.2
[0.13.1]: https://github.com/giantswarm/observability-operator/compare/v0.13.0...v0.13.1
[0.13.0]: https://github.com/giantswarm/observability-operator/compare/v0.12.0...v0.13.0
[0.12.0]: https://github.com/giantswarm/observability-operator/compare/v0.11.0...v0.12.0
[0.11.0]: https://github.com/giantswarm/observability-operator/compare/v0.10.2...v0.11.0
[0.10.2]: https://github.com/giantswarm/observability-operator/compare/v0.10.1...v0.10.2
[0.10.1]: https://github.com/giantswarm/observability-operator/compare/v0.10.0...v0.10.1
[0.10.0]: https://github.com/giantswarm/observability-operator/compare/v0.9.1...v0.10.0
[0.9.1]: https://github.com/giantswarm/observability-operator/compare/v0.9.0...v0.9.1
[0.9.0]: https://github.com/giantswarm/observability-operator/compare/v0.8.1...v0.9.0
[0.8.1]: https://github.com/giantswarm/observability-operator/compare/v0.8.0...v0.8.1
[0.8.0]: https://github.com/giantswarm/observability-operator/compare/v0.7.1...v0.8.0
[0.7.1]: https://github.com/giantswarm/observability-operator/compare/v0.7.0...v0.7.1
[0.7.0]: https://github.com/giantswarm/observability-operator/compare/v0.6.1...v0.7.0
[0.6.1]: https://github.com/giantswarm/observability-operator/compare/v0.6.0...v0.6.1
[0.6.0]: https://github.com/giantswarm/observability-operator/compare/v0.5.0...v0.6.0
[0.5.0]: https://github.com/giantswarm/observability-operator/compare/v0.4.1...v0.5.0
[0.4.1]: https://github.com/giantswarm/observability-operator/compare/v0.4.0...v0.4.1
[0.4.0]: https://github.com/giantswarm/observability-operator/compare/v0.3.1...v0.4.0
[0.3.1]: https://github.com/giantswarm/observability-operator/compare/v0.3.0...v0.3.1
[0.3.0]: https://github.com/giantswarm/observability-operator/compare/v0.2.0...v0.3.0
[0.2.0]: https://github.com/giantswarm/observability-operator/compare/v0.1.1...v0.2.0
[0.1.1]: https://github.com/giantswarm/observability-operator/compare/v0.1.0...v0.1.1
[0.1.0]: https://github.com/giantswarm/observability-operator/compare/v0.0.4...v0.1.0
[0.0.4]: https://github.com/giantswarm/observability-operator/compare/v0.0.3...v0.0.4
[0.0.3]: https://github.com/giantswarm/observability-operator/compare/v0.0.2...v0.0.3
[0.0.2]: https://github.com/giantswarm/observability-operator/compare/v0.0.1...v0.0.2
[0.0.1]: https://github.com/giantswarm/observability-operator/releases/tag/v0.0.1<|MERGE_RESOLUTION|>--- conflicted
+++ resolved
@@ -9,9 +9,7 @@
 
 ### Added
 
-<<<<<<< HEAD
 - Add team labels to metrics coming from ServiceMonitors and PodMonitors
-=======
 - Add new `observability_operator_alertmanager_routes` to count the number of routes per tenant.
 
 ### Changed
@@ -297,7 +295,6 @@
 ### Removed
 
 - Remove old mimir datasource on all installations.
->>>>>>> 96e95505
 
 ## [0.31.0] - 2025-05-15
 
