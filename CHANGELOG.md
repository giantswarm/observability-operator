# Changelog

All notable changes to this project will be documented in this file.

The format is based on [Keep a Changelog](https://keepachangelog.com/en/1.0.0/),
and this project adheres to [Semantic Versioning](https://semver.org/spec/v2.0.0.html).

## [Unreleased]

<<<<<<< HEAD
### Changed

- updated run-local.sh to port-forward mimir alertmanager
=======
## [0.21.1] - 2025-03-24

### Fixed

- Set default resources for alloy-metrics only when VPA is enabled.

## [0.21.0] - 2025-03-24

### Added

- Add multi-tenancy support to alloy remote write by creating a custom remote-write section per tenant defined in Grafana Organization CRs.
- Add pod and service monitor discovery of both the old giantswarm team label and the new tenant label.

### Changed

- Fine-tune alloy-metrics resource usage configuration to avoid causing issues for customer workload and cluster tests.

## [0.20.0] - 2025-03-18

### Changed

- Send `severity: page` alerts for Tenet to Opsgenie instead of Slack
>>>>>>> aec57b62

## [0.19.4] - 2025-03-14

### Changed

- Revert caching tuning for configmaps and pods because it was causing api false answers.

## [0.19.3] - 2025-03-13

### Changed

- Stop caching helm secrets in the operator to reduce resource usage.
- Cache only the dashboards configmap in the operator to reduce resource usage.
- Cache only the alertmanager and grafana pods in the operator to reduce resource usage.

### Removed

- Remove cleanup code for Mimir Alertmanager anonymous tenant's configuration.
- Remove cleanup code for Mimir Ruler anonymous tenant's rules.

## [0.19.2] - 2025-03-10

### Changed

- Switch mimir default tenant from `anonymous` to `giantswarm` once again.
- Replace deprecated update datasource by id with update datasource by uid Grafana API call.

## [0.19.1] - 2025-03-06

### Changed

- Revert tenant switch and clean up giantswarm tenant

## [0.19.0] - 2025-03-06

### Added

- Add cleanup for Mimir Alertmanager anonymous tenant's configuration.
- Add cleanup for Mimir Ruler anonymous tenant's rules.

### Fixed

- Fix default read tenant to anonymous to ensure grafana rules pages work until the tenant switch is released.

## [0.18.0] - 2025-03-05

### Changed

- Use smaller dockerfile to reduce build time as ABS already generates the go binary.
- Read metrics from both anonymous and giantswarm tenant at once.
- Refactor hardcoded tenant values to prepare the switch from the anonymous to the giantswarm tenant.
- Switch the alerting component from the anonymous to the giantswarm tenant.
- Add Grafana url when there's no dashboard in the alert notification template.

## [0.17.0] - 2025-02-25

### Changed

- update the notification template to take into account the changes in the alert annotations
  - `runbook_url` is now the full url to the runbook
  - `dashboardUid` is now split between `__dashboardUid__` and `dashboardQueryParams`.

## [0.16.0] - 2025-02-20

### Changed

- update the notification template to take into account the new alert annotations
  - `opsrecipe` => `runbook_url`
  - `dashboard` => `dashboardUid`
- improve alert names in opsgenie by:
  - removing the service name if is is not needed
  - removing the cluster-id if the alert targets the installation

## [0.15.0] - 2025-02-10

### Removed

- Clean up `Shared org` specific code that is not needed anymore since we moved the organization declaration to a custom resource (https://github.com/giantswarm/roadmap/issues/3860).

## [0.14.0] - 2025-02-10

### Changed

- Configure Alloy-metrics `sample_age_config` so that alloy does not indefinitely retry to send old and rejected samples.

## [0.13.3] - 2025-02-10

### Changed

- Updated the notFound method to match error using runtime.APIError type and the status code
- Update Grafana pod predicate to not trigger on pod deletion
- Ensure organization is created before proceeding with datasources and sso settings
- Remove error handling when the organization name is already taken, this is handled by the Grafana API

### Fixed

- Fix `failed to find organization with ID: 0` error when creating a new organization
- Fix `getOrgByIdForbidden` error when creating a new organization
- Fix race condition when switching organization in Grafana client by using WithOrgID method

## [0.13.2] - 2025-02-06

### Added

- Add datasources UID

### Changed

- improved run-local port-forward management
- Fix missing SSO settings in organizations

### Fixed

- fixed loading dashboards when they have an `id` defined

### Removed

- Remove turtle related Alertmanager configuration
- Remove Alertmanager datasource

## [0.13.1] - 2025-01-30

### Removed

- Remove deprecated code that target an older release.

## [0.13.0] - 2025-01-16

### Added

- Add Alertmanager config and templates in Helm chart (#188)

## [0.12.0] - 2025-01-15

### Changed

- Rename datasources to get rid of the olly-op part.

## [0.11.0] - 2025-01-10

### Added

- command line args to configure mimir and grafana URLs
- Support for loading dashboards in organizations

## [0.10.2] - 2024-12-17

### Added

- Add Alertmanager controller

### Changed

- Change SSO settings configuration to use the Grafana admin API instead of app user-values.

## [0.10.1] - 2024-12-12

### Fixed

- Fix grafana organization reordering.

## [0.10.0] - 2024-12-10

### Added

- Add Mimir Alertmanager datasource.
- Add tenant ids field to the grafana organization CR to be able to support multiple tenants into one organization.

### Changed

- Removed organization OwnerReference on grafana-user-values configmap, this fixes an issue where the configmap is removed when the last organization is deleted which prevent Grafana from starting.

### Fixed

- Fix grafana organization deletion

## [0.9.1] - 2024-11-21

### Fixed

- Fix exclusion check for mimir datasource to use the datasource type instead of the name.

## [0.9.0] - 2024-11-20

### Added

- Add Grafana Organization creation logic in reconciler.
- Add creation and update of Grafana organizations.
- Add configuration of the Grafana org_mapping via user-values.

### Fixed

- Disable crd installation from alloy-metrics as this is causing issues with the new v29 releases.
- Fix failing ATS tests by upgrading python testing dependencies and creating necessary secrets.

## [0.8.1] - 2024-10-17

### Fixed

- Fix `flag redefined` error

## [0.8.0] - 2024-10-17

### Added

- Add wal `truncate_frequency` configuration to alloy-metrics with a default set to 15m.
- Add grafanaOrganization CRD in helm chart.

### Changed

- Change default default monitoring agent to Alloy

## [0.7.1] - 2024-10-10

### Fixed

- [Alloy] Fix CiliumNetworkPolicy to allow Alloy to reach out to every pods in the cluster

## [0.7.0] - 2024-10-10

### Changed

- [Alloy] Enable VPA for AlloyMetrics
- Change the PromQL query used to determine the amount of head series when scaling Prometheus Agent and Alloy ([#74](https://github.com/giantswarm/observability-operator/pull/74))

### Fixed

- [Alloy] Fix an issue where monitoring agent is the configured to be the same for all clusters
- Monitoring agents: keep currently configured shards when failing to compute shards

## [0.6.1] - 2024-10-08

### Fixed

- Fix CI jobs generating new releases

## [0.6.0] - 2024-09-24

### Added

- Add manual e2e testing procedure and script.

## [0.5.0] - 2024-09-17

### Changed

- Require observability-bundle >= 1.6.2 for Alloy monitoring agent support, this is due to incorrect alloyMetrics catalog in observability-bundle

### Fixed

- Fix invalid Alloy config due to missing comma on external labels

## [0.4.1] - 2024-09-17

### Fixed

- Disable logger development mode to avoid panicking, use zap as logger
- Fix CircleCI release pipeline

## [0.4.0] - 2024-08-20

### Added

- Add tests with ats in ci pipeline.
- Add helm chart templating test in ci pipeline.
- Add support for Alloy to be used as monitoring agent in-place of Prometheus Agent. This is configurable via the `--monitoring-agent` flag.
- Add Alloy service to manage Alloy monitoring agent configuration
- Add Alloy configuration templates

### Changed

- Move GetClusterShardingStrategy to common/monitoring package
- Add query argument to QueryTSDBHeadSeries
- Removed lll golangci linter

## [0.3.1] - 2024-07-22

### Fixed

- Fix some reconcile errors (https://pkg.go.dev/sigs.k8s.io/controller-runtime/pkg/reconcile#Reconciler).

## [0.3.0] - 2024-07-16

### Changed

- Delete monitoring resources if monitoring is disabled at the installation or cluster level using the giantswarm.io/monitoring label.

## [0.2.0] - 2024-06-25

### Added

- Add per cluster and installation overridable sharding strategy support for mimir-backed installations.

### Fixed

- Fix an issue where remote-write secret was not being created when head series query fails.

## [0.1.1] - 2024-06-14

### Fixed

- Fix reconciliation errors when adding or removing the finalizer on the Cluster CR.

## [0.1.0] - 2024-06-06

### Added

- Add support for mimir in remoteWrite secret creation.
- Add mimir ingress secret for basic auth creation.

## [0.0.4] - 2024-05-28

### Changed

- Do nothing if mimir is disabled to avoid deleting prometheus-meta-operator managed resources.

### Fixed

- Fix mimir heartbeat priority.

### Removed

- Finalizer on operator managed resources (configmap and secrets) as no other operator is touching them.

## [0.0.3] - 2024-05-24

### Changed

- Manage prometheus-agent configs

## [0.0.2] - 2024-04-08

### Fixed

- Fix `CiliumNetworkPolicy` to allow cluster and world access (opsgenie)

## [0.0.1] - 2024-04-08

### Added

- Initialize project and create heartbeat for the installation.

[Unreleased]: https://github.com/giantswarm/observability-operator/compare/v0.21.1...HEAD
[0.21.1]: https://github.com/giantswarm/observability-operator/compare/v0.21.0...v0.21.1
[0.21.0]: https://github.com/giantswarm/observability-operator/compare/v0.20.0...v0.21.0
[0.20.0]: https://github.com/giantswarm/observability-operator/compare/v0.19.4...v0.20.0
[0.19.4]: https://github.com/giantswarm/observability-operator/compare/v0.19.3...v0.19.4
[0.19.3]: https://github.com/giantswarm/observability-operator/compare/v0.19.2...v0.19.3
[0.19.2]: https://github.com/giantswarm/observability-operator/compare/v0.19.1...v0.19.2
[0.19.1]: https://github.com/giantswarm/observability-operator/compare/v0.19.0...v0.19.1
[0.19.0]: https://github.com/giantswarm/observability-operator/compare/v0.18.0...v0.19.0
[0.18.0]: https://github.com/giantswarm/observability-operator/compare/v0.17.0...v0.18.0
[0.17.0]: https://github.com/giantswarm/observability-operator/compare/v0.16.0...v0.17.0
[0.16.0]: https://github.com/giantswarm/observability-operator/compare/v0.15.0...v0.16.0
[0.15.0]: https://github.com/giantswarm/observability-operator/compare/v0.14.0...v0.15.0
[0.14.0]: https://github.com/giantswarm/observability-operator/compare/v0.13.3...v0.14.0
[0.13.3]: https://github.com/giantswarm/observability-operator/compare/v0.13.2...v0.13.3
[0.13.2]: https://github.com/giantswarm/observability-operator/compare/v0.13.1...v0.13.2
[0.13.1]: https://github.com/giantswarm/observability-operator/compare/v0.13.0...v0.13.1
[0.13.0]: https://github.com/giantswarm/observability-operator/compare/v0.12.0...v0.13.0
[0.12.0]: https://github.com/giantswarm/observability-operator/compare/v0.11.0...v0.12.0
[0.11.0]: https://github.com/giantswarm/observability-operator/compare/v0.10.2...v0.11.0
[0.10.2]: https://github.com/giantswarm/observability-operator/compare/v0.10.1...v0.10.2
[0.10.1]: https://github.com/giantswarm/observability-operator/compare/v0.10.0...v0.10.1
[0.10.0]: https://github.com/giantswarm/observability-operator/compare/v0.9.1...v0.10.0
[0.9.1]: https://github.com/giantswarm/observability-operator/compare/v0.9.0...v0.9.1
[0.9.0]: https://github.com/giantswarm/observability-operator/compare/v0.8.1...v0.9.0
[0.8.1]: https://github.com/giantswarm/observability-operator/compare/v0.8.0...v0.8.1
[0.8.0]: https://github.com/giantswarm/observability-operator/compare/v0.7.1...v0.8.0
[0.7.1]: https://github.com/giantswarm/observability-operator/compare/v0.7.0...v0.7.1
[0.7.0]: https://github.com/giantswarm/observability-operator/compare/v0.6.1...v0.7.0
[0.6.1]: https://github.com/giantswarm/observability-operator/compare/v0.6.0...v0.6.1
[0.6.0]: https://github.com/giantswarm/observability-operator/compare/v0.5.0...v0.6.0
[0.5.0]: https://github.com/giantswarm/observability-operator/compare/v0.4.1...v0.5.0
[0.4.1]: https://github.com/giantswarm/observability-operator/compare/v0.4.0...v0.4.1
[0.4.0]: https://github.com/giantswarm/observability-operator/compare/v0.3.1...v0.4.0
[0.3.1]: https://github.com/giantswarm/observability-operator/compare/v0.3.0...v0.3.1
[0.3.0]: https://github.com/giantswarm/observability-operator/compare/v0.2.0...v0.3.0
[0.2.0]: https://github.com/giantswarm/observability-operator/compare/v0.1.1...v0.2.0
[0.1.1]: https://github.com/giantswarm/observability-operator/compare/v0.1.0...v0.1.1
[0.1.0]: https://github.com/giantswarm/observability-operator/compare/v0.0.4...v0.1.0
[0.0.4]: https://github.com/giantswarm/observability-operator/compare/v0.0.3...v0.0.4
[0.0.3]: https://github.com/giantswarm/observability-operator/compare/v0.0.2...v0.0.3
[0.0.2]: https://github.com/giantswarm/observability-operator/compare/v0.0.1...v0.0.2
[0.0.1]: https://github.com/giantswarm/observability-operator/releases/tag/v0.0.1<|MERGE_RESOLUTION|>--- conflicted
+++ resolved
@@ -7,11 +7,10 @@
 
 ## [Unreleased]
 
-<<<<<<< HEAD
 ### Changed
 
 - updated run-local.sh to port-forward mimir alertmanager
-=======
+
 ## [0.21.1] - 2025-03-24
 
 ### Fixed
@@ -34,7 +33,6 @@
 ### Changed
 
 - Send `severity: page` alerts for Tenet to Opsgenie instead of Slack
->>>>>>> aec57b62
 
 ## [0.19.4] - 2025-03-14
 
