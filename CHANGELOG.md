# Changelog

All notable changes to this project will be documented in this file.

The format is based on [Keep a Changelog](https://keepachangelog.com/en/1.0.0/),
and this project adheres to [Semantic Versioning](https://semver.org/spec/v2.0.0.html).

## [Unreleased]

<<<<<<< HEAD
### Added

- **Dashboard ConfigMap validation webhook**:
  - Added Kubernetes validating webhook to validate dashboard ConfigMaps with `app.giantswarm.io/kind=dashboard` label.
  - Includes comprehensive test coverage, Helm chart integration with `webhook.validatingWebhooks.dashboardConfigMap.enabled` configuration, and kubebuilder scaffolding.
  - Webhook is ready for business logic implementation to validate dashboard JSON structure and required fields.
=======
## [0.33.1] - 2025-06-19

### Fixed

- Fixed TenantID validation for Alloy compatibility - was causing alloy to crash with some tenant names. Now follows alloy component naming requirements (https://grafana.com/docs/alloy/latest/get-started/configuration-syntax/syntax/#identifiers), which is more restrictive than previously-used mimir requirements.
>>>>>>> 84c7c3b4

## [0.33.0] - 2025-06-16

### Added

- Alertmanager inhibition rule `cancel_if_metrics_broken`
- **Alertmanager version synchronization and dependency management**: Added comprehensive automated tooling to ensure Alertmanager fork version stays in sync with Mimir releases (https://github.com/giantswarm/giantswarm/issues/33621):
  - New script `hack/bin/check-alertmanager-version.sh` that compares the local Alertmanager version with the version used in the latest stable Mimir release
  - GitHub Actions workflow `.github/workflows/check-alertmanager-version.yml` that runs the check on `go.mod` changes and can be triggered manually
  - Updated Renovate configuration to automatically track Mimir releases and ignore release candidates, alpha, and beta versions
  - Added comprehensive comments to `renovate.json5` explaining the Alertmanager version tracking logic
  - Updated `go.mod` comments to reference Renovate automation instead of manual version checking

### Changed

- Comprehensive Helm chart support for webhook configuration:
  - Made all webhook resources conditional (ValidatingWebhookConfiguration, Service, Certificate)
  - Added granular enable/disable controls for individual webhooks (``webhook.validatingWebhooks.alertmanagerConfig.enabled`)
  - Added `ENABLE_WEBHOOKS` environment variable configuration
- Replace the `prometheus/alertmanager` package with Grafana's Mimir fork (`grafana/prometheus-alertmanager`) to ensure configuration compatibility between our validating webhook and Mimir's Alertmanager. This change addresses a compatibility issue where the webhook validation logic used the upstream Prometheus Alertmanager config parser, while Mimir uses a fork with additional/modified configuration options. The replacement ensures 100% compatibility and eliminates the risk of configuration drift between validation and runtime. Uses version `v0.25.1-0.20250305143719-fa9fa7096626` corresponding to Mimir 2.16.0.
- Improved Alertmanager configuration validation script (`hack/bin/validate-alertmanager-config.sh`):
  - Automatically extracts the exact commit hash from `go.mod` replacement directive to ensure perfect consistency with webhook validation
  - Replaced binary building with `go run` for faster execution and simpler maintenance
  - Enhanced logging throughout the script for better debugging and monitoring
  - Now uses the exact same Grafana fork commit as the operator's webhook validation logic
- Enhanced AlertmanagerConfigSecret webhook with improved scope filtering and error handling
- Enhanced TenantID validation in GrafanaOrganization CRD to support full Grafana Mimir specification:
  - Expanded pattern from `^[a-z]*$` to `^[a-zA-Z0-9!._*'()-]+$` to allow alphanumeric characters and special characters (`!`, `-`, `_`, `.`, `*`, `'`, `(`, `)`)
  - Increased maximum length from 63 to 150 characters
  - Added validating webhook to enforce forbidden values (`.`, `..`, `__mimir_cluster`) and prevent duplicate tenants

### Fixed

- Fixed alertmanager configuration key consistency across codebase (standardized on `alertmanager.yaml` instead of mixed `alertmanager.yml`/`alertmanager.yaml`)
- Fixed error message formatting in `ExtractAlertmanagerConfig` function

### Removed

- Remove unnecessary Grafana SSO configuration override for `role_attribute_path` and `org_attribute_path`. Any override should happen in shared-configs instead.

## [0.32.1] - 2025-06-03

### Fixed

- Fix Alloy image templating when the alloy app is running the latest version.

## [0.32.0] - 2025-06-02

### Changed

- Updated Alloy configuration (`pkg/monitoring/alloy/configmap.go` and `pkg/monitoring/alloy/templates/monitoring-config.yaml.template`):
    - Conditionally set `alloy.alloy.image.tag` in `monitoring-config.yaml.template`. The operator now explicitly sets the tag to `1.8.3` if the deployed `alloy-metrics` app version is older than `0.10.0`. For `alloy-metrics` app versions `0.10.0` or newer, the image tag will rely on the Alloy Helm chart's defaults or user-provided values, facilitating easier Alloy image updates via the chart.
    - Adjusted indentation for `AlloyConfig` in `monitoring-config.yaml.template` from `indent 8` to `nindent 8`.
- Improve Mimir Datasource configuration (https://github.com/giantswarm/giantswarm/issues/33470)
  - Enable medium level caching (caching of `/api/v1/label/${name}/values`, `/api/v1/series`, `/api/v1/labels` and `/api/v1/metadata` for 10 minutes)
  - Enable incremental querying (only query new data when refreshing dashboards)

### Removed

- Remove old mimir datasource on all installations.

## [0.31.0] - 2025-05-15

### Changed

- Unify finalizer logic accross controllers
- We decided to disable the alerting tab in the Shared Org to prevent customers from messing with our alerts so we need to open the alert in orgID = 2 (i.e. the Giant Swarm organization).

### Removed

- Remove deprecated slackAPIURL property.

## [0.30.0] - 2025-05-14

### Removed

- Remove crds template as the CRDs are now deployed via management-cluster-bases (https://github.com/giantswarm/management-cluster-bases/pull/232)

### Changed

- Grafana API client is now generated on every requests to support grafana secret changes and allows for better mc-bootstrap testing (https://github.com/giantswarm/giantswarm/issues/32664)
- Updated alertmanager's inhibitions, getting rid of vintage-specifics.
- Clean up old teams and unused inhibitions.

## [0.29.0] - 2025-05-05

### Changed

- Switch alloy-metrics secret from env variables to alloy `remote.kubernetes.secret` component to support secret changes without having to terminate pods.

## [0.28.0] - 2025-04-29

### Fixed

- Fix alertmanager configuration to not drop alerts when stable-testing management cluster's default apps are failing.

### Removed

- Remove alloy-rules deletion code which is no longer needed since the last release.
- Remove PodSecurityPolicy.

## [0.27.0] - 2025-04-24

### Removed

- Clean up alloy-rules app and configmap because rules are loaded by alloy-logs and alloy-metrics.

## [0.26.1] - 2025-04-23

### Fixed

- Fix golangci-lint v2 problems.

## [0.26.0] - 2025-04-23

### Added

- Add validation webhook to validate the alertmanager config before it is send to the alertmanager.

### Fixed

- Ensure support for loading Prometheus Rules in the Mimir Ruler from workload clusters is only enabled for observability-bundle version 1.9.0 and above (extra query matchers have been added in alloy 1.5.0).

## [0.25.0] - 2025-04-22

### Added

- Add support for loading Prometheus Rules in the Mimir Ruler from workload clusters.

### Changed

- Load Prometheus Rules in the Mimir Ruler via Alloy Metrics instead of Alloy Rules on management clusters.

### Removed

- Remove loading of Prometheus Rules for logs into the Loki Ruler via Alloy Rules as it is now managed by Alloy Logs.

## [0.24.0] - 2025-04-15

### Changed

- Update Silence link in notification-template to point to the new GitOps approach.
- Add `helm.sh/resource-policy: keep` annotation on the grafana organization CRD to prevent it's deletion.

## [0.23.2] - 2025-04-07

### Fixed

- Fix alloy-rules templating by quoting the tenant label.

## [0.23.1] - 2025-04-07

### Fixed

- Fix `alloy-rules` app version flag rename forgotten after review.

## [0.23.0] - 2025-04-07

### Added

- Add multi-tenancy support to alerting and recording rules loading by setting up the alloy-rules config.
- Add validation script using amtool to validate alertmanager config works.

### Fixed

- Make sure we shard alloy-metrics based on all metrics for all tenants and not for the giantswarm tenant only.

## [0.22.1] - 2025-03-25

### Fixed

- Fix alloy-metrics sharding after we renamed `prometheus.remote_write.default` to `prometheus.remote_write.giantswarm` in alloy config.

## [0.22.0] - 2025-03-24

### Added

- Add multi-tenancy support to alertmanager config loading.

### Changed

- updated run-local.sh to port-forward mimir alertmanager

## [0.21.1] - 2025-03-24

### Fixed

- Set default resources for alloy-metrics only when VPA is enabled.

## [0.21.0] - 2025-03-24

### Added

- Add multi-tenancy support to alloy remote write by creating a custom remote-write section per tenant defined in Grafana Organization CRs.
- Add pod and service monitor discovery of both the old giantswarm team label and the new tenant label.

### Changed

- Fine-tune alloy-metrics resource usage configuration to avoid causing issues for customer workload and cluster tests.

## [0.20.0] - 2025-03-18

### Changed

- Send `severity: page` alerts for Tenet to Opsgenie instead of Slack

## [0.19.4] - 2025-03-14

### Changed

- Revert caching tuning for configmaps and pods because it was causing api false answers.

## [0.19.3] - 2025-03-13

### Changed

- Stop caching helm secrets in the operator to reduce resource usage.
- Cache only the dashboards configmap in the operator to reduce resource usage.
- Cache only the alertmanager and grafana pods in the operator to reduce resource usage.

### Removed

- Remove cleanup code for Mimir Alertmanager anonymous tenant's configuration.
- Remove cleanup code for Mimir Ruler anonymous tenant's rules.

## [0.19.2] - 2025-03-10

### Changed

- Switch mimir default tenant from `anonymous` to `giantswarm` once again.
- Replace deprecated update datasource by id with update datasource by uid Grafana API call.

## [0.19.1] - 2025-03-06

### Changed

- Revert tenant switch and clean up giantswarm tenant

## [0.19.0] - 2025-03-06

### Added

- Add cleanup for Mimir Alertmanager anonymous tenant's configuration.
- Add cleanup for Mimir Ruler anonymous tenant's rules.

### Fixed

- Fix default read tenant to anonymous to ensure grafana rules pages work until the tenant switch is released.

## [0.18.0] - 2025-03-05

### Changed

- Use smaller dockerfile to reduce build time as ABS already generates the go binary.
- Read metrics from both anonymous and giantswarm tenant at once.
- Refactor hardcoded tenant values to prepare the switch from the anonymous to the giantswarm tenant.
- Switch the alerting component from the anonymous to the giantswarm tenant.
- Add Grafana url when there's no dashboard in the alert notification template.

## [0.17.0] - 2025-02-25

### Changed

- update the notification template to take into account the changes in the alert annotations
  - `runbook_url` is now the full url to the runbook
  - `dashboardUid` is now split between `__dashboardUid__` and `dashboardQueryParams`.

## [0.16.0] - 2025-02-20

### Changed

- update the notification template to take into account the new alert annotations
  - `opsrecipe` => `runbook_url`
  - `dashboard` => `dashboardUid`
- improve alert names in opsgenie by:
  - removing the service name if is is not needed
  - removing the cluster-id if the alert targets the installation

## [0.15.0] - 2025-02-10

### Removed

- Clean up `Shared org` specific code that is not needed anymore since we moved the organization declaration to a custom resource (https://github.com/giantswarm/roadmap/issues/3860).

## [0.14.0] - 2025-02-10

### Changed

- Configure Alloy-metrics `sample_age_config` so that alloy does not indefinitely retry to send old and rejected samples.

## [0.13.3] - 2025-02-10

### Changed

- Updated the notFound method to match error using runtime.APIError type and the status code
- Update Grafana pod predicate to not trigger on pod deletion
- Ensure organization is created before proceeding with datasources and sso settings
- Remove error handling when the organization name is already taken, this is handled by the Grafana API

### Fixed

- Fix `failed to find organization with ID: 0` error when creating a new organization
- Fix `getOrgByIdForbidden` error when creating a new organization
- Fix race condition when switching organization in Grafana client by using WithOrgID method

## [0.13.2] - 2025-02-06

### Added

- Add datasources UID

### Changed

- improved run-local port-forward management
- Fix missing SSO settings in organizations

### Fixed

- fixed loading dashboards when they have an `id` defined

### Removed

- Remove turtle related Alertmanager configuration
- Remove Alertmanager datasource

## [0.13.1] - 2025-01-30

### Removed

- Remove deprecated code that target an older release.

## [0.13.0] - 2025-01-16

### Added

- Add Alertmanager config and templates in Helm chart (#188)

## [0.12.0] - 2025-01-15

### Changed

- Rename datasources to get rid of the olly-op part.

## [0.11.0] - 2025-01-10

### Added

- command line args to configure mimir and grafana URLs
- Support for loading dashboards in organizations

## [0.10.2] - 2024-12-17

### Added

- Add Alertmanager controller

### Changed

- Change SSO settings configuration to use the Grafana admin API instead of app user-values.

## [0.10.1] - 2024-12-12

### Fixed

- Fix grafana organization reordering.

## [0.10.0] - 2024-12-10

### Added

- Add Mimir Alertmanager datasource.
- Add tenant ids field to the grafana organization CR to be able to support multiple tenants into one organization.

### Changed

- Removed organization OwnerReference on grafana-user-values configmap, this fixes an issue where the configmap is removed when the last organization is deleted which prevent Grafana from starting.

### Fixed

- Fix grafana organization deletion

## [0.9.1] - 2024-11-21

### Fixed

- Fix exclusion check for mimir datasource to use the datasource type instead of the name.

## [0.9.0] - 2024-11-20

### Added

- Add Grafana Organization creation logic in reconciler.
- Add creation and update of Grafana organizations.
- Add configuration of the Grafana org_mapping via user-values.

### Fixed

- Disable crd installation from alloy-metrics as this is causing issues with the new v29 releases.
- Fix failing ATS tests by upgrading python testing dependencies and creating necessary secrets.

## [0.8.1] - 2024-10-17

### Fixed

- Fix `flag redefined` error

## [0.8.0] - 2024-10-17

### Added

- Add wal `truncate_frequency` configuration to alloy-metrics with a default set to 15m.
- Add grafanaOrganization CRD in helm chart.

### Changed

- Change default default monitoring agent to Alloy

## [0.7.1] - 2024-10-10

### Fixed

- [Alloy] Fix CiliumNetworkPolicy to allow Alloy to reach out to every pods in the cluster

## [0.7.0] - 2024-10-10

### Changed

- [Alloy] Enable VPA for AlloyMetrics
- Change the PromQL query used to determine the amount of head series when scaling Prometheus Agent and Alloy ([#74](https://github.com/giantswarm/observability-operator/pull/74))

### Fixed

- [Alloy] Fix an issue where monitoring agent is the configured to be the same for all clusters
- Monitoring agents: keep currently configured shards when failing to compute shards

## [0.6.1] - 2024-10-08

### Fixed

- Fix CI jobs generating new releases

## [0.6.0] - 2024-09-24

### Added

- Add manual e2e testing procedure and script.

## [0.5.0] - 2024-09-17

### Changed

- Require observability-bundle >= 1.6.2 for Alloy monitoring agent support, this is due to incorrect alloyMetrics catalog in observability-bundle

### Fixed

- Fix invalid Alloy config due to missing comma on external labels

## [0.4.1] - 2024-09-17

### Fixed

- Disable logger development mode to avoid panicking, use zap as logger
- Fix CircleCI release pipeline

## [0.4.0] - 2024-08-20

### Added

- Add tests with ats in ci pipeline.
- Add helm chart templating test in ci pipeline.
- Add support for Alloy to be used as monitoring agent in-place of Prometheus Agent. This is configurable via the `--monitoring-agent` flag.
- Add Alloy service to manage Alloy monitoring agent configuration
- Add Alloy configuration templates

### Changed

- Move GetClusterShardingStrategy to common/monitoring package
- Add query argument to QueryTSDBHeadSeries
- Removed lll golangci linter

## [0.3.1] - 2024-07-22

### Fixed

- Fix some reconcile errors (https://pkg.go.dev/sigs.k8s.io/controller-runtime/pkg/reconcile#Reconciler).

## [0.3.0] - 2024-07-16

### Changed

- Delete monitoring resources if monitoring is disabled at the installation or cluster level using the giantswarm.io/monitoring label.

## [0.2.0] - 2024-06-25

### Added

- Add per cluster and installation overridable sharding strategy support for mimir-backed installations.

### Fixed

- Fix an issue where remote-write secret was not being created when head series query fails.

## [0.1.1] - 2024-06-14

### Fixed

- Fix reconciliation errors when adding or removing the finalizer on the Cluster CR.

## [0.1.0] - 2024-06-06

### Added

- Add support for mimir in remoteWrite secret creation.
- Add mimir ingress secret for basic auth creation.

## [0.0.4] - 2024-05-28

### Changed

- Do nothing if mimir is disabled to avoid deleting prometheus-meta-operator managed resources.

### Fixed

- Fix mimir heartbeat priority.

### Removed

- Finalizer on operator managed resources (configmap and secrets) as no other operator is touching them.

## [0.0.3] - 2024-05-24

### Changed

- Manage prometheus-agent configs

## [0.0.2] - 2024-04-08

### Fixed

- Fix `CiliumNetworkPolicy` to allow cluster and world access (opsgenie)

## [0.0.1] - 2024-04-08

### Added

- Initialize project and create heartbeat for the installation.

[Unreleased]: https://github.com/giantswarm/observability-operator/compare/v0.33.1...HEAD
[0.33.1]: https://github.com/giantswarm/observability-operator/compare/v0.33.0...v0.33.1
[0.33.0]: https://github.com/giantswarm/observability-operator/compare/v0.32.1...v0.33.0
[0.32.1]: https://github.com/giantswarm/observability-operator/compare/v0.32.0...v0.32.1
[0.32.0]: https://github.com/giantswarm/observability-operator/compare/v0.31.0...v0.32.0
[0.31.0]: https://github.com/giantswarm/observability-operator/compare/v0.30.0...v0.31.0
[0.30.0]: https://github.com/giantswarm/observability-operator/compare/v0.29.0...v0.30.0
[0.29.0]: https://github.com/giantswarm/observability-operator/compare/v0.28.0...v0.29.0
[0.28.0]: https://github.com/giantswarm/observability-operator/compare/v0.27.0...v0.28.0
[0.27.0]: https://github.com/giantswarm/observability-operator/compare/v0.26.1...v0.27.0
[0.26.1]: https://github.com/giantswarm/observability-operator/compare/v0.26.0...v0.26.1
[0.26.0]: https://github.com/giantswarm/observability-operator/compare/v0.25.0...v0.26.0
[0.25.0]: https://github.com/giantswarm/observability-operator/compare/v0.24.0...v0.25.0
[0.24.0]: https://github.com/giantswarm/observability-operator/compare/v0.23.2...v0.24.0
[0.23.2]: https://github.com/giantswarm/observability-operator/compare/v0.23.1...v0.23.2
[0.23.1]: https://github.com/giantswarm/observability-operator/compare/v0.23.0...v0.23.1
[0.23.0]: https://github.com/giantswarm/observability-operator/compare/v0.22.1...v0.23.0
[0.22.1]: https://github.com/giantswarm/observability-operator/compare/v0.22.0...v0.22.1
[0.22.0]: https://github.com/giantswarm/observability-operator/compare/v0.21.1...v0.22.0
[0.21.1]: https://github.com/giantswarm/observability-operator/compare/v0.21.0...v0.21.1
[0.21.0]: https://github.com/giantswarm/observability-operator/compare/v0.20.0...v0.21.0
[0.20.0]: https://github.com/giantswarm/observability-operator/compare/v0.19.4...v0.20.0
[0.19.4]: https://github.com/giantswarm/observability-operator/compare/v0.19.3...v0.19.4
[0.19.3]: https://github.com/giantswarm/observability-operator/compare/v0.19.2...v0.19.3
[0.19.2]: https://github.com/giantswarm/observability-operator/compare/v0.19.1...v0.19.2
[0.19.1]: https://github.com/giantswarm/observability-operator/compare/v0.19.0...v0.19.1
[0.19.0]: https://github.com/giantswarm/observability-operator/compare/v0.18.0...v0.19.0
[0.18.0]: https://github.com/giantswarm/observability-operator/compare/v0.17.0...v0.18.0
[0.17.0]: https://github.com/giantswarm/observability-operator/compare/v0.16.0...v0.17.0
[0.16.0]: https://github.com/giantswarm/observability-operator/compare/v0.15.0...v0.16.0
[0.15.0]: https://github.com/giantswarm/observability-operator/compare/v0.14.0...v0.15.0
[0.14.0]: https://github.com/giantswarm/observability-operator/compare/v0.13.3...v0.14.0
[0.13.3]: https://github.com/giantswarm/observability-operator/compare/v0.13.2...v0.13.3
[0.13.2]: https://github.com/giantswarm/observability-operator/compare/v0.13.1...v0.13.2
[0.13.1]: https://github.com/giantswarm/observability-operator/compare/v0.13.0...v0.13.1
[0.13.0]: https://github.com/giantswarm/observability-operator/compare/v0.12.0...v0.13.0
[0.12.0]: https://github.com/giantswarm/observability-operator/compare/v0.11.0...v0.12.0
[0.11.0]: https://github.com/giantswarm/observability-operator/compare/v0.10.2...v0.11.0
[0.10.2]: https://github.com/giantswarm/observability-operator/compare/v0.10.1...v0.10.2
[0.10.1]: https://github.com/giantswarm/observability-operator/compare/v0.10.0...v0.10.1
[0.10.0]: https://github.com/giantswarm/observability-operator/compare/v0.9.1...v0.10.0
[0.9.1]: https://github.com/giantswarm/observability-operator/compare/v0.9.0...v0.9.1
[0.9.0]: https://github.com/giantswarm/observability-operator/compare/v0.8.1...v0.9.0
[0.8.1]: https://github.com/giantswarm/observability-operator/compare/v0.8.0...v0.8.1
[0.8.0]: https://github.com/giantswarm/observability-operator/compare/v0.7.1...v0.8.0
[0.7.1]: https://github.com/giantswarm/observability-operator/compare/v0.7.0...v0.7.1
[0.7.0]: https://github.com/giantswarm/observability-operator/compare/v0.6.1...v0.7.0
[0.6.1]: https://github.com/giantswarm/observability-operator/compare/v0.6.0...v0.6.1
[0.6.0]: https://github.com/giantswarm/observability-operator/compare/v0.5.0...v0.6.0
[0.5.0]: https://github.com/giantswarm/observability-operator/compare/v0.4.1...v0.5.0
[0.4.1]: https://github.com/giantswarm/observability-operator/compare/v0.4.0...v0.4.1
[0.4.0]: https://github.com/giantswarm/observability-operator/compare/v0.3.1...v0.4.0
[0.3.1]: https://github.com/giantswarm/observability-operator/compare/v0.3.0...v0.3.1
[0.3.0]: https://github.com/giantswarm/observability-operator/compare/v0.2.0...v0.3.0
[0.2.0]: https://github.com/giantswarm/observability-operator/compare/v0.1.1...v0.2.0
[0.1.1]: https://github.com/giantswarm/observability-operator/compare/v0.1.0...v0.1.1
[0.1.0]: https://github.com/giantswarm/observability-operator/compare/v0.0.4...v0.1.0
[0.0.4]: https://github.com/giantswarm/observability-operator/compare/v0.0.3...v0.0.4
[0.0.3]: https://github.com/giantswarm/observability-operator/compare/v0.0.2...v0.0.3
[0.0.2]: https://github.com/giantswarm/observability-operator/compare/v0.0.1...v0.0.2
[0.0.1]: https://github.com/giantswarm/observability-operator/releases/tag/v0.0.1<|MERGE_RESOLUTION|>--- conflicted
+++ resolved
@@ -7,20 +7,18 @@
 
 ## [Unreleased]
 
-<<<<<<< HEAD
 ### Added
 
 - **Dashboard ConfigMap validation webhook**:
   - Added Kubernetes validating webhook to validate dashboard ConfigMaps with `app.giantswarm.io/kind=dashboard` label.
   - Includes comprehensive test coverage, Helm chart integration with `webhook.validatingWebhooks.dashboardConfigMap.enabled` configuration, and kubebuilder scaffolding.
   - Webhook is ready for business logic implementation to validate dashboard JSON structure and required fields.
-=======
+
 ## [0.33.1] - 2025-06-19
 
 ### Fixed
 
 - Fixed TenantID validation for Alloy compatibility - was causing alloy to crash with some tenant names. Now follows alloy component naming requirements (https://grafana.com/docs/alloy/latest/get-started/configuration-syntax/syntax/#identifiers), which is more restrictive than previously-used mimir requirements.
->>>>>>> 84c7c3b4
 
 ## [0.33.0] - 2025-06-16
 
