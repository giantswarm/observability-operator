# Changelog

All notable changes to this project will be documented in this file.

The format is based on [Keep a Changelog](https://keepachangelog.com/en/1.0.0/),
and this project adheres to [Semantic Versioning](https://semver.org/spec/v2.0.0.html).

## [Unreleased]

<<<<<<< HEAD
### Added

- Add org CRD in helm chart.
=======
## [0.6.1] - 2024-10-08

### Fixed

- Fix CI jobs generating new releases
>>>>>>> 567d6ca3

## [0.6.0] - 2024-09-24

### Added

- Add manual e2e testing procedure and script.

## [0.5.0] - 2024-09-17

### Changed

- Require observability-bundle >= 1.6.2 for Alloy monitoring agent support, this is due to incorrect alloyMetrics catalog in observability-bundle

### Fixed

- Fix invalid Alloy config due to missing comma on external labels

## [0.4.1] - 2024-09-17

### Fixed

- Disable logger development mode to avoid panicking, use zap as logger
- Fix CircleCI release pipeline

## [0.4.0] - 2024-08-20

### Added

- Add tests with ats in ci pipeline.
- Add helm chart templating test in ci pipeline.
- Add support for Alloy to be used as monitoring agent in-place of Prometheus Agent. This is configurable via the `--monitoring-agent` flag.
- Add Alloy service to manage Alloy monitoring agent configuration
- Add Alloy configuration templates

### Changed

- Move GetClusterShardingStrategy to common/monitoring package
- Add query argument to QueryTSDBHeadSeries
- Removed lll golangci linter

## [0.3.1] - 2024-07-22

### Fixed

- Fix some reconcile errors (https://pkg.go.dev/sigs.k8s.io/controller-runtime/pkg/reconcile#Reconciler).

## [0.3.0] - 2024-07-16

### Changed

- Delete monitoring resources if monitoring is disabled at the installation or cluster level using the giantswarm.io/monitoring label.

## [0.2.0] - 2024-06-25

### Added

- Add per cluster and installation overridable sharding strategy support for mimir-backed installations.

### Fixed

- Fix an issue where remote-write secret was not being created when head series query fails.

## [0.1.1] - 2024-06-14

### Fixed

- Fix reconciliation errors when adding or removing the finalizer on the Cluster CR.

## [0.1.0] - 2024-06-06

### Added

- Add support for mimir in remoteWrite secret creation.
- Add mimir ingress secret for basic auth creation.

## [0.0.4] - 2024-05-28

### Changed

- Do nothing if mimir is disabled to avoid deleting prometheus-meta-operator managed resources.

### Fixed

- Fix mimir heartbeat priority.

### Removed

- Finalizer on operator managed resources (configmap and secrets) as no other operator is touching them.

## [0.0.3] - 2024-05-24

### Changed

- Manage prometheus-agent configs

## [0.0.2] - 2024-04-08

### Fixed

- Fix `CiliumNetworkPolicy` to allow cluster and world access (opsgenie)

## [0.0.1] - 2024-04-08

### Added

- Initialize project and create heartbeat for the installation.

[Unreleased]: https://github.com/giantswarm/observability-operator/compare/v0.6.1...HEAD
[0.6.1]: https://github.com/giantswarm/observability-operator/compare/v0.6.0...v0.6.1
[0.6.0]: https://github.com/giantswarm/observability-operator/compare/v0.5.0...v0.6.0
[0.5.0]: https://github.com/giantswarm/observability-operator/compare/v0.4.1...v0.5.0
[0.4.1]: https://github.com/giantswarm/observability-operator/compare/v0.4.0...v0.4.1
[0.4.0]: https://github.com/giantswarm/observability-operator/compare/v0.3.1...v0.4.0
[0.3.1]: https://github.com/giantswarm/observability-operator/compare/v0.3.0...v0.3.1
[0.3.0]: https://github.com/giantswarm/observability-operator/compare/v0.2.0...v0.3.0
[0.2.0]: https://github.com/giantswarm/observability-operator/compare/v0.1.1...v0.2.0
[0.1.1]: https://github.com/giantswarm/observability-operator/compare/v0.1.0...v0.1.1
[0.1.0]: https://github.com/giantswarm/observability-operator/compare/v0.0.4...v0.1.0
[0.0.4]: https://github.com/giantswarm/observability-operator/compare/v0.0.3...v0.0.4
[0.0.3]: https://github.com/giantswarm/observability-operator/compare/v0.0.2...v0.0.3
[0.0.2]: https://github.com/giantswarm/observability-operator/compare/v0.0.1...v0.0.2
[0.0.1]: https://github.com/giantswarm/observability-operator/releases/tag/v0.0.1<|MERGE_RESOLUTION|>--- conflicted
+++ resolved
@@ -7,17 +7,15 @@
 
 ## [Unreleased]
 
-<<<<<<< HEAD
 ### Added
 
 - Add org CRD in helm chart.
-=======
+
 ## [0.6.1] - 2024-10-08
 
 ### Fixed
 
 - Fix CI jobs generating new releases
->>>>>>> 567d6ca3
 
 ## [0.6.0] - 2024-09-24
 
