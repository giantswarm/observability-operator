--- conflicted
+++ resolved
@@ -45,11 +45,7 @@
 				Namespace: "test-namespace",
 				Labels: map[string]string{
 					"observability.giantswarm.io/kind":   "alertmanager-config",
-<<<<<<< HEAD
 					"observability.giantswarm.io/tenant": "test-tenant",
-=======
-					"observability.giantswarm.io/tenant": "testtenant",
->>>>>>> a8d50e70
 				},
 			},
 			Data: map[string][]byte{
@@ -136,11 +132,7 @@
 				},
 				Spec: observabilityv1alpha1.GrafanaOrganizationSpec{
 					DisplayName: "Test Organization",
-<<<<<<< HEAD
 					Tenants:     []observabilityv1alpha1.TenantID{"test-tenant"},
-=======
-					Tenants:     []observabilityv1alpha1.TenantID{"testtenant"},
->>>>>>> a8d50e70
 					RBAC: &observabilityv1alpha1.RBAC{
 						Admins: []string{"admin-org"},
 					},
@@ -173,11 +165,7 @@
 					Namespace: "test-namespace",
 					Labels: map[string]string{
 						"observability.giantswarm.io/kind":   "alertmanager-config",
-<<<<<<< HEAD
 						"observability.giantswarm.io/tenant": "test-tenant",
-=======
-						"observability.giantswarm.io/tenant": "testtenant",
->>>>>>> a8d50e70
 					},
 				},
 				Data: map[string][]byte{
@@ -199,5 +187,4 @@
 			Expect(err.Error()).To(ContainSubstring("expected a Secret object but got"))
 		})
 	})
-
 })