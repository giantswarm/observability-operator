/*
Copyright 2025.

Licensed under the Apache License, Version 2.0 (the "License");
you may not use this file except in compliance with the License.
You may obtain a copy of the License at

    http://www.apache.org/licenses/LICENSE-2.0

Unless required by applicable law or agreed to in writing, software
distributed under the License is distributed on an "AS IS" BASIS,
WITHOUT WARRANTIES OR CONDITIONS OF ANY KIND, either express or implied.
See the License for the specific language governing permissions and
limitations under the License.
*/

package v1

import (
	"context"

	. "github.com/onsi/ginkgo/v2"
	. "github.com/onsi/gomega"

	corev1 "k8s.io/api/core/v1"
	metav1 "k8s.io/apimachinery/pkg/apis/meta/v1"

	observabilityv1alpha1 "github.com/giantswarm/observability-operator/api/v1alpha1"
<<<<<<< HEAD
=======
	"github.com/giantswarm/observability-operator/pkg/alertmanager"
>>>>>>> d98b4fe4
)

var _ = Describe("Secret Webhook", func() {
	var (
		ctx       context.Context
		obj       *corev1.Secret
		oldObj    *corev1.Secret
		validator AlertmanagerConfigSecretValidator
	)

	BeforeEach(func() {
		ctx = context.Background()
		obj = &corev1.Secret{
			ObjectMeta: metav1.ObjectMeta{
				Name:      "test-secret",
				Namespace: "test-namespace",
				Labels: map[string]string{
					"observability.giantswarm.io/kind":   "alertmanager-config",
<<<<<<< HEAD
					"observability.giantswarm.io/tenant": "test-tenant",
				},
			},
			Data: map[string][]byte{
				"alertmanager.yaml": []byte(`global:
=======
					"observability.giantswarm.io/tenant": "testtenant",
				},
			},
			Data: map[string][]byte{
				alertmanager.AlertmanagerConfigKey: []byte(`global:
>>>>>>> d98b4fe4
  smtp_smarthost: 'localhost:587'
route:
  group_by: ['alertname']
  group_wait: 10s
  group_interval: 10s
  repeat_interval: 1h
  receiver: 'web.hook'
receivers:
- name: 'web.hook'
  webhook_configs:
  - url: 'http://127.0.0.1:5001/'`),
			},
		}
		oldObj = &corev1.Secret{}
		// Use the real client from the test environment
		validator = AlertmanagerConfigSecretValidator{client: k8sClient}
		Expect(validator).NotTo(BeNil(), "Expected validator to be initialized")
		Expect(oldObj).NotTo(BeNil(), "Expected oldObj to be initialized")
		Expect(obj).NotTo(BeNil(), "Expected obj to be initialized")
	})

	AfterEach(func() {
		// Cleanup if needed
	})

	Context("When creating or updating Secret under Validating Webhook", func() {
		It("Should allow secrets that are not alertmanager config secrets", func() {
			By("Creating a secret without alertmanager-config label")
			nonAlertmanagerSecret := &corev1.Secret{
				ObjectMeta: metav1.ObjectMeta{
					Name:      "regular-secret",
					Namespace: "test-namespace",
					Labels: map[string]string{
						"app": "some-app",
					},
				},
				Data: map[string][]byte{
					"config": []byte("some config"),
				},
			}

			_, err := validator.ValidateCreate(ctx, nonAlertmanagerSecret)
			Expect(err).NotTo(HaveOccurred())
		})

		It("Should validate alertmanager config secrets with proper labels", func() {
			By("Testing scope filtering")
			isAlertmanagerConfig := validator.isAlertmanagerConfigSecret(obj)
			Expect(isAlertmanagerConfig).To(BeTrue())

			By("Testing secret without proper labels")
			secretWithoutLabels := &corev1.Secret{
				ObjectMeta: metav1.ObjectMeta{
					Name:      "secret-without-labels",
					Namespace: "test-namespace",
				},
			}
			isAlertmanagerConfig = validator.isAlertmanagerConfigSecret(secretWithoutLabels)
			Expect(isAlertmanagerConfig).To(BeFalse())

			By("Testing secret with only kind label but no tenant label")
			secretWithoutTenant := &corev1.Secret{
				ObjectMeta: metav1.ObjectMeta{
					Name:      "secret-without-tenant",
					Namespace: "test-namespace",
					Labels: map[string]string{
						"observability.giantswarm.io/kind": "alertmanager-config",
					},
				},
			}
			isAlertmanagerConfig = validator.isAlertmanagerConfigSecret(secretWithoutTenant)
			Expect(isAlertmanagerConfig).To(BeFalse())
		})

		It("Should validate against existing GrafanaOrganizations", func() {
			By("Creating a GrafanaOrganization with the required tenant")
			grafanaOrg := &observabilityv1alpha1.GrafanaOrganization{
				ObjectMeta: metav1.ObjectMeta{
					Name: "test-grafana-org",
				},
				Spec: observabilityv1alpha1.GrafanaOrganizationSpec{
					DisplayName: "Test Organization",
<<<<<<< HEAD
					Tenants:     []observabilityv1alpha1.TenantID{"test-tenant"},
=======
					Tenants:     []observabilityv1alpha1.TenantID{"testtenant"},
>>>>>>> d98b4fe4
					RBAC: &observabilityv1alpha1.RBAC{
						Admins: []string{"admin-org"},
					},
				},
			}

			err := k8sClient.Create(ctx, grafanaOrg)
			Expect(err).NotTo(HaveOccurred())

			// Clean up after test
			defer func() {
				_ = k8sClient.Delete(ctx, grafanaOrg)
			}()

			By("Validating that the secret now passes tenant validation")
			_, err = validator.ValidateCreate(ctx, obj)
			Expect(err).NotTo(HaveOccurred())
		})

		It("Should validate that tenant exists in GrafanaOrganizations", func() {
			By("Testing with a tenant that doesn't exist")
			_, err := validator.ValidateCreate(ctx, obj)
			Expect(err).To(HaveOccurred())
			Expect(err.Error()).To(ContainSubstring("is not in the list of accepted tenants"))

			By("Testing invalid alertmanager configuration with non-existent tenant")
			invalidSecret := &corev1.Secret{
				ObjectMeta: metav1.ObjectMeta{
					Name:      "invalid-secret",
					Namespace: "test-namespace",
					Labels: map[string]string{
						"observability.giantswarm.io/kind":   "alertmanager-config",
<<<<<<< HEAD
						"observability.giantswarm.io/tenant": "test-tenant",
					},
				},
				Data: map[string][]byte{
					"alertmanager.yaml": []byte(`invalid yaml: [`),
=======
						"observability.giantswarm.io/tenant": "testtenant",
					},
				},
				Data: map[string][]byte{
					alertmanager.AlertmanagerConfigKey: []byte(`invalid yaml: [`),
>>>>>>> d98b4fe4
				},
			}

			// This should fail because the tenant doesn't exist, not because of invalid config
			_, err = validator.ValidateCreate(ctx, invalidSecret)
			Expect(err).To(HaveOccurred())
			Expect(err.Error()).To(ContainSubstring("is not in the list of accepted tenants"))
		})

		It("Should validate object type correctly", func() {
			By("Testing with wrong object type")
			wrongObj := &corev1.ConfigMap{}
			_, err := validator.ValidateCreate(ctx, wrongObj)
			Expect(err).To(HaveOccurred())
			Expect(err.Error()).To(ContainSubstring("expected a Secret object but got"))
		})
	})

})<|MERGE_RESOLUTION|>--- conflicted
+++ resolved
@@ -26,10 +26,7 @@
 	metav1 "k8s.io/apimachinery/pkg/apis/meta/v1"
 
 	observabilityv1alpha1 "github.com/giantswarm/observability-operator/api/v1alpha1"
-<<<<<<< HEAD
-=======
 	"github.com/giantswarm/observability-operator/pkg/alertmanager"
->>>>>>> d98b4fe4
 )
 
 var _ = Describe("Secret Webhook", func() {
@@ -48,19 +45,11 @@
 				Namespace: "test-namespace",
 				Labels: map[string]string{
 					"observability.giantswarm.io/kind":   "alertmanager-config",
-<<<<<<< HEAD
 					"observability.giantswarm.io/tenant": "test-tenant",
 				},
 			},
 			Data: map[string][]byte{
-				"alertmanager.yaml": []byte(`global:
-=======
-					"observability.giantswarm.io/tenant": "testtenant",
-				},
-			},
-			Data: map[string][]byte{
 				alertmanager.AlertmanagerConfigKey: []byte(`global:
->>>>>>> d98b4fe4
   smtp_smarthost: 'localhost:587'
 route:
   group_by: ['alertname']
@@ -143,11 +132,7 @@
 				},
 				Spec: observabilityv1alpha1.GrafanaOrganizationSpec{
 					DisplayName: "Test Organization",
-<<<<<<< HEAD
 					Tenants:     []observabilityv1alpha1.TenantID{"test-tenant"},
-=======
-					Tenants:     []observabilityv1alpha1.TenantID{"testtenant"},
->>>>>>> d98b4fe4
 					RBAC: &observabilityv1alpha1.RBAC{
 						Admins: []string{"admin-org"},
 					},
@@ -180,19 +165,11 @@
 					Namespace: "test-namespace",
 					Labels: map[string]string{
 						"observability.giantswarm.io/kind":   "alertmanager-config",
-<<<<<<< HEAD
 						"observability.giantswarm.io/tenant": "test-tenant",
 					},
 				},
 				Data: map[string][]byte{
-					"alertmanager.yaml": []byte(`invalid yaml: [`),
-=======
-						"observability.giantswarm.io/tenant": "testtenant",
-					},
-				},
-				Data: map[string][]byte{
 					alertmanager.AlertmanagerConfigKey: []byte(`invalid yaml: [`),
->>>>>>> d98b4fe4
 				},
 			}
 
