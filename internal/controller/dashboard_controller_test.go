--- conflicted
+++ resolved
@@ -2,62 +2,19 @@
 
 import (
 	"context"
-<<<<<<< HEAD
 	"net/url"
 	"time"
 
-=======
-	"errors"
-	"net/url"
-	"time"
-
-	grafana "github.com/grafana/grafana-openapi-client-go/client"
->>>>>>> ca42011b
 	. "github.com/onsi/ginkgo/v2"
 	. "github.com/onsi/gomega"
 	v1 "k8s.io/api/core/v1"
 	apierrors "k8s.io/apimachinery/pkg/api/errors"
 	metav1 "k8s.io/apimachinery/pkg/apis/meta/v1"
 	"k8s.io/apimachinery/pkg/types"
-<<<<<<< HEAD
 	"sigs.k8s.io/controller-runtime/pkg/reconcile"
 
 	observabilityv1alpha1 "github.com/giantswarm/observability-operator/api/v1alpha1"
-=======
-	"sigs.k8s.io/controller-runtime/pkg/client"
-	"sigs.k8s.io/controller-runtime/pkg/reconcile"
-
-	observabilityv1alpha1 "github.com/giantswarm/observability-operator/api/v1alpha1"
-	grafanaclient "github.com/giantswarm/observability-operator/pkg/grafana/client"
->>>>>>> ca42011b
 )
-
-// MockGrafanaClientGenerator is a simple mock for the GrafanaClientGenerator interface
-type MockGrafanaClientGenerator struct {
-	shouldReturnError bool
-
-	// Call tracking
-	CallCount int
-	LastURL   *url.URL
-}
-
-func (m *MockGrafanaClientGenerator) GenerateGrafanaClient(ctx context.Context, k8sClient client.Client, grafanaURL *url.URL) (*grafana.GrafanaHTTPAPI, error) {
-	m.CallCount++
-	m.LastURL = grafanaURL
-
-	if m.shouldReturnError {
-		return nil, errors.New("grafana service unavailable")
-	}
-
-	// For the working scenario, we'll return an error that indicates
-	// the dashboard configuration should be skipped (simulating a scenario
-	// where Grafana client generation succeeds but dashboard operations are not performed)
-	// This is a limitation of the current test approach - we can't easily mock the complex Grafana API
-	return nil, errors.New("dashboard configuration skipped for testing")
-}
-
-// Ensure MockGrafanaClientGenerator implements the interface
-var _ grafanaclient.GrafanaClientGenerator = (*MockGrafanaClientGenerator)(nil)
 
 var _ = Describe("Dashboard Controller", func() {
 	Context("When reconciling a dashboard ConfigMap", func() {
@@ -114,11 +71,7 @@
 				},
 				Spec: observabilityv1alpha1.GrafanaOrganizationSpec{
 					DisplayName: "Test Dashboard Organization",
-<<<<<<< HEAD
-					Tenants:     []observabilityv1alpha1.TenantID{"dashboard-tenant"},
-=======
 					Tenants:     []observabilityv1alpha1.TenantID{"dashboard_tenant"},
->>>>>>> ca42011b
 					RBAC: &observabilityv1alpha1.RBAC{
 						Admins: []string{"admin-org"},
 					},
@@ -202,11 +155,7 @@
 		Context("When Grafana is unavailable", func() {
 			BeforeEach(func() {
 				// Configure mock to return errors (Grafana unavailable)
-<<<<<<< HEAD
 				mockGrafanaGen.SetShouldReturnError(true)
-=======
-				mockGrafanaGen.shouldReturnError = true
->>>>>>> ca42011b
 			})
 
 			It("should handle Grafana unavailability gracefully", func() {
@@ -217,7 +166,6 @@
 				result, err := reconciler.Reconcile(ctx, reconcile.Request{
 					NamespacedName: namespacedName,
 				})
-<<<<<<< HEAD
 
 				// First reconciliation should fail when Grafana client generation fails
 				Expect(err).To(HaveOccurred())
@@ -240,30 +188,6 @@
 				Expect(hasFinalizerAdded).To(BeFalse())
 			})
 
-=======
-
-				// First reconciliation should fail when Grafana client generation fails
-				Expect(err).To(HaveOccurred())
-				Expect(err.Error()).To(ContainSubstring("grafana service unavailable"))
-				Expect(result).To(Equal(reconcile.Result{}))
-
-				By("Checking that the finalizer was NOT added due to the error")
-				createdConfigMap := &v1.ConfigMap{}
-				err = k8sClient.Get(ctx, namespacedName, createdConfigMap)
-				Expect(err).NotTo(HaveOccurred())
-
-				// Finalizer should not be added since the reconciliation failed
-				hasFinalizerAdded := false
-				for _, finalizer := range createdConfigMap.Finalizers {
-					if finalizer == DashboardFinalizer {
-						hasFinalizerAdded = true
-						break
-					}
-				}
-				Expect(hasFinalizerAdded).To(BeFalse())
-			})
-
->>>>>>> ca42011b
 			It("should retry when Grafana becomes available again", func() {
 				By("Creating a dashboard ConfigMap")
 				retryTestConfigMap := &v1.ConfigMap{
@@ -301,25 +225,15 @@
 				Expect(result).To(Equal(reconcile.Result{}))
 
 				By("Making Grafana available again")
-<<<<<<< HEAD
 				mockGrafanaGen.SetShouldReturnError(false)
 
 				By("Second reconciliation - should now fail with 'configuration skipped'")
-=======
-				mockGrafanaGen.shouldReturnError = false
-
-				By("Second reconciliation - should now fail with 'dashboard configuration skipped'")
->>>>>>> ca42011b
 				result, err = reconciler.Reconcile(ctx, reconcile.Request{
 					NamespacedName: retryNamespacedName,
 				})
 				// This will still fail but with a different error message indicating the test limitation
 				Expect(err).To(HaveOccurred())
-<<<<<<< HEAD
 				Expect(err.Error()).To(ContainSubstring("configuration skipped for testing"))
-=======
-				Expect(err.Error()).To(ContainSubstring("dashboard configuration skipped for testing"))
->>>>>>> ca42011b
 				Expect(result).To(Equal(reconcile.Result{}))
 
 				// Clean up
@@ -330,11 +244,7 @@
 		Context("When testing edge cases", func() {
 			BeforeEach(func() {
 				// Use "working" Grafana for edge case tests (though it will still fail with test message)
-<<<<<<< HEAD
 				mockGrafanaGen.SetShouldReturnError(false)
-=======
-				mockGrafanaGen.shouldReturnError = false
->>>>>>> ca42011b
 			})
 
 			It("should handle ConfigMap without dashboard labels", func() {
@@ -367,11 +277,7 @@
 				// The controller will still fail because it tries to generate a Grafana client
 				// for any ConfigMap it processes, regardless of labels.
 				Expect(err).To(HaveOccurred())
-<<<<<<< HEAD
 				Expect(err.Error()).To(ContainSubstring("configuration skipped for testing"))
-=======
-				Expect(err.Error()).To(ContainSubstring("dashboard configuration skipped for testing"))
->>>>>>> ca42011b
 				Expect(result).To(Equal(reconcile.Result{}))
 
 				// Clean up
