--- conflicted
+++ resolved
@@ -159,64 +159,19 @@
 			}
 		})
 
-		Context("When Grafana is unavailable", func() {
-			BeforeEach(func() {
-				// Configure mock to return errors (Grafana unavailable)
-				mockGrafanaGen.On("GenerateGrafanaClient", mock.Anything, mock.Anything, mock.Anything).Return(nil, errors.New("grafana service unavailable"))
-			})
-
-			It("should handle Grafana unavailability gracefully", func() {
-				By("Creating a dashboard ConfigMap")
-				Expect(k8sClient.Create(ctx, dashboardConfigMap)).To(Succeed())
-
-				By("First reconciliation - should fail due to Grafana being unavailable")
-				result, err := reconciler.Reconcile(ctx, reconcile.Request{
-					NamespacedName: namespacedName,
-				})
-
-				// First reconciliation should fail when Grafana client generation fails
-				Expect(err).To(HaveOccurred())
-				Expect(err.Error()).To(ContainSubstring("grafana service unavailable"))
-				Expect(result).To(Equal(reconcile.Result{}))
-
-				By("Checking that the finalizer was NOT added due to the error")
-				createdConfigMap := &v1.ConfigMap{}
-				err = k8sClient.Get(ctx, namespacedName, createdConfigMap)
-				Expect(err).NotTo(HaveOccurred())
-
-				// Finalizer should not be added since the reconciliation failed
-				hasFinalizerAdded := false
-				for _, finalizer := range createdConfigMap.Finalizers {
-					if finalizer == DashboardFinalizer {
-						hasFinalizerAdded = true
-						break
-					}
-				}
-				Expect(hasFinalizerAdded).To(BeFalse())
-			})
-		})
-
-		Context("When Grafana is available and dashboard operations succeed", func() {
+		Context("When Grafana is available", func() {
 			var mockGrafanaClient *mocks.MockGrafanaClient
 
 			BeforeEach(func() {
 				// Create a mock Grafana client
 				mockGrafanaClient = &mocks.MockGrafanaClient{}
 
-				// Configure the client generator to return our mock client
-				mockGrafanaGen.On("GenerateGrafanaClient", mock.Anything, mock.Anything, mock.Anything).Return(mockGrafanaClient, nil)
-
-				// Setup common mock expectations for organization operations
+				// Configure mock for successful Grafana client generation
+				mockGrafanaGen.On("GenerateGrafanaClient", mock.Anything, mock.Anything, mock.Anything).
+					Return(mockGrafanaClient, nil)
+
+				// Setup mock client methods for successful operation
 				mockGrafanaClient.On("OrgID").Return(int64(1))
-<<<<<<< HEAD
-				mockGrafanaClient.On("WithOrgID", mock.AnythingOfType("int64")).Return(mockGrafanaClient)
-			})
-
-			AfterEach(func() {
-				// Assert all expectations were met
-				mockGrafanaClient.AssertExpectations(GinkgoT())
-				mockGrafanaGen.AssertExpectations(GinkgoT())
-=======
 				mockGrafanaClient.On("WithOrgID", mock.AnythingOfType("int64")).Return(nil)
 
 				// Mock the Orgs service
@@ -239,9 +194,113 @@
 							UID: func() *string { s := "test-dashboard-uid"; return &s }(),
 						},
 					}, nil)
->>>>>>> 7e2b1aeb
+			})
+
+			AfterEach(func() {
+				// Assert all expectations were met
+				mockGrafanaClient.AssertExpectations(GinkgoT())
+				mockGrafanaGen.AssertExpectations(GinkgoT())
+			})
+
+			It("should successfully create a dashboard", func() {
+				By("Creating a dashboard ConfigMap")
+				Expect(k8sClient.Create(ctx, dashboardConfigMap)).To(Succeed())
+
+				By("First reconciliation - should add finalizer")
+				result, err := reconciler.Reconcile(ctx, reconcile.Request{
+					NamespacedName: namespacedName,
+				})
+
+				Expect(err).NotTo(HaveOccurred())
+				Expect(result).To(Equal(reconcile.Result{}))
+
+				By("Checking that the finalizer was added")
+				createdConfigMap := &v1.ConfigMap{}
+				err = k8sClient.Get(ctx, namespacedName, createdConfigMap)
+				Expect(err).NotTo(HaveOccurred())
+
+				// Finalizer should be added on the first reconciliation
+				hasFinalizerAdded := false
+				for _, finalizer := range createdConfigMap.Finalizers {
+					if finalizer == DashboardFinalizer {
+						hasFinalizerAdded = true
+						break
+					}
+				}
+				Expect(hasFinalizerAdded).To(BeTrue())
+
+				By("Second reconciliation - should configure dashboard in Grafana")
+				result, err = reconciler.Reconcile(ctx, reconcile.Request{
+					NamespacedName: namespacedName,
+				})
+
+				Expect(err).NotTo(HaveOccurred())
+				Expect(result).To(Equal(reconcile.Result{}))
+			})
+		})
+
+		Context("When Grafana is unavailable", func() {
+			BeforeEach(func() {
+				// Configure mock to return errors (Grafana unavailable)
+				mockGrafanaGen.On("GenerateGrafanaClient", mock.Anything, mock.Anything, mock.Anything).Return(nil, errors.New("grafana service unavailable"))
+			})
+
+			It("should handle Grafana unavailability gracefully", func() {
+				By("Creating a dashboard ConfigMap")
+				Expect(k8sClient.Create(ctx, dashboardConfigMap)).To(Succeed())
+
+				By("First reconciliation - should fail due to Grafana being unavailable")
+				result, err := reconciler.Reconcile(ctx, reconcile.Request{
+					NamespacedName: namespacedName,
+				})
+
+				// First reconciliation should fail when Grafana client generation fails
+				Expect(err).To(HaveOccurred())
+				Expect(err.Error()).To(ContainSubstring("grafana service unavailable"))
+				Expect(result).To(Equal(reconcile.Result{}))
+
+				By("Checking that the finalizer was NOT added due to the error")
+				createdConfigMap := &v1.ConfigMap{}
+				err = k8sClient.Get(ctx, namespacedName, createdConfigMap)
+				Expect(err).NotTo(HaveOccurred())
+
+				// Finalizer should not be added since the reconciliation failed
+				hasFinalizerAdded := false
+				for _, finalizer := range createdConfigMap.Finalizers {
+					if finalizer == DashboardFinalizer {
+						hasFinalizerAdded = true
+						break
+					}
+				}
+				Expect(hasFinalizerAdded).To(BeFalse())
+			})
+		})
+
+		Context("When Grafana is available and dashboard operations succeed", func() {
+			var mockGrafanaClient *mocks.MockGrafanaClient
+
+			BeforeEach(func() {
+				// Create a mock Grafana client
+				mockGrafanaClient = &mocks.MockGrafanaClient{}
+
+				// Configure the client generator to return our mock client
+				mockGrafanaGen.On("GenerateGrafanaClient", mock.Anything, mock.Anything, mock.Anything).Return(mockGrafanaClient, nil)
+
+				// Setup common mock expectations for organization operations
+				mockGrafanaClient.On("OrgID").Return(int64(1))
+				mockGrafanaClient.On("WithOrgID", mock.AnythingOfType("int64")).Return(mockGrafanaClient)
+			})
+
+			AfterEach(func() {
+				// Assert all expectations were met
+				mockGrafanaClient.AssertExpectations(GinkgoT())
+				mockGrafanaGen.AssertExpectations(GinkgoT())
 			})
 			It("should successfully create a dashboard when organization exists", func() {
+				// Mock the Orgs service
+				mockOrgsClient := &mocks.MockOrgsClient{}
+				mockGrafanaClient.On("Orgs").Return(mockOrgsClient)
+
 				// Mock the organization lookup to succeed
 				orgResponse := &orgs.GetOrgByNameOK{
 					Payload: &models.OrgDetailsDTO{
@@ -249,7 +308,11 @@
 						Name: "Test Dashboard Organization",
 					},
 				}
-				mockGrafanaClient.On("GetOrgByName", "Test Dashboard Organization").Return(orgResponse, nil)
+				mockOrgsClient.On("GetOrgByName", "Test Dashboard Organization").Return(orgResponse, nil)
+
+				// Mock the Dashboards service
+				mockDashboardsClient := &mocks.MockDashboardsClient{}
+				mockGrafanaClient.On("Dashboards").Return(mockDashboardsClient)
 
 				// Mock the dashboard creation to succeed
 				dashboardID := int64(123)
@@ -262,7 +325,7 @@
 						URL: &dashboardURL,
 					},
 				}
-				mockGrafanaClient.On("PostDashboard", mock.MatchedBy(func(cmd interface{}) bool {
+				mockDashboardsClient.On("PostDashboard", mock.MatchedBy(func(cmd interface{}) bool {
 					// Verify the dashboard command contains the expected data
 					if saveCmd, ok := cmd.(*models.SaveDashboardCommand); ok {
 						return saveCmd.Dashboard != nil && saveCmd.Overwrite == true
@@ -306,6 +369,10 @@
 			})
 
 			It("should fail when dashboard creation fails in Grafana", func() {
+				// Mock the Orgs service
+				mockOrgsClient := &mocks.MockOrgsClient{}
+				mockGrafanaClient.On("Orgs").Return(mockOrgsClient)
+
 				// Mock the organization lookup to succeed
 				orgResponse := &orgs.GetOrgByNameOK{
 					Payload: &models.OrgDetailsDTO{
@@ -313,10 +380,14 @@
 						Name: "Test Dashboard Organization",
 					},
 				}
-				mockGrafanaClient.On("GetOrgByName", "Test Dashboard Organization").Return(orgResponse, nil)
+				mockOrgsClient.On("GetOrgByName", "Test Dashboard Organization").Return(orgResponse, nil)
+
+				// Mock the Dashboards service
+				mockDashboardsClient := &mocks.MockDashboardsClient{}
+				mockGrafanaClient.On("Dashboards").Return(mockDashboardsClient)
 
 				// Mock the dashboard creation to fail
-				mockGrafanaClient.On("PostDashboard", mock.Anything).Return(nil, errors.New("dashboard creation failed"))
+				mockDashboardsClient.On("PostDashboard", mock.Anything).Return(nil, errors.New("dashboard creation failed"))
 
 				By("Creating a dashboard ConfigMap")
 				Expect(k8sClient.Create(ctx, dashboardConfigMap)).To(Succeed())
@@ -373,9 +444,13 @@
 			})
 
 			It("should fail when organization does not exist", func() {
+				// Mock the Orgs service
+				mockOrgsClient := &mocks.MockOrgsClient{}
+				mockGrafanaClient.On("Orgs").Return(mockOrgsClient)
+
 				// Mock the organization lookup to fail
 				// Note: OrgID() and WithOrgID() are NOT called when organization lookup fails
-				mockGrafanaClient.On("GetOrgByName", "Test Dashboard Organization").Return(nil, errors.New("organization not found"))
+				mockOrgsClient.On("GetOrgByName", "Test Dashboard Organization").Return(nil, errors.New("organization not found"))
 
 				By("Creating a dashboard ConfigMap")
 				Expect(k8sClient.Create(ctx, dashboardConfigMap)).To(Succeed())
@@ -439,6 +514,10 @@
 				mockGrafanaGen.AssertExpectations(GinkgoT())
 			})
 			It("should successfully delete a dashboard", func() {
+				// Mock the Orgs service
+				mockOrgsClient := &mocks.MockOrgsClient{}
+				mockGrafanaClient.On("Orgs").Return(mockOrgsClient)
+
 				// Mock the organization lookup to succeed
 				orgResponse := &orgs.GetOrgByNameOK{
 					Payload: &models.OrgDetailsDTO{
@@ -446,7 +525,11 @@
 						Name: "Test Dashboard Organization",
 					},
 				}
-				mockGrafanaClient.On("GetOrgByName", "Test Dashboard Organization").Return(orgResponse, nil)
+				mockOrgsClient.On("GetOrgByName", "Test Dashboard Organization").Return(orgResponse, nil)
+
+				// Mock the Dashboards service
+				mockDashboardsClient := &mocks.MockDashboardsClient{}
+				mockGrafanaClient.On("Dashboards").Return(mockDashboardsClient)
 
 				// Mock getting the dashboard to verify it exists
 				dashboardResponse := &dashboards.GetDashboardByUIDOK{
@@ -457,7 +540,7 @@
 						},
 					},
 				}
-				mockGrafanaClient.On("GetDashboardByUID", "test-dashboard-uid").Return(dashboardResponse, nil)
+				mockDashboardsClient.On("GetDashboardByUID", "test-dashboard-uid").Return(dashboardResponse, nil)
 
 				// Mock the dashboard deletion to succeed
 				deleteMessage := "Dashboard deleted"
@@ -468,7 +551,7 @@
 						Title:   &deleteTitle,
 					},
 				}
-				mockGrafanaClient.On("DeleteDashboardByUID", "test-dashboard-uid").Return(deleteResponse, nil)
+				mockDashboardsClient.On("DeleteDashboardByUID", "test-dashboard-uid").Return(deleteResponse, nil)
 
 				By("Marking the dashboard ConfigMap for deletion")
 				createdConfigMap := &v1.ConfigMap{}
@@ -493,6 +576,10 @@
 			})
 
 			It("should fail when dashboard deletion fails in Grafana", func() {
+				// Mock the Orgs service
+				mockOrgsClient := &mocks.MockOrgsClient{}
+				mockGrafanaClient.On("Orgs").Return(mockOrgsClient)
+
 				// Mock the organization lookup to succeed
 				orgResponse := &orgs.GetOrgByNameOK{
 					Payload: &models.OrgDetailsDTO{
@@ -500,7 +587,11 @@
 						Name: "Test Dashboard Organization",
 					},
 				}
-				mockGrafanaClient.On("GetOrgByName", "Test Dashboard Organization").Return(orgResponse, nil)
+				mockOrgsClient.On("GetOrgByName", "Test Dashboard Organization").Return(orgResponse, nil)
+
+				// Mock the Dashboards service
+				mockDashboardsClient := &mocks.MockDashboardsClient{}
+				mockGrafanaClient.On("Dashboards").Return(mockDashboardsClient)
 
 				// Mock getting the dashboard to succeed
 				dashboardResponse := &dashboards.GetDashboardByUIDOK{
@@ -511,10 +602,10 @@
 						},
 					},
 				}
-				mockGrafanaClient.On("GetDashboardByUID", "test-dashboard-uid").Return(dashboardResponse, nil)
+				mockDashboardsClient.On("GetDashboardByUID", "test-dashboard-uid").Return(dashboardResponse, nil)
 
 				// Mock the dashboard deletion to fail
-				mockGrafanaClient.On("DeleteDashboardByUID", "test-dashboard-uid").Return(nil, errors.New("dashboard deletion failed"))
+				mockDashboardsClient.On("DeleteDashboardByUID", "test-dashboard-uid").Return(nil, errors.New("dashboard deletion failed"))
 
 				By("Marking the dashboard ConfigMap for deletion")
 				createdConfigMap := &v1.ConfigMap{}
@@ -552,6 +643,10 @@
 				// Set up mock expectations for organization operations
 				mockGrafanaClient.On("OrgID").Return(int64(1))
 				mockGrafanaClient.On("WithOrgID", mock.AnythingOfType("int64")).Return(mockGrafanaClient)
+
+				// Mock the Orgs service
+				mockOrgsClient := &mocks.MockOrgsClient{}
+				mockGrafanaClient.On("Orgs").Return(mockOrgsClient)
 
 				// Test ConfigMap with organization in labels instead of annotations
 				// Note: Using a valid Kubernetes label value (no spaces, alphanumeric + dashes/dots/underscores)
@@ -579,13 +674,17 @@
 						Name: "test-dashboard-org",
 					},
 				}
-				mockGrafanaClient.On("GetOrgByName", "test-dashboard-org").Return(orgResponse, nil)
+				mockOrgsClient.On("GetOrgByName", "test-dashboard-org").Return(orgResponse, nil)
+
+				// Mock the Dashboards service
+				mockDashboardsClient := &mocks.MockDashboardsClient{}
+				mockGrafanaClient.On("Dashboards").Return(mockDashboardsClient)
 
 				// Mock the dashboard creation to succeed
 				dashboardResponse := &dashboards.PostDashboardOK{
 					Payload: &models.PostDashboardOKBody{},
 				}
-				mockGrafanaClient.On("PostDashboard", mock.Anything).Return(dashboardResponse, nil)
+				mockDashboardsClient.On("PostDashboard", mock.Anything).Return(dashboardResponse, nil)
 
 				By("Creating a dashboard ConfigMap with organization in labels")
 				Expect(k8sClient.Create(ctx, configMapWithLabelOrg)).To(Succeed())
@@ -662,6 +761,10 @@
 				mockGrafanaClient.On("OrgID").Return(int64(1))
 				mockGrafanaClient.On("WithOrgID", mock.AnythingOfType("int64")).Return(mockGrafanaClient)
 
+				// Mock the Orgs service
+				mockOrgsClient := &mocks.MockOrgsClient{}
+				mockGrafanaClient.On("Orgs").Return(mockOrgsClient)
+
 				configMapWithoutUID := &v1.ConfigMap{
 					ObjectMeta: metav1.ObjectMeta{
 						Name:      "dashboard-without-uid",
@@ -687,7 +790,7 @@
 						Name: "Test Dashboard Organization",
 					},
 				}
-				mockGrafanaClient.On("GetOrgByName", "Test Dashboard Organization").Return(orgResponse, nil)
+				mockOrgsClient.On("GetOrgByName", "Test Dashboard Organization").Return(orgResponse, nil)
 
 				By("Creating a dashboard ConfigMap without UID")
 				Expect(k8sClient.Create(ctx, configMapWithoutUID)).To(Succeed())
@@ -719,8 +822,15 @@
 			It("should handle dashboard with existing ID that needs cleaning", func() {
 				// Set up mock expectations for organization operations
 				mockGrafanaClient.On("OrgID").Return(int64(1))
-<<<<<<< HEAD
 				mockGrafanaClient.On("WithOrgID", mock.AnythingOfType("int64")).Return(mockGrafanaClient)
+
+				// Mock the Orgs service
+				mockOrgsClient := &mocks.MockOrgsClient{}
+				mockGrafanaClient.On("Orgs").Return(mockOrgsClient)
+
+				// Mock the Dashboards service
+				mockDashboardsClient := &mocks.MockDashboardsClient{}
+				mockGrafanaClient.On("Dashboards").Return(mockDashboardsClient)
 
 				configMapWithID := &v1.ConfigMap{
 					ObjectMeta: metav1.ObjectMeta{
@@ -731,28 +841,6 @@
 						},
 						Annotations: map[string]string{
 							"observability.giantswarm.io/organization": "Test Dashboard Organization",
-=======
-				mockGrafanaClient.On("WithOrgID", mock.AnythingOfType("int64")).Return(nil)
-
-				// Mock the Orgs service
-				mockOrgsClient := &mocks.MockOrgsClient{}
-				mockGrafanaClient.On("Orgs").Return(mockOrgsClient)
-				mockOrgsClient.On("GetOrgByName", "Test Dashboard Organization").Return(
-					&orgs.GetOrgByNameOK{
-						Payload: &models.OrgDetailsDTO{
-							ID:   1,
-							Name: "Test Dashboard Organization",
-						},
-					}, nil)
-
-				// Mock the Dashboards service
-				mockDashboardsClient := &mocks.MockDashboardsClient{}
-				mockGrafanaClient.On("Dashboards").Return(mockDashboardsClient)
-				mockDashboardsClient.On("PostDashboard", mock.AnythingOfType("*models.SaveDashboardCommand")).Return(
-					&dashboards.PostDashboardOK{
-						Payload: &models.PostDashboardOKBody{
-							UID: func() *string { s := "test-dashboard-uid"; return &s }(),
->>>>>>> 7e2b1aeb
 						},
 					},
 					Data: map[string]string{
@@ -771,13 +859,13 @@
 						Name: "Test Dashboard Organization",
 					},
 				}
-				mockGrafanaClient.On("GetOrgByName", "Test Dashboard Organization").Return(orgResponse, nil)
+				mockOrgsClient.On("GetOrgByName", "Test Dashboard Organization").Return(orgResponse, nil)
 
 				// Mock the dashboard creation to succeed
 				dashboardResponse := &dashboards.PostDashboardOK{
 					Payload: &models.PostDashboardOKBody{},
 				}
-				mockGrafanaClient.On("PostDashboard", mock.MatchedBy(func(cmd interface{}) bool {
+				mockDashboardsClient.On("PostDashboard", mock.MatchedBy(func(cmd interface{}) bool {
 					// Verify that the dashboard ID was cleaned (removed)
 					if saveCmd, ok := cmd.(*models.SaveDashboardCommand); ok {
 						if dashboard, ok := saveCmd.Dashboard.(map[string]interface{}); ok {
@@ -818,8 +906,11 @@
 			It("should handle ConfigMap with invalid JSON gracefully", func() {
 				// Set up mock expectations for organization operations
 				mockGrafanaClient.On("OrgID").Return(int64(1))
-<<<<<<< HEAD
 				mockGrafanaClient.On("WithOrgID", mock.AnythingOfType("int64")).Return(mockGrafanaClient)
+
+				// Mock the Orgs service
+				mockOrgsClient := &mocks.MockOrgsClient{}
+				mockGrafanaClient.On("Orgs").Return(mockOrgsClient)
 
 				configMapWithInvalidJSON := &v1.ConfigMap{
 					ObjectMeta: metav1.ObjectMeta{
@@ -830,28 +921,6 @@
 						},
 						Annotations: map[string]string{
 							"observability.giantswarm.io/organization": "Test Dashboard Organization",
-=======
-				mockGrafanaClient.On("WithOrgID", mock.AnythingOfType("int64")).Return(nil)
-
-				// Mock the Orgs service
-				mockOrgsClient := &mocks.MockOrgsClient{}
-				mockGrafanaClient.On("Orgs").Return(mockOrgsClient)
-				mockOrgsClient.On("GetOrgByName", mock.AnythingOfType("string")).Return(
-					&orgs.GetOrgByNameOK{
-						Payload: &models.OrgDetailsDTO{
-							ID:   1,
-							Name: "Test Dashboard Organization",
-						},
-					}, nil)
-
-				// Mock the Dashboards service
-				mockDashboardsClient := &mocks.MockDashboardsClient{}
-				mockGrafanaClient.On("Dashboards").Return(mockDashboardsClient)
-				mockDashboardsClient.On("PostDashboard", mock.AnythingOfType("*models.SaveDashboardCommand")).Return(
-					&dashboards.PostDashboardOK{
-						Payload: &models.PostDashboardOKBody{
-							UID: func() *string { s := "test-dashboard-uid"; return &s }(),
->>>>>>> 7e2b1aeb
 						},
 					},
 					Data: map[string]string{
@@ -869,7 +938,7 @@
 						Name: "Test Dashboard Organization",
 					},
 				}
-				mockGrafanaClient.On("GetOrgByName", "Test Dashboard Organization").Return(orgResponse, nil)
+				mockOrgsClient.On("GetOrgByName", "Test Dashboard Organization").Return(orgResponse, nil)
 
 				By("Creating a dashboard ConfigMap with invalid JSON")
 				Expect(k8sClient.Create(ctx, configMapWithInvalidJSON)).To(Succeed())
@@ -902,6 +971,14 @@
 				// Set up mock expectations for organization operations
 				mockGrafanaClient.On("OrgID").Return(int64(1))
 				mockGrafanaClient.On("WithOrgID", mock.AnythingOfType("int64")).Return(mockGrafanaClient)
+
+				// Mock the Orgs service
+				mockOrgsClient := &mocks.MockOrgsClient{}
+				mockGrafanaClient.On("Orgs").Return(mockOrgsClient)
+
+				// Mock the Dashboards service
+				mockDashboardsClient := &mocks.MockDashboardsClient{}
+				mockGrafanaClient.On("Dashboards").Return(mockDashboardsClient)
 
 				configMapWithMultipleDashboards := &v1.ConfigMap{
 					ObjectMeta: metav1.ObjectMeta{
@@ -938,13 +1015,13 @@
 						Name: "Test Dashboard Organization",
 					},
 				}
-				mockGrafanaClient.On("GetOrgByName", "Test Dashboard Organization").Return(orgResponse, nil)
+				mockOrgsClient.On("GetOrgByName", "Test Dashboard Organization").Return(orgResponse, nil)
 
 				// Mock dashboard creation for all three dashboards
 				dashboardResponse := &dashboards.PostDashboardOK{
 					Payload: &models.PostDashboardOKBody{},
 				}
-				mockGrafanaClient.On("PostDashboard", mock.Anything).Return(dashboardResponse, nil).Times(3)
+				mockDashboardsClient.On("PostDashboard", mock.Anything).Return(dashboardResponse, nil).Times(3)
 
 				By("Creating a ConfigMap with multiple dashboards")
 				Expect(k8sClient.Create(ctx, configMapWithMultipleDashboards)).To(Succeed())
