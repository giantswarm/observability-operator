--- conflicted
+++ resolved
@@ -637,15 +637,8 @@
 				Expect(k8sClient.Delete(ctx, configMapWithoutOrg)).To(Succeed())
 			})
 
-<<<<<<< HEAD
-			It("should handle dashboard with missing UID", func() {
-				// No mock expectations needed since validation will skip the dashboard
-=======
 			It("should handle dashboard with missing UID gracefully", func() {
-				// Set up mock expectations for organization operations
-				mockGrafanaClient.On("OrgID").Return(int64(1))
-				mockGrafanaClient.On("WithOrgID", mock.AnythingOfType("int64")).Return(mockGrafanaClient)
->>>>>>> f51753eb
+				// No mock expectations for organization operations since validation will fail early
 
 				configMapWithoutUID := &v1.ConfigMap{
 					ObjectMeta: metav1.ObjectMeta{
@@ -770,15 +763,8 @@
 				Expect(k8sClient.Delete(ctx, configMapWithID)).To(Succeed())
 			})
 
-<<<<<<< HEAD
-			It("should handle ConfigMap with invalid JSON", func() {
-				// No mock expectations needed since validation will skip the dashboard due to invalid JSON
-=======
 			It("should handle ConfigMap with invalid JSON gracefully", func() {
-				// Set up mock expectations for organization operations
-				mockGrafanaClient.On("OrgID").Return(int64(1))
-				mockGrafanaClient.On("WithOrgID", mock.AnythingOfType("int64")).Return(mockGrafanaClient)
->>>>>>> f51753eb
+				// No mock expectations for organization operations since validation will fail early
 
 				configMapWithInvalidJSON := &v1.ConfigMap{
 					ObjectMeta: metav1.ObjectMeta{
