--- conflicted
+++ resolved
@@ -786,18 +786,7 @@
 					},
 				}
 
-<<<<<<< HEAD
 				// No organization lookup mock needed since dashboard will be skipped due to missing UID
-=======
-				// Mock the organization lookup to succeed
-				orgResponse := &orgs.GetOrgByNameOK{
-					Payload: &models.OrgDetailsDTO{
-						ID:   int64(2),
-						Name: "Test Dashboard Organization",
-					},
-				}
-				mockOrgsClient.On("GetOrgByName", "Test Dashboard Organization").Return(orgResponse, nil)
->>>>>>> a9f95169
 
 				By("Creating a dashboard ConfigMap without UID")
 				Expect(k8sClient.Create(ctx, configMapWithoutUID)).To(Succeed())
@@ -936,18 +925,7 @@
 					},
 				}
 
-<<<<<<< HEAD
 				// No mock expectations needed - service layer will skip due to validation errors
-=======
-				// Mock the organization lookup to succeed
-				orgResponse := &orgs.GetOrgByNameOK{
-					Payload: &models.OrgDetailsDTO{
-						ID:   int64(2),
-						Name: "Test Dashboard Organization",
-					},
-				}
-				mockOrgsClient.On("GetOrgByName", "Test Dashboard Organization").Return(orgResponse, nil)
->>>>>>> a9f95169
 
 				By("Creating a dashboard ConfigMap with invalid JSON")
 				Expect(k8sClient.Create(ctx, configMapWithInvalidJSON)).To(Succeed())
