package controller

import (
	"context"
	"errors"
	"net/url"
	"time"

	. "github.com/onsi/ginkgo/v2"
	. "github.com/onsi/gomega"
	"github.com/stretchr/testify/mock"
	v1 "k8s.io/api/core/v1"
	apierrors "k8s.io/apimachinery/pkg/api/errors"
	metav1 "k8s.io/apimachinery/pkg/apis/meta/v1"
	"k8s.io/apimachinery/pkg/types"
	"sigs.k8s.io/controller-runtime/pkg/reconcile"

<<<<<<< HEAD
	"github.com/giantswarm/observability-operator/pkg/grafana/client/mocks"
=======
>>>>>>> 26954e5c
	"github.com/grafana/grafana-openapi-client-go/client/dashboards"
	"github.com/grafana/grafana-openapi-client-go/client/orgs"
	"github.com/grafana/grafana-openapi-client-go/models"

	observabilityv1alpha1 "github.com/giantswarm/observability-operator/api/v1alpha1"
<<<<<<< HEAD
=======
	"github.com/giantswarm/observability-operator/pkg/grafana/client/mocks"
>>>>>>> 26954e5c
)

var _ = Describe("Dashboard Controller", func() {
	Context("When reconciling a dashboard ConfigMap", func() {
		const (
			dashboardName      = "test-dashboard"
			dashboardNamespace = "default"
			timeout            = time.Second * 10
			interval           = time.Millisecond * 250
		)

		var (
			ctx                context.Context
			reconciler         *DashboardReconciler
			dashboardConfigMap *v1.ConfigMap
			namespacedName     types.NamespacedName
			mockGrafanaGen     *mocks.MockGrafanaClientGenerator
		)

		BeforeEach(func() {
			ctx = context.Background()
			namespacedName = types.NamespacedName{
				Name:      dashboardName,
				Namespace: dashboardNamespace,
			}

			// Clean up any existing ConfigMaps from previous test runs
			existingConfigMap := &v1.ConfigMap{}
			err := k8sClient.Get(ctx, namespacedName, existingConfigMap)
			if err == nil {
				// ConfigMap exists, delete it
				Expect(k8sClient.Delete(ctx, existingConfigMap)).To(Succeed())
				// Wait for it to be deleted
				Eventually(func() bool {
					err := k8sClient.Get(ctx, namespacedName, &v1.ConfigMap{})
					return apierrors.IsNotFound(err)
				}, timeout, interval).Should(BeTrue())
			}

			// Create test namespace if it doesn't exist
			ns := &v1.Namespace{
				ObjectMeta: metav1.ObjectMeta{
					Name: dashboardNamespace,
				},
			}
			err = k8sClient.Create(ctx, ns)
			if err != nil && !apierrors.IsAlreadyExists(err) {
				Expect(err).NotTo(HaveOccurred())
			}

			// Create a test GrafanaOrganization for dashboard validation
			grafanaOrg := &observabilityv1alpha1.GrafanaOrganization{
				ObjectMeta: metav1.ObjectMeta{
					Name: "test-dashboard-org",
				},
				Spec: observabilityv1alpha1.GrafanaOrganizationSpec{
					DisplayName: "Test Dashboard Organization",
					Tenants:     []observabilityv1alpha1.TenantID{"dashboard_tenant"},
					RBAC: &observabilityv1alpha1.RBAC{
						Admins: []string{"admin-org"},
					},
				},
			}
			err = k8sClient.Create(ctx, grafanaOrg)
			if err != nil && !apierrors.IsAlreadyExists(err) {
				Expect(err).NotTo(HaveOccurred())
			}

			// Create fresh mock for each test
			mockGrafanaGen = &mocks.MockGrafanaClientGenerator{}

			// Setup reconciler with mock client generator
			grafanaURL, _ := url.Parse("http://localhost:3000")
			reconciler = &DashboardReconciler{
				Client:           k8sClient,
				Scheme:           k8sClient.Scheme(),
				grafanaURL:       grafanaURL,
				finalizerHelper:  NewFinalizerHelper(k8sClient, DashboardFinalizer),
				grafanaClientGen: mockGrafanaGen,
			}

			// Create base dashboard ConfigMap
			dashboardConfigMap = &v1.ConfigMap{
				ObjectMeta: metav1.ObjectMeta{
					Name:      dashboardName,
					Namespace: dashboardNamespace,
					Labels: map[string]string{
						DashboardSelectorLabelName: DashboardSelectorLabelValue,
					},
					Annotations: map[string]string{
						"observability.giantswarm.io/organization": "Test Dashboard Organization",
					},
				},
				Data: map[string]string{
					"dashboard.json": `{
						"uid": "test-dashboard-uid",
						"title": "Test Dashboard",
						"tags": ["test"],
						"panels": [
							{
								"id": 1,
								"title": "Test Panel",
								"type": "graph"
							}
						]
					}`,
				},
			}
		})

		AfterEach(func() {
			// Clean up dashboard ConfigMap if it exists
			if dashboardConfigMap != nil {
				configMapToDelete := &v1.ConfigMap{}
				err := k8sClient.Get(ctx, types.NamespacedName{
					Name:      dashboardConfigMap.Name,
					Namespace: dashboardConfigMap.Namespace,
				}, configMapToDelete)
				if err == nil {
					// Remove finalizers to allow deletion
					configMapToDelete.Finalizers = []string{}
					k8sClient.Update(ctx, configMapToDelete)
					k8sClient.Delete(ctx, configMapToDelete)
				}
			}

			// Clean up GrafanaOrganization
			grafanaOrg := &observabilityv1alpha1.GrafanaOrganization{
				ObjectMeta: metav1.ObjectMeta{
					Name: "test-dashboard-org",
				},
			}
			err := k8sClient.Delete(ctx, grafanaOrg)
			if err != nil && !apierrors.IsNotFound(err) {
				// Ignore cleanup errors to prevent test failures
			}
		})

		Context("When Grafana is unavailable", func() {
			BeforeEach(func() {
				// Configure mock to return errors (Grafana unavailable)
				mockGrafanaGen.On("GenerateGrafanaClient", mock.Anything, mock.Anything, mock.Anything).Return(nil, errors.New("grafana service unavailable"))
			})

			It("should handle Grafana unavailability gracefully", func() {
				By("Creating a dashboard ConfigMap")
				Expect(k8sClient.Create(ctx, dashboardConfigMap)).To(Succeed())

				By("First reconciliation - should fail due to Grafana being unavailable")
				result, err := reconciler.Reconcile(ctx, reconcile.Request{
					NamespacedName: namespacedName,
				})

				// First reconciliation should fail when Grafana client generation fails
				Expect(err).To(HaveOccurred())
				Expect(err.Error()).To(ContainSubstring("grafana service unavailable"))
				Expect(result).To(Equal(reconcile.Result{}))

				By("Checking that the finalizer was NOT added due to the error")
				createdConfigMap := &v1.ConfigMap{}
				err = k8sClient.Get(ctx, namespacedName, createdConfigMap)
				Expect(err).NotTo(HaveOccurred())

				// Finalizer should not be added since the reconciliation failed
				hasFinalizerAdded := false
				for _, finalizer := range createdConfigMap.Finalizers {
					if finalizer == DashboardFinalizer {
						hasFinalizerAdded = true
						break
					}
				}
				Expect(hasFinalizerAdded).To(BeFalse())
			})
		})

		Context("When Grafana is available and dashboard operations succeed", func() {
			var mockGrafanaClient *mocks.MockGrafanaClient

			BeforeEach(func() {
				// Create a mock Grafana client
				mockGrafanaClient = &mocks.MockGrafanaClient{}

				// Configure the client generator to return our mock client
				mockGrafanaGen.On("GenerateGrafanaClient", mock.Anything, mock.Anything, mock.Anything).Return(mockGrafanaClient, nil)

				// Setup common mock expectations for organization operations
				mockGrafanaClient.On("OrgID").Return(int64(1))
				mockGrafanaClient.On("WithOrgID", mock.AnythingOfType("int64")).Return(mockGrafanaClient)
			})

			AfterEach(func() {
				// Assert all expectations were met
				mockGrafanaClient.AssertExpectations(GinkgoT())
				mockGrafanaGen.AssertExpectations(GinkgoT())
			})
			It("should successfully create a dashboard when organization exists", func() {
				// Mock the organization lookup to succeed
				orgResponse := &orgs.GetOrgByNameOK{
					Payload: &models.OrgDetailsDTO{
						ID:   int64(2),
						Name: "Test Dashboard Organization",
					},
				}
				mockGrafanaClient.On("GetOrgByName", "Test Dashboard Organization").Return(orgResponse, nil)

				// Mock the dashboard creation to succeed
				dashboardID := int64(123)
				dashboardUID := "test-dashboard-uid"
				dashboardURL := "/d/test-dashboard-uid/test-dashboard"
				dashboardResponse := &dashboards.PostDashboardOK{
					Payload: &models.PostDashboardOKBody{
						ID:  &dashboardID,
						UID: &dashboardUID,
						URL: &dashboardURL,
					},
				}
				mockGrafanaClient.On("PostDashboard", mock.MatchedBy(func(cmd interface{}) bool {
					// Verify the dashboard command contains the expected data
					if saveCmd, ok := cmd.(*models.SaveDashboardCommand); ok {
						return saveCmd.Dashboard != nil && saveCmd.Overwrite == true
					}
					return false
				})).Return(dashboardResponse, nil)

				By("Creating a dashboard ConfigMap")
				Expect(k8sClient.Create(ctx, dashboardConfigMap)).To(Succeed())

				By("First reconciliation - should add finalizer only")
				result, err := reconciler.Reconcile(ctx, reconcile.Request{
					NamespacedName: namespacedName,
				})

				Expect(err).NotTo(HaveOccurred())
				Expect(result).To(Equal(reconcile.Result{}))

				By("Checking that the finalizer was added")
				createdConfigMap := &v1.ConfigMap{}
				err = k8sClient.Get(ctx, namespacedName, createdConfigMap)
				Expect(err).NotTo(HaveOccurred())

				// Finalizer should be added after first reconciliation
				hasFinalizerAdded := false
				for _, finalizer := range createdConfigMap.Finalizers {
					if finalizer == DashboardFinalizer {
						hasFinalizerAdded = true
						break
					}
				}
				Expect(hasFinalizerAdded).To(BeTrue())

				By("Second reconciliation - should process the dashboard")
				result, err = reconciler.Reconcile(ctx, reconcile.Request{
					NamespacedName: namespacedName,
				})

				Expect(err).NotTo(HaveOccurred())
				Expect(result).To(Equal(reconcile.Result{}))
			})

			It("should fail when dashboard creation fails in Grafana", func() {
				// Mock the organization lookup to succeed
				orgResponse := &orgs.GetOrgByNameOK{
					Payload: &models.OrgDetailsDTO{
						ID:   int64(2),
						Name: "Test Dashboard Organization",
					},
				}
				mockGrafanaClient.On("GetOrgByName", "Test Dashboard Organization").Return(orgResponse, nil)

				// Mock the dashboard creation to fail
				mockGrafanaClient.On("PostDashboard", mock.Anything).Return(nil, errors.New("dashboard creation failed"))

				By("Creating a dashboard ConfigMap")
				Expect(k8sClient.Create(ctx, dashboardConfigMap)).To(Succeed())

				By("First reconciliation - should add finalizer only")
				result, err := reconciler.Reconcile(ctx, reconcile.Request{
					NamespacedName: namespacedName,
				})

				Expect(err).NotTo(HaveOccurred())
				Expect(result).To(Equal(reconcile.Result{}))

				By("Checking that the finalizer was added")
				createdConfigMap := &v1.ConfigMap{}
				err = k8sClient.Get(ctx, namespacedName, createdConfigMap)
				Expect(err).NotTo(HaveOccurred())

				// Finalizer should be added after first reconciliation
				hasFinalizerAdded := false
				for _, finalizer := range createdConfigMap.Finalizers {
					if finalizer == DashboardFinalizer {
						hasFinalizerAdded = true
						break
					}
				}
				Expect(hasFinalizerAdded).To(BeTrue())

				By("Second reconciliation - should fail due to dashboard creation failure")
				result, err = reconciler.Reconcile(ctx, reconcile.Request{
					NamespacedName: namespacedName,
				})

				Expect(err).To(HaveOccurred())
				Expect(err.Error()).To(ContainSubstring("dashboard creation failed"))
				Expect(result).To(Equal(reconcile.Result{}))
			})
		})

		Context("When Grafana operations fail", func() {
			var mockGrafanaClient *mocks.MockGrafanaClient

			BeforeEach(func() {
				// Create a mock Grafana client
				mockGrafanaClient = &mocks.MockGrafanaClient{}

				// Configure the client generator to return our mock client
				mockGrafanaGen.On("GenerateGrafanaClient", mock.Anything, mock.Anything, mock.Anything).Return(mockGrafanaClient, nil)
			})

			AfterEach(func() {
				// Assert all expectations were met
				mockGrafanaClient.AssertExpectations(GinkgoT())
				mockGrafanaGen.AssertExpectations(GinkgoT())
			})

			It("should fail when organization does not exist", func() {
				// Mock the organization lookup to fail
				// Note: OrgID() and WithOrgID() are NOT called when organization lookup fails
				mockGrafanaClient.On("GetOrgByName", "Test Dashboard Organization").Return(nil, errors.New("organization not found"))

				By("Creating a dashboard ConfigMap")
				Expect(k8sClient.Create(ctx, dashboardConfigMap)).To(Succeed())

				By("First reconciliation - should add finalizer only")
				result, err := reconciler.Reconcile(ctx, reconcile.Request{
					NamespacedName: namespacedName,
				})

				Expect(err).NotTo(HaveOccurred())
				Expect(result).To(Equal(reconcile.Result{}))

				By("Checking that the finalizer was added")
				createdConfigMap := &v1.ConfigMap{}
				err = k8sClient.Get(ctx, namespacedName, createdConfigMap)
				Expect(err).NotTo(HaveOccurred())

				// Finalizer should be added after first reconciliation
				hasFinalizerAdded := false
				for _, finalizer := range createdConfigMap.Finalizers {
					if finalizer == DashboardFinalizer {
						hasFinalizerAdded = true
						break
					}
				}
				Expect(hasFinalizerAdded).To(BeTrue())

				By("Second reconciliation - should fail due to organization not found")
				result, err = reconciler.Reconcile(ctx, reconcile.Request{
					NamespacedName: namespacedName,
				})

				Expect(err).To(HaveOccurred())
				Expect(err.Error()).To(ContainSubstring("organization not found"))
				Expect(result).To(Equal(reconcile.Result{}))
			})
		})

		Context("When deleting a dashboard", func() {
			var mockGrafanaClient *mocks.MockGrafanaClient

			BeforeEach(func() {
				// Create a mock Grafana client
				mockGrafanaClient = &mocks.MockGrafanaClient{}

				// Configure the client generator to return our mock client
				mockGrafanaGen.On("GenerateGrafanaClient", mock.Anything, mock.Anything, mock.Anything).Return(mockGrafanaClient, nil)

				// Setup common mock expectations for organization operations
				mockGrafanaClient.On("OrgID").Return(int64(1))
				mockGrafanaClient.On("WithOrgID", mock.AnythingOfType("int64")).Return(mockGrafanaClient)

				// First create the dashboard with finalizer
				dashboardConfigMap.Finalizers = []string{DashboardFinalizer}
				Expect(k8sClient.Create(ctx, dashboardConfigMap)).To(Succeed())
			})

			AfterEach(func() {
				// Assert all expectations were met
				mockGrafanaClient.AssertExpectations(GinkgoT())
				mockGrafanaGen.AssertExpectations(GinkgoT())
			})
			It("should successfully delete a dashboard", func() {
				// Mock the organization lookup to succeed
				orgResponse := &orgs.GetOrgByNameOK{
					Payload: &models.OrgDetailsDTO{
						ID:   int64(2),
						Name: "Test Dashboard Organization",
					},
				}
				mockGrafanaClient.On("GetOrgByName", "Test Dashboard Organization").Return(orgResponse, nil)

				// Mock getting the dashboard to verify it exists
				dashboardResponse := &dashboards.GetDashboardByUIDOK{
					Payload: &models.DashboardFullWithMeta{
						Dashboard: map[string]interface{}{
							"uid":   "test-dashboard-uid",
							"title": "Test Dashboard",
						},
					},
				}
				mockGrafanaClient.On("GetDashboardByUID", "test-dashboard-uid").Return(dashboardResponse, nil)

				// Mock the dashboard deletion to succeed
				deleteMessage := "Dashboard deleted"
				deleteTitle := "Test Dashboard"
				deleteResponse := &dashboards.DeleteDashboardByUIDOK{
					Payload: &models.DeleteDashboardByUIDOKBody{
						Message: &deleteMessage,
						Title:   &deleteTitle,
					},
				}
				mockGrafanaClient.On("DeleteDashboardByUID", "test-dashboard-uid").Return(deleteResponse, nil)

				By("Marking the dashboard ConfigMap for deletion")
				createdConfigMap := &v1.ConfigMap{}
				err := k8sClient.Get(ctx, namespacedName, createdConfigMap)
				Expect(err).NotTo(HaveOccurred())

				Expect(k8sClient.Delete(ctx, createdConfigMap)).To(Succeed())

				By("Reconciling the dashboard deletion")
				result, err := reconciler.Reconcile(ctx, reconcile.Request{
					NamespacedName: namespacedName,
				})

				Expect(err).NotTo(HaveOccurred())
				Expect(result).To(Equal(reconcile.Result{}))

				By("Verifying the ConfigMap was actually deleted")
				Eventually(func() bool {
					err := k8sClient.Get(ctx, namespacedName, &v1.ConfigMap{})
					return apierrors.IsNotFound(err)
				}, timeout, interval).Should(BeTrue())
			})

			It("should fail when dashboard deletion fails in Grafana", func() {
				// Mock the organization lookup to succeed
				orgResponse := &orgs.GetOrgByNameOK{
					Payload: &models.OrgDetailsDTO{
						ID:   int64(2),
						Name: "Test Dashboard Organization",
					},
				}
				mockGrafanaClient.On("GetOrgByName", "Test Dashboard Organization").Return(orgResponse, nil)

				// Mock getting the dashboard to succeed
				dashboardResponse := &dashboards.GetDashboardByUIDOK{
					Payload: &models.DashboardFullWithMeta{
						Dashboard: map[string]interface{}{
							"uid":   "test-dashboard-uid",
							"title": "Test Dashboard",
						},
					},
				}
				mockGrafanaClient.On("GetDashboardByUID", "test-dashboard-uid").Return(dashboardResponse, nil)

				// Mock the dashboard deletion to fail
				mockGrafanaClient.On("DeleteDashboardByUID", "test-dashboard-uid").Return(nil, errors.New("dashboard deletion failed"))

				By("Marking the dashboard ConfigMap for deletion")
				createdConfigMap := &v1.ConfigMap{}
				err := k8sClient.Get(ctx, namespacedName, createdConfigMap)
				Expect(err).NotTo(HaveOccurred())

				Expect(k8sClient.Delete(ctx, createdConfigMap)).To(Succeed())

				By("Reconciling the dashboard deletion")
				result, err := reconciler.Reconcile(ctx, reconcile.Request{
					NamespacedName: namespacedName,
				})

				Expect(err).To(HaveOccurred())
				Expect(err.Error()).To(ContainSubstring("dashboard deletion failed"))
				Expect(result).To(Equal(reconcile.Result{}))
			})
		})

		Context("When testing edge cases and error conditions", func() {
			var mockGrafanaClient *mocks.MockGrafanaClient

			BeforeEach(func() {
				mockGrafanaClient = &mocks.MockGrafanaClient{}
				mockGrafanaGen.On("GenerateGrafanaClient", mock.Anything, mock.Anything, mock.Anything).Return(mockGrafanaClient, nil)
				// Note: Only set mock expectations when they are actually needed
			})

			AfterEach(func() {
				mockGrafanaClient.AssertExpectations(GinkgoT())
				mockGrafanaGen.AssertExpectations(GinkgoT())
			})

			It("should handle organization label in labels instead of annotations", func() {
				// Set up mock expectations for organization operations
				mockGrafanaClient.On("OrgID").Return(int64(1))
				mockGrafanaClient.On("WithOrgID", mock.AnythingOfType("int64")).Return(mockGrafanaClient)

				// Test ConfigMap with organization in labels instead of annotations
				// Note: Using a valid Kubernetes label value (no spaces, alphanumeric + dashes/dots/underscores)
				configMapWithLabelOrg := &v1.ConfigMap{
					ObjectMeta: metav1.ObjectMeta{
						Name:      "dashboard-with-label-org",
						Namespace: dashboardNamespace,
						Labels: map[string]string{
							DashboardSelectorLabelName:                 DashboardSelectorLabelValue,
							"observability.giantswarm.io/organization": "test-dashboard-org",
						},
					},
					Data: map[string]string{
						"dashboard.json": `{
							"uid": "test-dashboard-uid",
							"title": "Test Dashboard"
						}`,
					},
				}

				// Mock the organization lookup to succeed
				orgResponse := &orgs.GetOrgByNameOK{
					Payload: &models.OrgDetailsDTO{
						ID:   int64(2),
						Name: "test-dashboard-org",
					},
				}
				mockGrafanaClient.On("GetOrgByName", "test-dashboard-org").Return(orgResponse, nil)

				// Mock the dashboard creation to succeed
				dashboardResponse := &dashboards.PostDashboardOK{
					Payload: &models.PostDashboardOKBody{},
				}
				mockGrafanaClient.On("PostDashboard", mock.Anything).Return(dashboardResponse, nil)

				By("Creating a dashboard ConfigMap with organization in labels")
				Expect(k8sClient.Create(ctx, configMapWithLabelOrg)).To(Succeed())

				By("First reconciliation - should add finalizer only")
				result, err := reconciler.Reconcile(ctx, reconcile.Request{
					NamespacedName: types.NamespacedName{
						Name:      "dashboard-with-label-org",
						Namespace: dashboardNamespace,
					},
				})
				Expect(err).NotTo(HaveOccurred())

				By("Second reconciliation - should process the dashboard successfully")
				result, err = reconciler.Reconcile(ctx, reconcile.Request{
					NamespacedName: types.NamespacedName{
						Name:      "dashboard-with-label-org",
						Namespace: dashboardNamespace,
					},
				})
				Expect(err).NotTo(HaveOccurred())
				Expect(result).To(Equal(reconcile.Result{}))

				// Clean up
				Expect(k8sClient.Delete(ctx, configMapWithLabelOrg)).To(Succeed())
			})

			It("should handle ConfigMap with no organization label or annotation", func() {
				configMapWithoutOrg := &v1.ConfigMap{
					ObjectMeta: metav1.ObjectMeta{
						Name:      "dashboard-without-org",
						Namespace: dashboardNamespace,
						Labels: map[string]string{
							DashboardSelectorLabelName: DashboardSelectorLabelValue,
						},
					},
					Data: map[string]string{
						"dashboard.json": `{
							"uid": "test-dashboard-uid",
							"title": "Test Dashboard"
						}`,
					},
				}

				By("Creating a dashboard ConfigMap without organization")
				Expect(k8sClient.Create(ctx, configMapWithoutOrg)).To(Succeed())

				By("First reconciliation - should add finalizer only")
				result, err := reconciler.Reconcile(ctx, reconcile.Request{
					NamespacedName: types.NamespacedName{
						Name:      "dashboard-without-org",
						Namespace: dashboardNamespace,
					},
				})
				Expect(err).NotTo(HaveOccurred())

				By("Second reconciliation - should succeed but skip dashboard processing")
				result, err = reconciler.Reconcile(ctx, reconcile.Request{
					NamespacedName: types.NamespacedName{
						Name:      "dashboard-without-org",
						Namespace: dashboardNamespace,
					},
				})
				// Should succeed because missing organization is handled gracefully
				Expect(err).NotTo(HaveOccurred())
				Expect(result).To(Equal(reconcile.Result{}))

				// Clean up
				Expect(k8sClient.Delete(ctx, configMapWithoutOrg)).To(Succeed())
			})

			It("should handle dashboard with missing UID", func() {
				// Set up mock expectations for organization operations
				mockGrafanaClient.On("OrgID").Return(int64(1))
				mockGrafanaClient.On("WithOrgID", mock.AnythingOfType("int64")).Return(mockGrafanaClient)

				configMapWithoutUID := &v1.ConfigMap{
					ObjectMeta: metav1.ObjectMeta{
						Name:      "dashboard-without-uid",
						Namespace: dashboardNamespace,
						Labels: map[string]string{
							DashboardSelectorLabelName: DashboardSelectorLabelValue,
						},
						Annotations: map[string]string{
							"observability.giantswarm.io/organization": "Test Dashboard Organization",
						},
					},
					Data: map[string]string{
						"dashboard.json": `{
							"title": "Test Dashboard Without UID"
						}`,
					},
				}

				// Mock the organization lookup to succeed
				orgResponse := &orgs.GetOrgByNameOK{
					Payload: &models.OrgDetailsDTO{
						ID:   int64(2),
						Name: "Test Dashboard Organization",
					},
				}
				mockGrafanaClient.On("GetOrgByName", "Test Dashboard Organization").Return(orgResponse, nil)

				By("Creating a dashboard ConfigMap without UID")
				Expect(k8sClient.Create(ctx, configMapWithoutUID)).To(Succeed())

				By("First reconciliation - should add finalizer only")
				result, err := reconciler.Reconcile(ctx, reconcile.Request{
					NamespacedName: types.NamespacedName{
						Name:      "dashboard-without-uid",
						Namespace: dashboardNamespace,
					},
				})
				Expect(err).NotTo(HaveOccurred())

				By("Second reconciliation - should succeed but skip dashboard without UID")
				result, err = reconciler.Reconcile(ctx, reconcile.Request{
					NamespacedName: types.NamespacedName{
						Name:      "dashboard-without-uid",
						Namespace: dashboardNamespace,
					},
				})
				// Should succeed because missing UID is handled gracefully
				Expect(err).NotTo(HaveOccurred())
				Expect(result).To(Equal(reconcile.Result{}))

				// Clean up
				Expect(k8sClient.Delete(ctx, configMapWithoutUID)).To(Succeed())
			})

			It("should handle dashboard with existing ID that needs cleaning", func() {
				// Set up mock expectations for organization operations
				mockGrafanaClient.On("OrgID").Return(int64(1))
				mockGrafanaClient.On("WithOrgID", mock.AnythingOfType("int64")).Return(mockGrafanaClient)

				configMapWithID := &v1.ConfigMap{
					ObjectMeta: metav1.ObjectMeta{
						Name:      "dashboard-with-id",
						Namespace: dashboardNamespace,
						Labels: map[string]string{
							DashboardSelectorLabelName: DashboardSelectorLabelValue,
						},
						Annotations: map[string]string{
							"observability.giantswarm.io/organization": "Test Dashboard Organization",
						},
					},
					Data: map[string]string{
						"dashboard.json": `{
							"id": 123,
							"uid": "test-dashboard-uid",
							"title": "Test Dashboard With ID"
						}`,
					},
				}

				// Mock the organization lookup to succeed
				orgResponse := &orgs.GetOrgByNameOK{
					Payload: &models.OrgDetailsDTO{
						ID:   int64(2),
						Name: "Test Dashboard Organization",
					},
				}
				mockGrafanaClient.On("GetOrgByName", "Test Dashboard Organization").Return(orgResponse, nil)

				// Mock the dashboard creation to succeed
				dashboardResponse := &dashboards.PostDashboardOK{
					Payload: &models.PostDashboardOKBody{},
				}
				mockGrafanaClient.On("PostDashboard", mock.MatchedBy(func(cmd interface{}) bool {
					// Verify that the dashboard ID was cleaned (removed)
					if saveCmd, ok := cmd.(*models.SaveDashboardCommand); ok {
						if dashboard, ok := saveCmd.Dashboard.(map[string]interface{}); ok {
							// ID should be cleaned/removed
							_, hasID := dashboard["id"]
							return !hasID // Should not have ID after cleaning
						}
					}
					return false
				})).Return(dashboardResponse, nil)

				By("Creating a dashboard ConfigMap with existing ID")
				Expect(k8sClient.Create(ctx, configMapWithID)).To(Succeed())

				By("First reconciliation - should add finalizer only")
				result, err := reconciler.Reconcile(ctx, reconcile.Request{
					NamespacedName: types.NamespacedName{
						Name:      "dashboard-with-id",
						Namespace: dashboardNamespace,
					},
				})
				Expect(err).NotTo(HaveOccurred())

				By("Second reconciliation - should process and clean the dashboard ID")
				result, err = reconciler.Reconcile(ctx, reconcile.Request{
					NamespacedName: types.NamespacedName{
						Name:      "dashboard-with-id",
						Namespace: dashboardNamespace,
					},
				})
				Expect(err).NotTo(HaveOccurred())
				Expect(result).To(Equal(reconcile.Result{}))

				// Clean up
				Expect(k8sClient.Delete(ctx, configMapWithID)).To(Succeed())
			})

			It("should handle ConfigMap with invalid JSON", func() {
				// Set up mock expectations for organization operations
				mockGrafanaClient.On("OrgID").Return(int64(1))
				mockGrafanaClient.On("WithOrgID", mock.AnythingOfType("int64")).Return(mockGrafanaClient)

				configMapWithInvalidJSON := &v1.ConfigMap{
					ObjectMeta: metav1.ObjectMeta{
						Name:      "dashboard-invalid-json",
						Namespace: dashboardNamespace,
						Labels: map[string]string{
							DashboardSelectorLabelName: DashboardSelectorLabelValue,
						},
						Annotations: map[string]string{
							"observability.giantswarm.io/organization": "Test Dashboard Organization",
						},
					},
					Data: map[string]string{
						"dashboard.json": `{
							"uid": "test-dashboard-uid"
							"title": "Invalid JSON - missing comma"
						}`,
					},
				}

				// Mock the organization lookup to succeed
				orgResponse := &orgs.GetOrgByNameOK{
					Payload: &models.OrgDetailsDTO{
						ID:   int64(2),
						Name: "Test Dashboard Organization",
					},
				}
				mockGrafanaClient.On("GetOrgByName", "Test Dashboard Organization").Return(orgResponse, nil)

				By("Creating a dashboard ConfigMap with invalid JSON")
				Expect(k8sClient.Create(ctx, configMapWithInvalidJSON)).To(Succeed())

				By("First reconciliation - should add finalizer only")
				result, err := reconciler.Reconcile(ctx, reconcile.Request{
					NamespacedName: types.NamespacedName{
						Name:      "dashboard-invalid-json",
						Namespace: dashboardNamespace,
					},
				})
				Expect(err).NotTo(HaveOccurred())

				By("Second reconciliation - should succeed but skip invalid JSON")
				result, err = reconciler.Reconcile(ctx, reconcile.Request{
					NamespacedName: types.NamespacedName{
						Name:      "dashboard-invalid-json",
						Namespace: dashboardNamespace,
					},
				})
				// Should succeed because invalid JSON is handled gracefully
				Expect(err).NotTo(HaveOccurred())
				Expect(result).To(Equal(reconcile.Result{}))

				// Clean up
				Expect(k8sClient.Delete(ctx, configMapWithInvalidJSON)).To(Succeed())
			})

			It("should handle ConfigMap with multiple dashboards", func() {
				// Set up mock expectations for organization operations
				mockGrafanaClient.On("OrgID").Return(int64(1))
				mockGrafanaClient.On("WithOrgID", mock.AnythingOfType("int64")).Return(mockGrafanaClient)

				configMapWithMultipleDashboards := &v1.ConfigMap{
					ObjectMeta: metav1.ObjectMeta{
						Name:      "multiple-dashboards",
						Namespace: dashboardNamespace,
						Labels: map[string]string{
							DashboardSelectorLabelName: DashboardSelectorLabelValue,
						},
						Annotations: map[string]string{
							"observability.giantswarm.io/organization": "Test Dashboard Organization",
						},
					},
					Data: map[string]string{
						"dashboard1.json": `{
							"uid": "dashboard-1",
							"title": "First Dashboard"
						}`,
						"dashboard2.json": `{
							"uid": "dashboard-2", 
							"title": "Second Dashboard"
						}`,
						"dashboard3.json": `{
							"uid": "dashboard-3",
							"title": "Third Dashboard",
							"id": 456
						}`,
					},
				}

				// Mock the organization lookup to succeed
				orgResponse := &orgs.GetOrgByNameOK{
					Payload: &models.OrgDetailsDTO{
						ID:   int64(2),
						Name: "Test Dashboard Organization",
					},
				}
				mockGrafanaClient.On("GetOrgByName", "Test Dashboard Organization").Return(orgResponse, nil)

				// Mock dashboard creation for all three dashboards
				dashboardResponse := &dashboards.PostDashboardOK{
					Payload: &models.PostDashboardOKBody{},
				}
				mockGrafanaClient.On("PostDashboard", mock.Anything).Return(dashboardResponse, nil).Times(3)

				By("Creating a ConfigMap with multiple dashboards")
				Expect(k8sClient.Create(ctx, configMapWithMultipleDashboards)).To(Succeed())

				By("First reconciliation - should add finalizer only")
				result, err := reconciler.Reconcile(ctx, reconcile.Request{
					NamespacedName: types.NamespacedName{
						Name:      "multiple-dashboards",
						Namespace: dashboardNamespace,
					},
				})
				Expect(err).NotTo(HaveOccurred())

				By("Second reconciliation - should process all dashboards")
				result, err = reconciler.Reconcile(ctx, reconcile.Request{
					NamespacedName: types.NamespacedName{
						Name:      "multiple-dashboards",
						Namespace: dashboardNamespace,
					},
				})
				Expect(err).NotTo(HaveOccurred())
				Expect(result).To(Equal(reconcile.Result{}))

				// Clean up
				Expect(k8sClient.Delete(ctx, configMapWithMultipleDashboards)).To(Succeed())
			})
		})

		Context("When testing edge cases", func() {
			BeforeEach(func() {
				// Use "working" Grafana for edge case tests (though it will still fail with test message)
				mockGrafanaGen.On("GenerateGrafanaClient", mock.Anything, mock.Anything, mock.Anything).Return(nil, errors.New("dashboard configuration skipped for testing"))
			})

			It("should handle ConfigMap without dashboard labels", func() {
				By("Creating a ConfigMap without dashboard labels")
				nonDashboardConfigMap := &v1.ConfigMap{
					ObjectMeta: metav1.ObjectMeta{
						Name:      "non-dashboard-configmap",
						Namespace: dashboardNamespace,
						Labels: map[string]string{
							"app": "some-other-app",
						},
					},
					Data: map[string]string{
						"config.yml": "some: config",
					},
				}
				Expect(k8sClient.Create(ctx, nonDashboardConfigMap)).To(Succeed())

				By("Reconciling the non-dashboard ConfigMap")
				result, err := reconciler.Reconcile(ctx, reconcile.Request{
					NamespacedName: types.NamespacedName{
						Name:      "non-dashboard-configmap",
						Namespace: dashboardNamespace,
					},
				})

				// Note: In a real environment, the controller manager's label selector predicate
				// would prevent this ConfigMap from being reconciled. However, since we're calling
				// Reconcile() directly in the test, it will process any ConfigMap.
				// The controller will still fail because it tries to generate a Grafana client
				// for any ConfigMap it processes, regardless of labels.
				Expect(err).To(HaveOccurred())
				Expect(err.Error()).To(ContainSubstring("dashboard configuration skipped for testing"))
				Expect(result).To(Equal(reconcile.Result{}))

				// Clean up
				Expect(k8sClient.Delete(ctx, nonDashboardConfigMap)).To(Succeed())
			})

			It("should handle non-existent ConfigMap gracefully", func() {
				By("Reconciling a non-existent dashboard ConfigMap")
				result, err := reconciler.Reconcile(ctx, reconcile.Request{
					NamespacedName: types.NamespacedName{
						Name:      "non-existent-dashboard",
						Namespace: dashboardNamespace,
					},
				})

				Expect(err).NotTo(HaveOccurred())
				Expect(result).To(Equal(reconcile.Result{}))
			})
		})
	})

	Context("When testing dashboard controller setup", func() {
		It("should setup the controller with proper predicates", func() {
			By("Creating a DashboardReconciler")

			// Note: In a real test environment, you would need a manager
			// For now, we'll test that the setup function exists and can be called
			// The actual manager integration would require more complex setup
			Expect(SetupDashboardReconciler).NotTo(BeNil())
		})
	})

	Context("When testing dashboard constants and selectors", func() {
		It("should have correct constants defined", func() {
			Expect(DashboardFinalizer).To(Equal("observability.giantswarm.io/grafanadashboard"))
			Expect(DashboardSelectorLabelName).To(Equal("app.giantswarm.io/kind"))
			Expect(DashboardSelectorLabelValue).To(Equal("dashboard"))
		})
	})
})<|MERGE_RESOLUTION|>--- conflicted
+++ resolved
@@ -15,19 +15,13 @@
 	"k8s.io/apimachinery/pkg/types"
 	"sigs.k8s.io/controller-runtime/pkg/reconcile"
 
-<<<<<<< HEAD
-	"github.com/giantswarm/observability-operator/pkg/grafana/client/mocks"
-=======
->>>>>>> 26954e5c
 	"github.com/grafana/grafana-openapi-client-go/client/dashboards"
 	"github.com/grafana/grafana-openapi-client-go/client/orgs"
 	"github.com/grafana/grafana-openapi-client-go/models"
 
 	observabilityv1alpha1 "github.com/giantswarm/observability-operator/api/v1alpha1"
-<<<<<<< HEAD
-=======
+	"github.com/giantswarm/observability-operator/internal/mapper"
 	"github.com/giantswarm/observability-operator/pkg/grafana/client/mocks"
->>>>>>> 26954e5c
 )
 
 var _ = Describe("Dashboard Controller", func() {
@@ -106,6 +100,7 @@
 				Scheme:           k8sClient.Scheme(),
 				grafanaURL:       grafanaURL,
 				finalizerHelper:  NewFinalizerHelper(k8sClient, DashboardFinalizer),
+				dashboardMapper:  mapper.New(),
 				grafanaClientGen: mockGrafanaGen,
 			}
 
@@ -526,7 +521,10 @@
 			})
 
 			AfterEach(func() {
-				mockGrafanaClient.AssertExpectations(GinkgoT())
+				// Only assert expectations if they were set
+				if len(mockGrafanaClient.ExpectedCalls) > 0 {
+					mockGrafanaClient.AssertExpectations(GinkgoT())
+				}
 				mockGrafanaGen.AssertExpectations(GinkgoT())
 			})
 
@@ -640,9 +638,7 @@
 			})
 
 			It("should handle dashboard with missing UID", func() {
-				// Set up mock expectations for organization operations
-				mockGrafanaClient.On("OrgID").Return(int64(1))
-				mockGrafanaClient.On("WithOrgID", mock.AnythingOfType("int64")).Return(mockGrafanaClient)
+				// No mock expectations needed since validation will skip the dashboard
 
 				configMapWithoutUID := &v1.ConfigMap{
 					ObjectMeta: metav1.ObjectMeta{
@@ -662,14 +658,7 @@
 					},
 				}
 
-				// Mock the organization lookup to succeed
-				orgResponse := &orgs.GetOrgByNameOK{
-					Payload: &models.OrgDetailsDTO{
-						ID:   int64(2),
-						Name: "Test Dashboard Organization",
-					},
-				}
-				mockGrafanaClient.On("GetOrgByName", "Test Dashboard Organization").Return(orgResponse, nil)
+				// No organization lookup mock needed since dashboard will be skipped due to missing UID
 
 				By("Creating a dashboard ConfigMap without UID")
 				Expect(k8sClient.Create(ctx, configMapWithoutUID)).To(Succeed())
@@ -775,9 +764,7 @@
 			})
 
 			It("should handle ConfigMap with invalid JSON", func() {
-				// Set up mock expectations for organization operations
-				mockGrafanaClient.On("OrgID").Return(int64(1))
-				mockGrafanaClient.On("WithOrgID", mock.AnythingOfType("int64")).Return(mockGrafanaClient)
+				// No mock expectations needed since validation will skip the dashboard due to invalid JSON
 
 				configMapWithInvalidJSON := &v1.ConfigMap{
 					ObjectMeta: metav1.ObjectMeta{
@@ -798,14 +785,7 @@
 					},
 				}
 
-				// Mock the organization lookup to succeed
-				orgResponse := &orgs.GetOrgByNameOK{
-					Payload: &models.OrgDetailsDTO{
-						ID:   int64(2),
-						Name: "Test Dashboard Organization",
-					},
-				}
-				mockGrafanaClient.On("GetOrgByName", "Test Dashboard Organization").Return(orgResponse, nil)
+				// No mock expectations needed - service layer will skip due to validation errors
 
 				By("Creating a dashboard ConfigMap with invalid JSON")
 				Expect(k8sClient.Create(ctx, configMapWithInvalidJSON)).To(Succeed())
