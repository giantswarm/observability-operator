package controller

import (
	"context"
	"fmt"
	"net/url"

	v1 "k8s.io/api/core/v1"
	metav1 "k8s.io/apimachinery/pkg/apis/meta/v1"
	"k8s.io/apimachinery/pkg/runtime"
	"k8s.io/apimachinery/pkg/types"
	ctrl "sigs.k8s.io/controller-runtime"
	"sigs.k8s.io/controller-runtime/pkg/builder"
	"sigs.k8s.io/controller-runtime/pkg/client"
	"sigs.k8s.io/controller-runtime/pkg/controller/controllerutil"
	"sigs.k8s.io/controller-runtime/pkg/handler"
	"sigs.k8s.io/controller-runtime/pkg/log"
	"sigs.k8s.io/controller-runtime/pkg/manager"
	"sigs.k8s.io/controller-runtime/pkg/predicate"
	"sigs.k8s.io/controller-runtime/pkg/reconcile"

	"github.com/giantswarm/observability-operator/internal/mapper"
	"github.com/giantswarm/observability-operator/internal/predicates"
	"github.com/giantswarm/observability-operator/pkg/config"
	"github.com/giantswarm/observability-operator/pkg/grafana"
	grafanaclient "github.com/giantswarm/observability-operator/pkg/grafana/client"
)

// DashboardReconciler reconciles a Dashboard object
type DashboardReconciler struct {
	client.Client
	Scheme *runtime.Scheme

	grafanaURL       *url.URL
	finalizerHelper  FinalizerHelper
	dashboardMapper  *mapper.DashboardMapper
	grafanaClientGen grafanaclient.GrafanaClientGenerator
}

const (
	DashboardFinalizer = "observability.giantswarm.io/grafanadashboard"
	// TODO migrate to observability.giantswarm.io/kind
	DashboardSelectorLabelName  = "app.giantswarm.io/kind"
	DashboardSelectorLabelValue = "dashboard"
)

func SetupDashboardReconciler(mgr manager.Manager, conf config.Config, grafanaClientGen grafanaclient.GrafanaClientGenerator) error {
	r := &DashboardReconciler{
		Client: mgr.GetClient(),
		Scheme: mgr.GetScheme(),

		grafanaURL:       conf.GrafanaURL,
		finalizerHelper:  NewFinalizerHelper(mgr.GetClient(), DashboardFinalizer),
		dashboardMapper:  mapper.New(),
		grafanaClientGen: grafanaClientGen,
	}

	return r.SetupWithManager(mgr)
}

//+kubebuilder:rbac:groups=core,resources=configmaps,verbs=get;list;watch;create;update;patch;delete
//+kubebuilder:rbac:groups=core,resources=configmaps/finalizers,verbs=update

// Reconcile is part of the main Kubernetes reconciliation loop which aims to
// move the current state of the Dashboard closer to the desired state.
//
// For more details, check Reconcile and its Result here:
// - https://pkg.go.dev/sigs.k8s.io/controller-runtime@v0.16.0/pkg/reconcile
func (r *DashboardReconciler) Reconcile(ctx context.Context, req ctrl.Request) (ctrl.Result, error) {
	logger := log.FromContext(ctx)

	logger.Info("Started reconciling Grafana Dashboard Configmaps")
	defer logger.Info("Finished reconciling Grafana Dashboard Configmaps")

	dashboard := &v1.ConfigMap{}
	err := r.Get(ctx, req.NamespacedName, dashboard)
	if err != nil {
		if client.IgnoreNotFound(err) != nil {
			return ctrl.Result{}, fmt.Errorf("failed to get dashboard configmap: %w", err)
		}

		return ctrl.Result{}, nil
	}

	grafanaAPI, err := r.grafanaClientGen.GenerateGrafanaClient(ctx, r.Client, r.grafanaURL)
	if err != nil {
		return ctrl.Result{}, fmt.Errorf("failed to generate Grafana client: %w", err)
	}

	grafanaService := grafana.NewService(r.Client, grafanaAPI)

	// Handle deleted grafana dashboards
	if !dashboard.DeletionTimestamp.IsZero() {
		return ctrl.Result{}, r.reconcileDelete(ctx, grafanaService, dashboard)
	}

	// Handle non-deleted grafana dashboards
	return ctrl.Result{}, r.reconcileCreate(ctx, grafanaService, dashboard)
}

// SetupWithManager sets up the controller with the Manager.
func (r *DashboardReconciler) SetupWithManager(mgr ctrl.Manager) error {
	labelSelectorPredicate, err := predicate.LabelSelectorPredicate(
		metav1.LabelSelector{
			MatchLabels: map[string]string{
				DashboardSelectorLabelName: DashboardSelectorLabelValue,
			},
		})
	if err != nil {
		return fmt.Errorf("failed to create label selector predicate: %w", err)
	}

	err = ctrl.NewControllerManagedBy(mgr).
		Named("dashboard").
		For(&v1.ConfigMap{}, builder.WithPredicates(labelSelectorPredicate)).
		// Watch for grafana pod's status changes
		Watches(
			&v1.Pod{},
			handler.EnqueueRequestsFromMapFunc(func(ctx context.Context, obj client.Object) []reconcile.Request {
				var logger = log.FromContext(ctx)
				var dashboards v1.ConfigMapList

				err := mgr.GetClient().List(ctx, &dashboards, client.MatchingLabels{DashboardSelectorLabelName: DashboardSelectorLabelValue})
				if err != nil {
					logger.Error(err, "failed to list grafana dashboard configmaps")
					return []reconcile.Request{}
				}

				// Reconcile all grafana dashboards when the grafana pod is recreated
				requests := make([]reconcile.Request, 0, len(dashboards.Items))
				for _, dashboard := range dashboards.Items {
					requests = append(requests, reconcile.Request{
						NamespacedName: types.NamespacedName{
							Name:      dashboard.Name,
							Namespace: dashboard.Namespace,
						},
					})
				}
				return requests
			}),
			builder.WithPredicates(predicates.GrafanaPodRecreatedPredicate{}),
		).
		Complete(r)
	if err != nil {
		return fmt.Errorf("failed to build controller: %w", err)
	}

	return nil
}

// reconcileCreate ensures the Grafana dashboard described in configmap is created in Grafana.
// This function is also responsible for:
// - Adding the finalizer to the configmap
func (r DashboardReconciler) reconcileCreate(ctx context.Context, grafanaService *grafana.Service, dashboard *v1.ConfigMap) error { // nolint:unparam
	logger := log.FromContext(ctx)

	// Add finalizer first if not set to avoid the race condition between init and delete.
	finalizerAdded, err := r.finalizerHelper.EnsureAdded(ctx, dashboard)
	if err != nil {
		return fmt.Errorf("failed to ensure finalizer is added: %w", err)
	}
	if finalizerAdded {
		return nil
	}

	// Convert ConfigMap to domain objects using mapper
	dashboards, err := r.dashboardMapper.FromConfigMap(dashboard)
	if err != nil {
<<<<<<< HEAD
		logger.Error(err, "Failed to convert ConfigMap to domain objects")
		return errors.WithStack(err)
=======
		return fmt.Errorf("failed to configure dashboard: %w", err)
>>>>>>> bfd9b04e
	}

	// Validate and process each dashboard
	for _, dashboard := range dashboards {
		errs := dashboard.Validate()
		if len(errs) > 0 {
			logger.Error(errs[0], "Dashboard validation failed", "uid", dashboard.UID(), "organization", dashboard.Organization())
			return errors.WithStack(errs[0])
		}
		logger.Info("Processing dashboard", "uid", dashboard.UID(), "organization", dashboard.Organization())
		err = grafanaService.ConfigureDashboard(ctx, dashboard)
		if err != nil {
			return errors.WithStack(err)
		}
		logger.Info("Configured dashboard in Grafana", "uid", dashboard.UID(), "organization", dashboard.Organization())
	}

	return nil
}

// reconcileDelete deletes the grafana dashboard.
func (r DashboardReconciler) reconcileDelete(ctx context.Context, grafanaService *grafana.Service, dashboard *v1.ConfigMap) error {
	logger := log.FromContext(ctx)

	// We do not need to delete anything if there is no finalizer on the grafana dashboard
	if !controllerutil.ContainsFinalizer(dashboard, DashboardFinalizer) {
		return nil
	}

	// Convert ConfigMap to domain objects using mapper
	dashboards, err := r.dashboardMapper.FromConfigMap(dashboard)
	if err != nil {
<<<<<<< HEAD
		logger.Error(err, "Failed to convert ConfigMap to domain objects during deletion")
		// Continue with deletion even if conversion fails to avoid stuck finalizers
	} else {
		for _, dashboard := range dashboards {
			err = grafanaService.DeleteDashboard(ctx, dashboard)
			if err != nil {
				logger.Error(err, "Failed to delete dashboard", "uid", dashboard.UID(), "organization", dashboard.Organization())
				return errors.WithStack(err)
			}
		}
=======
		return fmt.Errorf("failed to delete dashboard: %w", err)
>>>>>>> bfd9b04e
	}

	// Finalizer handling needs to come last.
	err = r.finalizerHelper.EnsureRemoved(ctx, dashboard)
	if err != nil {
		return fmt.Errorf("failed to remove finalizer: %w", err)
	}

	return nil
}<|MERGE_RESOLUTION|>--- conflicted
+++ resolved
@@ -164,27 +164,15 @@
 	}
 
 	// Convert ConfigMap to domain objects using mapper
-	dashboards, err := r.dashboardMapper.FromConfigMap(dashboard)
-	if err != nil {
-<<<<<<< HEAD
-		logger.Error(err, "Failed to convert ConfigMap to domain objects")
-		return errors.WithStack(err)
-=======
-		return fmt.Errorf("failed to configure dashboard: %w", err)
->>>>>>> bfd9b04e
-	}
+	dashboards := r.dashboardMapper.FromConfigMap(dashboard)
+		
 
 	// Validate and process each dashboard
 	for _, dashboard := range dashboards {
-		errs := dashboard.Validate()
-		if len(errs) > 0 {
-			logger.Error(errs[0], "Dashboard validation failed", "uid", dashboard.UID(), "organization", dashboard.Organization())
-			return errors.WithStack(errs[0])
-		}
-		logger.Info("Processing dashboard", "uid", dashboard.UID(), "organization", dashboard.Organization())
+		logger.Info("Configuring dashboard", "uid", dashboard.UID(), "organization", dashboard.Organization())
 		err = grafanaService.ConfigureDashboard(ctx, dashboard)
 		if err != nil {
-			return errors.WithStack(err)
+			return fmt.Errorf("failed to configure dashboard: %w", err)
 		}
 		logger.Info("Configured dashboard in Grafana", "uid", dashboard.UID(), "organization", dashboard.Organization())
 	}
@@ -202,22 +190,12 @@
 	}
 
 	// Convert ConfigMap to domain objects using mapper
-	dashboards, err := r.dashboardMapper.FromConfigMap(dashboard)
-	if err != nil {
-<<<<<<< HEAD
-		logger.Error(err, "Failed to convert ConfigMap to domain objects during deletion")
-		// Continue with deletion even if conversion fails to avoid stuck finalizers
-	} else {
-		for _, dashboard := range dashboards {
-			err = grafanaService.DeleteDashboard(ctx, dashboard)
-			if err != nil {
-				logger.Error(err, "Failed to delete dashboard", "uid", dashboard.UID(), "organization", dashboard.Organization())
-				return errors.WithStack(err)
-			}
-		}
-=======
-		return fmt.Errorf("failed to delete dashboard: %w", err)
->>>>>>> bfd9b04e
+	dashboards := r.dashboardMapper.FromConfigMap(dashboard)
+  for _, dashboard := range dashboards {
+    err = grafanaService.DeleteDashboard(ctx, dashboard)
+    if err != nil {
+      return fmt.Errorf("failed to delete dashboard: %w", err)
+    }
 	}
 
 	// Finalizer handling needs to come last.
