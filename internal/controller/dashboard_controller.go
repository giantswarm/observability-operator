package controller

import (
	"context"
	"fmt"
	"net/url"

	v1 "k8s.io/api/core/v1"
	metav1 "k8s.io/apimachinery/pkg/apis/meta/v1"
	"k8s.io/apimachinery/pkg/runtime"
	"k8s.io/apimachinery/pkg/types"
	ctrl "sigs.k8s.io/controller-runtime"
	"sigs.k8s.io/controller-runtime/pkg/builder"
	"sigs.k8s.io/controller-runtime/pkg/client"
	"sigs.k8s.io/controller-runtime/pkg/controller/controllerutil"
	"sigs.k8s.io/controller-runtime/pkg/handler"
	"sigs.k8s.io/controller-runtime/pkg/log"
	"sigs.k8s.io/controller-runtime/pkg/manager"
	"sigs.k8s.io/controller-runtime/pkg/predicate"
	"sigs.k8s.io/controller-runtime/pkg/reconcile"

	"github.com/giantswarm/observability-operator/internal/mapper"
	"github.com/giantswarm/observability-operator/internal/predicates"
	"github.com/giantswarm/observability-operator/pkg/config"
	"github.com/giantswarm/observability-operator/pkg/grafana"
	grafanaclient "github.com/giantswarm/observability-operator/pkg/grafana/client"
)

// DashboardReconciler reconciles a Dashboard object
type DashboardReconciler struct {
	client.Client
	Scheme *runtime.Scheme

	grafanaURL       *url.URL
	finalizerHelper  FinalizerHelper
	dashboardMapper  *mapper.DashboardMapper
	grafanaClientGen grafanaclient.GrafanaClientGenerator
}

const (
	DashboardFinalizer = "observability.giantswarm.io/grafanadashboard"
	// TODO migrate to observability.giantswarm.io/kind
	DashboardSelectorLabelName  = "app.giantswarm.io/kind"
	DashboardSelectorLabelValue = "dashboard"
)

func SetupDashboardReconciler(mgr manager.Manager, conf config.Config, grafanaClientGen grafanaclient.GrafanaClientGenerator) error {
	r := &DashboardReconciler{
		Client: mgr.GetClient(),
		Scheme: mgr.GetScheme(),

		grafanaURL:       conf.GrafanaURL,
		finalizerHelper:  NewFinalizerHelper(mgr.GetClient(), DashboardFinalizer),
		dashboardMapper:  mapper.New(),
		grafanaClientGen: grafanaClientGen,
	}

	return r.SetupWithManager(mgr)
}

//+kubebuilder:rbac:groups=core,resources=configmaps,verbs=get;list;watch;create;update;patch;delete
//+kubebuilder:rbac:groups=core,resources=configmaps/finalizers,verbs=update

// Reconcile is part of the main Kubernetes reconciliation loop which aims to
// move the current state of the Dashboard closer to the desired state.
//
// For more details, check Reconcile and its Result here:
// - https://pkg.go.dev/sigs.k8s.io/controller-runtime@v0.16.0/pkg/reconcile
func (r *DashboardReconciler) Reconcile(ctx context.Context, req ctrl.Request) (ctrl.Result, error) {
	logger := log.FromContext(ctx)

	logger.Info("Started reconciling Grafana Dashboard Configmaps")
	defer logger.Info("Finished reconciling Grafana Dashboard Configmaps")

	dashboard := &v1.ConfigMap{}
	err := r.Get(ctx, req.NamespacedName, dashboard)
	if err != nil {
		if client.IgnoreNotFound(err) != nil {
			return ctrl.Result{}, fmt.Errorf("failed to get dashboard configmap: %w", err)
		}

		return ctrl.Result{}, nil
	}

	grafanaAPI, err := r.grafanaClientGen.GenerateGrafanaClient(ctx, r.Client, r.grafanaURL)
	if err != nil {
		return ctrl.Result{}, fmt.Errorf("failed to generate Grafana client: %w", err)
	}

	grafanaService := grafana.NewService(r.Client, grafanaAPI)

	// Handle deleted grafana dashboards
	if !dashboard.DeletionTimestamp.IsZero() {
		return ctrl.Result{}, r.reconcileDelete(ctx, grafanaService, dashboard)
	}

	// Handle non-deleted grafana dashboards
	return ctrl.Result{}, r.reconcileCreate(ctx, grafanaService, dashboard)
}

// SetupWithManager sets up the controller with the Manager.
func (r *DashboardReconciler) SetupWithManager(mgr ctrl.Manager) error {
	labelSelectorPredicate, err := predicate.LabelSelectorPredicate(
		metav1.LabelSelector{
			MatchLabels: map[string]string{
				DashboardSelectorLabelName: DashboardSelectorLabelValue,
			},
		})
	if err != nil {
		return fmt.Errorf("failed to create label selector predicate: %w", err)
	}

	err = ctrl.NewControllerManagedBy(mgr).
		Named("dashboard").
		For(&v1.ConfigMap{}, builder.WithPredicates(labelSelectorPredicate)).
		// Watch for grafana pod's status changes
		Watches(
			&v1.Pod{},
			handler.EnqueueRequestsFromMapFunc(func(ctx context.Context, obj client.Object) []reconcile.Request {
				var logger = log.FromContext(ctx)
				var dashboards v1.ConfigMapList

				err := mgr.GetClient().List(ctx, &dashboards, client.MatchingLabels{DashboardSelectorLabelName: DashboardSelectorLabelValue})
				if err != nil {
					logger.Error(err, "failed to list grafana dashboard configmaps")
					return []reconcile.Request{}
				}

				// Reconcile all grafana dashboards when the grafana pod is recreated
				requests := make([]reconcile.Request, 0, len(dashboards.Items))
				for _, dashboard := range dashboards.Items {
					requests = append(requests, reconcile.Request{
						NamespacedName: types.NamespacedName{
							Name:      dashboard.Name,
							Namespace: dashboard.Namespace,
						},
					})
				}
				return requests
			}),
			builder.WithPredicates(predicates.GrafanaPodRecreatedPredicate{}),
		).
		Complete(r)
	if err != nil {
		return fmt.Errorf("failed to build controller: %w", err)
	}

	return nil
}

// reconcileCreate creates the dashboard.
// reconcileCreate ensures the Grafana dashboard described in configmap is created in Grafana.
// This function is also responsible for:
// - Adding the finalizer to the configmap
func (r DashboardReconciler) reconcileCreate(ctx context.Context, grafanaService *grafana.Service, dashboard *v1.ConfigMap) error { // nolint:unparam
	logger := log.FromContext(ctx)

	// Add finalizer first if not set to avoid the race condition between init and delete.
	finalizerAdded, err := r.finalizerHelper.EnsureAdded(ctx, dashboard)
	if err != nil {
		return fmt.Errorf("failed to ensure finalizer is added: %w", err)
	}
	if finalizerAdded {
		return nil
	}

	// Convert ConfigMap to domain objects using mapper
	dashboards, err := r.dashboardMapper.FromConfigMap(dashboard)
	if err != nil {
<<<<<<< HEAD
		logger.Error(err, "Failed to convert ConfigMap to domain objects")
		return errors.WithStack(err)
=======
		return fmt.Errorf("failed to configure dashboard: %w", err)
>>>>>>> c6515d39
	}

	// Validate and process each dashboard
	for _, dashboard := range dashboards {
		errs := dashboard.Validate()
		if len(errs) > 0 {
			logger.Error(errs[0], "Dashboard validation failed", "uid", dashboard.UID(), "organization", dashboard.Organization())
			return errors.WithStack(errs[0])
		}
		logger.Info("Processing dashboard", "uid", dashboard.UID(), "organization", dashboard.Organization())
		err = grafanaService.ConfigureDashboard(ctx, dashboard)
		if err != nil {
			return errors.WithStack(err)
		}
		logger.Info("Configured dashboard in Grafana", "uid", dashboard.UID(), "organization", dashboard.Organization())
	}

	return nil
}

// reconcileDelete deletes the grafana dashboard.
func (r DashboardReconciler) reconcileDelete(ctx context.Context, grafanaService *grafana.Service, dashboard *v1.ConfigMap) error {
	logger := log.FromContext(ctx)

	// We do not need to delete anything if there is no finalizer on the grafana dashboard
	if !controllerutil.ContainsFinalizer(dashboard, DashboardFinalizer) {
		return nil
	}

	// Convert ConfigMap to domain objects using mapper
	dashboards, err := r.dashboardMapper.FromConfigMap(dashboard)
	if err != nil {
<<<<<<< HEAD
		logger.Error(err, "Failed to convert ConfigMap to domain objects during deletion")
		// Continue with deletion even if conversion fails to avoid stuck finalizers
	} else {
		for _, dashboard := range dashboards {
			err = grafanaService.DeleteDashboard(ctx, dashboard)
			if err != nil {
				logger.Error(err, "Failed to delete dashboard", "uid", dashboard.UID(), "organization", dashboard.Organization())
				return errors.WithStack(err)
			}
		}
=======
		return fmt.Errorf("failed to delete dashboard: %w", err)
>>>>>>> c6515d39
	}

	// Finalizer handling needs to come last.
	err = r.finalizerHelper.EnsureRemoved(ctx, dashboard)
	if err != nil {
		return fmt.Errorf("failed to remove finalizer: %w", err)
	}

	return nil
}<|MERGE_RESOLUTION|>--- conflicted
+++ resolved
@@ -167,25 +167,19 @@
 	// Convert ConfigMap to domain objects using mapper
 	dashboards, err := r.dashboardMapper.FromConfigMap(dashboard)
 	if err != nil {
-<<<<<<< HEAD
-		logger.Error(err, "Failed to convert ConfigMap to domain objects")
-		return errors.WithStack(err)
-=======
-		return fmt.Errorf("failed to configure dashboard: %w", err)
->>>>>>> c6515d39
+		return fmt.Errorf("failed to extract dashboards from configmap: %w", err)
 	}
 
 	// Validate and process each dashboard
 	for _, dashboard := range dashboards {
 		errs := dashboard.Validate()
 		if len(errs) > 0 {
-			logger.Error(errs[0], "Dashboard validation failed", "uid", dashboard.UID(), "organization", dashboard.Organization())
-			return errors.WithStack(errs[0])
+      return fmt.Errorf("failed to validate dashboard: %w", err)
 		}
 		logger.Info("Processing dashboard", "uid", dashboard.UID(), "organization", dashboard.Organization())
 		err = grafanaService.ConfigureDashboard(ctx, dashboard)
 		if err != nil {
-			return errors.WithStack(err)
+			return fmt.Errorf("failed to configure dashboard: %w", err)
 		}
 		logger.Info("Configured dashboard in Grafana", "uid", dashboard.UID(), "organization", dashboard.Organization())
 	}
@@ -205,20 +199,15 @@
 	// Convert ConfigMap to domain objects using mapper
 	dashboards, err := r.dashboardMapper.FromConfigMap(dashboard)
 	if err != nil {
-<<<<<<< HEAD
-		logger.Error(err, "Failed to convert ConfigMap to domain objects during deletion")
+		return fmt.Errorf("failed to extract dashboards from configmap: %w", err)
 		// Continue with deletion even if conversion fails to avoid stuck finalizers
 	} else {
 		for _, dashboard := range dashboards {
 			err = grafanaService.DeleteDashboard(ctx, dashboard)
 			if err != nil {
-				logger.Error(err, "Failed to delete dashboard", "uid", dashboard.UID(), "organization", dashboard.Organization())
-				return errors.WithStack(err)
+				return fmt.Errorf("failed to delete dashboard: %w", err)
 			}
 		}
-=======
-		return fmt.Errorf("failed to delete dashboard: %w", err)
->>>>>>> c6515d39
 	}
 
 	// Finalizer handling needs to come last.
