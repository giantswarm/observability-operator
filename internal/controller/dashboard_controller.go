--- conflicted
+++ resolved
@@ -32,15 +32,10 @@
 	client.Client
 	Scheme *runtime.Scheme
 
-<<<<<<< HEAD
-	grafanaURL      *url.URL
-	finalizerHelper FinalizerHelper
-	dashboardMapper *mapper.DashboardMapper
-=======
 	grafanaURL       *url.URL
 	finalizerHelper  FinalizerHelper
+	dashboardMapper  *mapper.DashboardMapper
 	grafanaClientGen grafanaclient.GrafanaClientGenerator
->>>>>>> d2e7f55b
 }
 
 const (
@@ -55,15 +50,10 @@
 		Client: mgr.GetClient(),
 		Scheme: mgr.GetScheme(),
 
-<<<<<<< HEAD
 		grafanaURL:      conf.GrafanaURL,
 		finalizerHelper: NewFinalizerHelper(mgr.GetClient(), DashboardFinalizer),
 		dashboardMapper: mapper.New(),
-=======
-		grafanaURL:       conf.GrafanaURL,
-		finalizerHelper:  NewFinalizerHelper(mgr.GetClient(), DashboardFinalizer),
 		grafanaClientGen: grafanaClientGen,
->>>>>>> d2e7f55b
 	}
 
 	err := r.SetupWithManager(mgr)
