package controller

import (
	"context"
	"fmt"
	"net/url"

	v1 "k8s.io/api/core/v1"
	metav1 "k8s.io/apimachinery/pkg/apis/meta/v1"
	"k8s.io/apimachinery/pkg/runtime"
	"k8s.io/apimachinery/pkg/types"
	ctrl "sigs.k8s.io/controller-runtime"
	"sigs.k8s.io/controller-runtime/pkg/builder"
	"sigs.k8s.io/controller-runtime/pkg/client"
	"sigs.k8s.io/controller-runtime/pkg/controller/controllerutil"
	"sigs.k8s.io/controller-runtime/pkg/handler"
	"sigs.k8s.io/controller-runtime/pkg/log"
	"sigs.k8s.io/controller-runtime/pkg/manager"
	"sigs.k8s.io/controller-runtime/pkg/predicate"
	"sigs.k8s.io/controller-runtime/pkg/reconcile"

	"github.com/giantswarm/observability-operator/internal/mapper"
	"github.com/giantswarm/observability-operator/internal/predicates"
	"github.com/giantswarm/observability-operator/pkg/config"
	"github.com/giantswarm/observability-operator/pkg/grafana"
	grafanaclient "github.com/giantswarm/observability-operator/pkg/grafana/client"
)

// DashboardReconciler reconciles a Dashboard object
type DashboardReconciler struct {
	client.Client
	Scheme *runtime.Scheme

	grafanaURL       *url.URL
	finalizerHelper  FinalizerHelper
	dashboardMapper  *mapper.DashboardMapper
	grafanaClientGen grafanaclient.GrafanaClientGenerator
}

const (
	DashboardFinalizer = "observability.giantswarm.io/grafanadashboard"
	// TODO migrate to observability.giantswarm.io/kind
	DashboardSelectorLabelName  = "app.giantswarm.io/kind"
	DashboardSelectorLabelValue = "dashboard"
)

func SetupDashboardReconciler(mgr manager.Manager, conf config.Config, grafanaClientGen grafanaclient.GrafanaClientGenerator) error {
	r := &DashboardReconciler{
		Client: mgr.GetClient(),
		Scheme: mgr.GetScheme(),

		grafanaURL:       conf.GrafanaURL,
		finalizerHelper:  NewFinalizerHelper(mgr.GetClient(), DashboardFinalizer),
		dashboardMapper:  mapper.New(),
		grafanaClientGen: grafanaClientGen,
	}

	return r.SetupWithManager(mgr)
}

//+kubebuilder:rbac:groups=core,resources=configmaps,verbs=get;list;watch;create;update;patch;delete
//+kubebuilder:rbac:groups=core,resources=configmaps/finalizers,verbs=update

// Reconcile is part of the main Kubernetes reconciliation loop which aims to
// move the current state of the Dashboard closer to the desired state.
//
// For more details, check Reconcile and its Result here:
// - https://pkg.go.dev/sigs.k8s.io/controller-runtime@v0.16.0/pkg/reconcile
func (r *DashboardReconciler) Reconcile(ctx context.Context, req ctrl.Request) (ctrl.Result, error) {
	logger := log.FromContext(ctx)

	logger.Info("Started reconciling Grafana Dashboard Configmaps")
	defer logger.Info("Finished reconciling Grafana Dashboard Configmaps")

	dashboard := &v1.ConfigMap{}
	err := r.Get(ctx, req.NamespacedName, dashboard)
	if err != nil {
		if client.IgnoreNotFound(err) != nil {
			return ctrl.Result{}, fmt.Errorf("failed to get dashboard configmap: %w", err)
		}

		return ctrl.Result{}, nil
	}

	grafanaAPI, err := r.grafanaClientGen.GenerateGrafanaClient(ctx, r.Client, r.grafanaURL)
	if err != nil {
		return ctrl.Result{}, fmt.Errorf("failed to generate Grafana client: %w", err)
	}

	grafanaService := grafana.NewService(r.Client, grafanaAPI)

	// Handle deleted grafana dashboards
	if !dashboard.DeletionTimestamp.IsZero() {
		return ctrl.Result{}, r.reconcileDelete(ctx, grafanaService, dashboard)
	}

	// Handle non-deleted grafana dashboards
	return ctrl.Result{}, r.reconcileCreate(ctx, grafanaService, dashboard)
}

// SetupWithManager sets up the controller with the Manager.
func (r *DashboardReconciler) SetupWithManager(mgr ctrl.Manager) error {
	labelSelectorPredicate, err := predicate.LabelSelectorPredicate(
		metav1.LabelSelector{
			MatchLabels: map[string]string{
				DashboardSelectorLabelName: DashboardSelectorLabelValue,
			},
		})
	if err != nil {
		return fmt.Errorf("failed to create label selector predicate: %w", err)
	}

	err = ctrl.NewControllerManagedBy(mgr).
		Named("dashboard").
		For(&v1.ConfigMap{}, builder.WithPredicates(labelSelectorPredicate)).
		// Watch for grafana pod's status changes
		Watches(
			&v1.Pod{},
			handler.EnqueueRequestsFromMapFunc(func(ctx context.Context, obj client.Object) []reconcile.Request {
				var logger = log.FromContext(ctx)
				var dashboards v1.ConfigMapList

				err := mgr.GetClient().List(ctx, &dashboards, client.MatchingLabels{DashboardSelectorLabelName: DashboardSelectorLabelValue})
				if err != nil {
					logger.Error(err, "failed to list grafana dashboard configmaps")
					return []reconcile.Request{}
				}

				// Reconcile all grafana dashboards when the grafana pod is recreated
				requests := make([]reconcile.Request, 0, len(dashboards.Items))
				for _, dashboard := range dashboards.Items {
					requests = append(requests, reconcile.Request{
						NamespacedName: types.NamespacedName{
							Name:      dashboard.Name,
							Namespace: dashboard.Namespace,
						},
					})
				}
				return requests
			}),
			builder.WithPredicates(predicates.GrafanaPodRecreatedPredicate{}),
		).
		Complete(r)
	if err != nil {
		return fmt.Errorf("failed to build controller: %w", err)
	}

	return nil
}

// reconcileCreate ensures the Grafana dashboard described in configmap is created in Grafana.
// This function is also responsible for:
// - Adding the finalizer to the configmap
func (r DashboardReconciler) reconcileCreate(ctx context.Context, grafanaService *grafana.Service, dashboard *v1.ConfigMap) error { // nolint:unparam
	logger := log.FromContext(ctx)

	// Add finalizer first if not set to avoid the race condition between init and delete.
	finalizerAdded, err := r.finalizerHelper.EnsureAdded(ctx, dashboard)
	if err != nil {
		return fmt.Errorf("failed to ensure finalizer is added: %w", err)
	}
	if finalizerAdded {
		return nil
	}

	// Convert ConfigMap to domain objects using mapper
	dashboards := r.dashboardMapper.FromConfigMap(dashboard)
<<<<<<< HEAD

	// Defensive validation: Ensure dashboards are valid even if webhook was bypassed
	for _, dash := range dashboards {
		if validationErrors := dash.Validate(); len(validationErrors) > 0 {
			logger.Error(nil, "Dashboard validation failed during reconciliation - webhook may have been bypassed",
				"dashboard", dash.UID(), "organization", dash.Organization(), "errors", validationErrors,
				"configmap", dashboard.Name, "namespace", dashboard.Namespace)
			return fmt.Errorf("dashboard validation failed for uid %s: %v", dash.UID(), validationErrors)
		}
	}

=======
>>>>>>> 5602a334
	// Process each dashboard
	for _, dashboard := range dashboards {
		logger.Info("Configuring dashboard", "uid", dashboard.UID(), "organization", dashboard.Organization())
		err = grafanaService.ConfigureDashboard(ctx, dashboard)
		if err != nil {
			return fmt.Errorf("failed to configure dashboard: %w", err)
		}
		logger.Info("Configured dashboard in Grafana", "uid", dashboard.UID(), "organization", dashboard.Organization())
	}

	return nil
}

// reconcileDelete deletes the grafana dashboard.
func (r DashboardReconciler) reconcileDelete(ctx context.Context, grafanaService *grafana.Service, dashboard *v1.ConfigMap) error {
	// We do not need to delete anything if there is no finalizer on the grafana dashboard
	if !controllerutil.ContainsFinalizer(dashboard, DashboardFinalizer) {
		return nil
	}

	// Convert ConfigMap to domain objects using mapper
	dashboards := r.dashboardMapper.FromConfigMap(dashboard)
	for _, dashboard := range dashboards {
		err := grafanaService.DeleteDashboard(ctx, dashboard)
		if err != nil {
			return fmt.Errorf("failed to delete dashboard: %w", err)
		}
	}

	// Finalizer handling needs to come last.
	err := r.finalizerHelper.EnsureRemoved(ctx, dashboard)
	if err != nil {
		return fmt.Errorf("failed to remove finalizer: %w", err)
	}

	return nil
}<|MERGE_RESOLUTION|>--- conflicted
+++ resolved
@@ -165,8 +165,6 @@
 
 	// Convert ConfigMap to domain objects using mapper
 	dashboards := r.dashboardMapper.FromConfigMap(dashboard)
-<<<<<<< HEAD
-
 	// Defensive validation: Ensure dashboards are valid even if webhook was bypassed
 	for _, dash := range dashboards {
 		if validationErrors := dash.Validate(); len(validationErrors) > 0 {
@@ -177,8 +175,6 @@
 		}
 	}
 
-=======
->>>>>>> 5602a334
 	// Process each dashboard
 	for _, dashboard := range dashboards {
 		logger.Info("Configuring dashboard", "uid", dashboard.UID(), "organization", dashboard.Organization())
@@ -201,6 +197,16 @@
 
 	// Convert ConfigMap to domain objects using mapper
 	dashboards := r.dashboardMapper.FromConfigMap(dashboard)
+  	// Defensive validation: Ensure dashboards are valid even if webhook was bypassed
+	for _, dash := range dashboards {
+		if validationErrors := dash.Validate(); len(validationErrors) > 0 {
+			logger.Error(nil, "Dashboard validation failed during reconciliation - webhook may have been bypassed",
+				"dashboard", dash.UID(), "organization", dash.Organization(), "errors", validationErrors,
+				"configmap", dashboard.Name, "namespace", dashboard.Namespace)
+			return fmt.Errorf("dashboard validation failed for uid %s: %v", dash.UID(), validationErrors)
+		}
+	}
+  
 	for _, dashboard := range dashboards {
 		err := grafanaService.DeleteDashboard(ctx, dashboard)
 		if err != nil {
