--- conflicted
+++ resolved
@@ -160,11 +160,9 @@
 		return ctrl.Result{}, nil
 	}
 
-	var lastError error
-
 	// Configure the shared organization in Grafana
 	if err := r.configureSharedOrg(ctx); err != nil {
-		lastError = err
+		return ctrl.Result{}, errors.WithStack(err)
 	}
 
 	var lastError error
@@ -192,13 +190,6 @@
 	sharedOrg := grafana.SharedOrg
 
 	logger.Info("configuring shared organization")
-<<<<<<< HEAD
-=======
-	if err := grafana.UpsertOrganization(ctx, r.GrafanaAPI, &sharedOrg); err != nil {
-		logger.Error(err, "failed to upsert shared org")
-		return errors.WithStack(err)
-	}
->>>>>>> 99f40d46
 
 	if _, err := grafana.ConfigureDefaultDatasources(ctx, r.GrafanaAPI, sharedOrg); err != nil {
 		logger.Error(err, "failed to configure datasources for shared org")
@@ -225,34 +216,6 @@
 	}
 }
 
-<<<<<<< HEAD
-=======
-func (r GrafanaOrganizationReconciler) configureOrganization(ctx context.Context, grafanaOrganization *v1alpha1.GrafanaOrganization) error {
-	logger := log.FromContext(ctx)
-	// Create or update organization in Grafana
-	var organization = newOrganization(grafanaOrganization)
-	err := grafana.UpsertOrganization(ctx, r.GrafanaAPI, &organization)
-	if err != nil {
-		logger.Error(err, "failed to upsert grafanaOrganization")
-		return errors.WithStack(err)
-	}
-
-	// Update CR status if anything was changed
-	if grafanaOrganization.Status.OrgID != organization.ID {
-		logger.Info("updating orgID in the grafanaOrganization status")
-		grafanaOrganization.Status.OrgID = organization.ID
-
-		if err = r.Status().Update(ctx, grafanaOrganization); err != nil {
-			logger.Error(err, "failed to update grafanaOrganization status")
-			return errors.WithStack(err)
-		}
-		logger.Info("updated orgID in the grafanaOrganization status")
-	}
-
-	return nil
-}
-
->>>>>>> 99f40d46
 func (r GrafanaOrganizationReconciler) configureDatasources(ctx context.Context, grafanaOrganization *v1alpha1.GrafanaOrganization) error {
 	logger := log.FromContext(ctx)
 
