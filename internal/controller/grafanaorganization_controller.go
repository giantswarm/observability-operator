--- conflicted
+++ resolved
@@ -107,12 +107,6 @@
 		return ctrl.Result{}, errors.WithStack(err)
 	}
 
-<<<<<<< HEAD
-	err = r.configureGrafana(ctx)
-	if err != nil {
-		return ctrl.Result{}, errors.WithStack(err)
-	}
-=======
 	// TODO add datasources for shared org.
 
 	// Create or update organization in Grafana
@@ -144,9 +138,10 @@
 
 	// TODO add datasources for the organization.
 
-	// TODO configure grafana org_mapping
-
->>>>>>> f12ca833
+	err = r.configureGrafana(ctx)
+	if err != nil {
+		return ctrl.Result{}, errors.WithStack(err)
+	}
 	return ctrl.Result{}, nil
 }
 
@@ -179,6 +174,7 @@
 		}
 		logger.Info("removed finalizer", "finalizer", v1alpha1.GrafanaOrganizationFinalizer)
 	}
+
 	return nil
 }
 
