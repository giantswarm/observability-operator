--- conflicted
+++ resolved
@@ -18,20 +18,13 @@
 
 import (
 	"context"
-<<<<<<< HEAD
-	_ "embed"
-=======
->>>>>>> 635cf1b4
 	"fmt"
 
 	grafanaAPI "github.com/grafana/grafana-openapi-client-go/client"
 	grafanaAPIModels "github.com/grafana/grafana-openapi-client-go/models"
 	"github.com/pkg/errors"
-<<<<<<< HEAD
 	v1 "k8s.io/api/core/v1"
 	metav1 "k8s.io/apimachinery/pkg/apis/meta/v1"
-=======
->>>>>>> 635cf1b4
 	"k8s.io/apimachinery/pkg/runtime"
 	"sigs.k8s.io/cluster-api/util/patch"
 	ctrl "sigs.k8s.io/controller-runtime"
@@ -40,10 +33,7 @@
 	"sigs.k8s.io/controller-runtime/pkg/log"
 
 	"github.com/giantswarm/observability-operator/api/v1alpha1"
-<<<<<<< HEAD
 	"github.com/giantswarm/observability-operator/pkg/grafana"
-=======
->>>>>>> 635cf1b4
 )
 
 const sharedOrgName = "Shared Org."
@@ -66,65 +56,9 @@
 // - https://pkg.go.dev/sigs.k8s.io/controller-runtime@v0.16.0/pkg/reconcile
 func (r *GrafanaOrganizationReconciler) Reconcile(ctx context.Context, req ctrl.Request) (ctrl.Result, error) {
 	logger := log.FromContext(ctx)
-<<<<<<< HEAD
 
 	logger.Info("Started reconciling Grafana Organization")
 	defer logger.Info("Finished reconciling Grafana Organization")
-=======
-
-	logger.Info("Started reconciling Grafana Organization")
-	defer logger.Info("Finished reconciling Grafana Organization")
-
-	grafanaOrganization := &v1alpha1.GrafanaOrganization{}
-	err := r.Client.Get(ctx, req.NamespacedName, grafanaOrganization)
-	if err != nil {
-		return ctrl.Result{}, errors.WithStack(client.IgnoreNotFound(err))
-	}
-
-	// Test connection to Grafana
-	// TODO(zirko) Remove in the next iteration
-	_, err = r.GrafanaAPI.Health.GetHealth()
-	if err != nil {
-		logger.Error(err, "Failed to connect to Grafana")
-		return ctrl.Result{}, errors.WithStack(err)
-	}
-
-	logger.Info("Successfully connected to Grafana, lets start hacking...")
-
-	// Handle deleted grafana organizations
-	if !grafanaOrganization.DeletionTimestamp.IsZero() {
-		return ctrl.Result{}, r.reconcileDelete(ctx, grafanaOrganization)
-	}
-
-	// Handle non-deleted grafana organizations
-	return r.reconcileCreate(ctx, grafanaOrganization)
-}
-
-// reconcileCreate creates the grafanaOrganization.
-func (r GrafanaOrganizationReconciler) reconcileCreate(ctx context.Context, grafanaOrganization *v1alpha1.GrafanaOrganization) (ctrl.Result, error) { // nolint:unparam
-	logger := log.FromContext(ctx)
-
-	originalGrafanaOrganization := grafanaOrganization.DeepCopy()
-	// If the grafanaOrganization doesn't have our finalizer, add it.
-	if controllerutil.AddFinalizer(grafanaOrganization, v1alpha1.GrafanaOrganizationFinalizer) {
-		logger.Info("Add finalizer to Grafana Organization")
-		// Register the finalizer immediately to avoid orphaning resources on delete
-		if err := r.Client.Patch(ctx, grafanaOrganization, client.MergeFrom(originalGrafanaOrganization)); err != nil {
-			return ctrl.Result{}, errors.WithStack(err)
-		}
-	}
-
-	// Ensure the first organization is renamed.
-	_, err := r.GrafanaAPI.Orgs.UpdateOrg(1, &grafanaAPIModels.UpdateOrgForm{
-		Name: sharedOrgName,
-	})
-	if err != nil {
-		logger.Error(err, fmt.Sprintf("Could not rename Main Org. to %s", sharedOrgName))
-		return ctrl.Result{}, errors.WithStack(err)
-	}
-
-	//TODO Implement the logic to create the Grafana organization
->>>>>>> 635cf1b4
 
 	grafanaOrganization := &v1alpha1.GrafanaOrganization{}
 	err := r.Client.Get(ctx, req.NamespacedName, grafanaOrganization)
@@ -190,7 +124,6 @@
 	return ctrl.Result{}, nil
 }
 
-<<<<<<< HEAD
 // reconcileDelete deletes the bucket.
 func (r GrafanaOrganizationReconciler) reconcileDelete(ctx context.Context, grafanaOrganization *v1alpha1.GrafanaOrganization) error {
 	logger := log.FromContext(ctx)
@@ -220,24 +153,6 @@
 		}
 		logger.Info("removed finalizer", "finalizer", v1alpha1.GrafanaOrganizationFinalizer)
 	}
-=======
-// reconcileDelete deletes the grafana organization.
-func (r GrafanaOrganizationReconciler) reconcileDelete(ctx context.Context, grafanaOrganization *v1alpha1.GrafanaOrganization) error {
-	logger := log.FromContext(ctx)
-
-	//TODO Implement the logic to delete the organization from Grafana.
-
-	logger.Info("Remove finalizer from grafana organization")
-	// Remove the finalizer.
-	originalGrafanaOrganization := grafanaOrganization.DeepCopy()
-	if controllerutil.RemoveFinalizer(grafanaOrganization, v1alpha1.GrafanaOrganizationFinalizer) {
-		err := r.Client.Patch(ctx, grafanaOrganization, client.MergeFrom(originalGrafanaOrganization))
-		if err != nil {
-			return err
-		}
-	}
-
->>>>>>> 635cf1b4
 	return nil
 }
 
