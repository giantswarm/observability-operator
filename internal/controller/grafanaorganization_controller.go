package controller

import (
	"cmp"
	"context"
	"fmt"
	"slices"

	grafanaAPI "github.com/grafana/grafana-openapi-client-go/client"
	"github.com/pkg/errors"
	v1 "k8s.io/api/core/v1"
	"k8s.io/apimachinery/pkg/runtime"
	"k8s.io/apimachinery/pkg/types"
	"sigs.k8s.io/cluster-api/util/patch"
	ctrl "sigs.k8s.io/controller-runtime"
	"sigs.k8s.io/controller-runtime/pkg/builder"
	"sigs.k8s.io/controller-runtime/pkg/client"
	"sigs.k8s.io/controller-runtime/pkg/controller/controllerutil"
	"sigs.k8s.io/controller-runtime/pkg/handler"
	"sigs.k8s.io/controller-runtime/pkg/log"
	"sigs.k8s.io/controller-runtime/pkg/manager"
	"sigs.k8s.io/controller-runtime/pkg/reconcile"

	"github.com/giantswarm/observability-operator/api/v1alpha1"
	"github.com/giantswarm/observability-operator/internal/controller/predicates"
	"github.com/giantswarm/observability-operator/pkg/config"
	"github.com/giantswarm/observability-operator/pkg/grafana"
	grafanaclient "github.com/giantswarm/observability-operator/pkg/grafana/client"
)

// GrafanaOrganizationReconciler reconciles a GrafanaOrganization object
type GrafanaOrganizationReconciler struct {
	client.Client
	Scheme     *runtime.Scheme
	GrafanaAPI *grafanaAPI.GrafanaHTTPAPI
}

func SetupGrafanaOrganizationReconciler(mgr manager.Manager, conf config.Config) error {
	grafanaAPI, err := grafanaclient.GenerateGrafanaClient(conf.GrafanaURL, conf)
	if err != nil {
		return fmt.Errorf("unable to create grafana client: %w", err)
	}

	r := &GrafanaOrganizationReconciler{
		Client:     mgr.GetClient(),
		Scheme:     mgr.GetScheme(),
		GrafanaAPI: grafanaAPI,
	}

	err = r.SetupWithManager(mgr)
	if err != nil {
		return err
	}

	return nil
}

//+kubebuilder:rbac:groups=observability.giantswarm.io,resources=grafanaorganizations,verbs=get;list;watch;create;update;patch;delete
//+kubebuilder:rbac:groups=observability.giantswarm.io,resources=grafanaorganizations/status,verbs=get;update;patch
//+kubebuilder:rbac:groups=observability.giantswarm.io,resources=grafanaorganizations/finalizers,verbs=update

// Reconcile is part of the main Kubernetes reconciliation loop which aims to
// move the current state of the GrafanaOrganization closer to the desired state.
//
// For more details, check Reconcile and its Result here:
// - https://pkg.go.dev/sigs.k8s.io/controller-runtime@v0.16.0/pkg/reconcile
func (r *GrafanaOrganizationReconciler) Reconcile(ctx context.Context, req ctrl.Request) (ctrl.Result, error) {
	logger := log.FromContext(ctx)

	logger.Info("Started reconciling Grafana Organization")
	defer logger.Info("Finished reconciling Grafana Organization")

	grafanaOrganization := &v1alpha1.GrafanaOrganization{}
	err := r.Client.Get(ctx, req.NamespacedName, grafanaOrganization)
	if err != nil {
		return ctrl.Result{}, errors.WithStack(client.IgnoreNotFound(err))
	}

	// Handle deleted grafana organizations
	if !grafanaOrganization.DeletionTimestamp.IsZero() {
		return ctrl.Result{}, r.reconcileDelete(ctx, grafanaOrganization)
	}

	// Handle non-deleted grafana organizations
	return r.reconcileCreate(ctx, grafanaOrganization)
}

// SetupWithManager sets up the controller with the Manager.
func (r *GrafanaOrganizationReconciler) SetupWithManager(mgr ctrl.Manager) error {
	return ctrl.NewControllerManagedBy(mgr).
		For(&v1alpha1.GrafanaOrganization{}).
		// Watch for grafana pod's status changes
		Watches(
			&v1.Pod{},
			handler.EnqueueRequestsFromMapFunc(func(ctx context.Context, obj client.Object) []reconcile.Request {
				var logger = log.FromContext(ctx)
				var organizations v1alpha1.GrafanaOrganizationList

				err := mgr.GetClient().List(ctx, &organizations)
				if err != nil {
					logger.Error(err, "failed to list grafana organization CRs")
					return []reconcile.Request{}
				}

				// Sort organizations by orgID to ensure the order is deterministic.
				// This is important to prevent incorrect ordering of organizations on grafana restarts.
				slices.SortStableFunc(organizations.Items, func(i, j v1alpha1.GrafanaOrganization) int {
					// if both orgs have a nil orgID, they are equal
					// if one org has a nil orgID, it is higher than the other as it was not created in Grafana yet
					if i.Status.OrgID == 0 && j.Status.OrgID == 0 {
						return 0
					} else if i.Status.OrgID == 0 {
						return 1
					} else if j.Status.OrgID == 0 {
						return -1
					}
					return cmp.Compare(i.Status.OrgID, j.Status.OrgID)
				})

				// Reconcile all grafana organizations when the grafana pod is recreated
				requests := make([]reconcile.Request, 0, len(organizations.Items))
				for _, organization := range organizations.Items {
					requests = append(requests, reconcile.Request{
						NamespacedName: types.NamespacedName{
							Name: organization.Name,
						},
					})
				}
				return requests
			}),
			builder.WithPredicates(predicates.GrafanaPodRecreatedPredicate{}),
		).
		Complete(r)
}

// reconcileCreate creates the grafanaOrganization.
// reconcileCreate ensures the Grafana organization described in grafanaOrganization CR is created in Grafana.
// This function is also responsible for:
// - Adding the finalizer to the CR
// - Updating the CR status field
// - Renaming the Grafana Main Org.
func (r GrafanaOrganizationReconciler) reconcileCreate(ctx context.Context, grafanaOrganization *v1alpha1.GrafanaOrganization) (ctrl.Result, error) { // nolint:unparam
	logger := log.FromContext(ctx)

	// Add finalizer first if not set to avoid the race condition between init and delete.
	if !controllerutil.ContainsFinalizer(grafanaOrganization, v1alpha1.GrafanaOrganizationFinalizer) {
		// We use a patch rather than an update to avoid conflicts when multiple controllers are adding their finalizer to the grafana organization
		// We use the patch from sigs.k8s.io/cluster-api/util/patch to handle the patching without conflicts
		logger.Info("adding finalizer", "finalizer", v1alpha1.GrafanaOrganizationFinalizer)
		patchHelper, err := patch.NewHelper(grafanaOrganization, r.Client)
		if err != nil {
			return ctrl.Result{}, errors.WithStack(err)
		}
		controllerutil.AddFinalizer(grafanaOrganization, v1alpha1.GrafanaOrganizationFinalizer)
		if err := patchHelper.Patch(ctx, grafanaOrganization); err != nil {
			logger.Error(err, "failed to add finalizer", "finalizer", v1alpha1.GrafanaOrganizationFinalizer)
			return ctrl.Result{}, errors.WithStack(err)
		}
		logger.Info("added finalizer", "finalizer", v1alpha1.GrafanaOrganizationFinalizer)
		return ctrl.Result{}, nil
	}

	var lastError error

	// Configure the shared organization in Grafana
	if err := r.configureSharedOrg(ctx); err != nil {
		lastError = err
	}

<<<<<<< HEAD
=======
	// Configure the organization in Grafana
	if err := r.configureOrganization(ctx, grafanaOrganization); err != nil {
		lastError = err
	}

>>>>>>> cf522bea
	// Update the datasources in the CR's status
	if err := r.configureDatasources(ctx, grafanaOrganization); err != nil {
		lastError = err
	}

	// Configure Grafana RBAC
	if err := r.configureGrafanaSSO(ctx); err != nil {
		lastError = err
	}

	if lastError != nil {
		return ctrl.Result{}, errors.WithStack(lastError)
	}

	return ctrl.Result{}, nil
}

func (r GrafanaOrganizationReconciler) configureSharedOrg(ctx context.Context) error {
	logger := log.FromContext(ctx)

	sharedOrg := grafana.SharedOrg

	logger.Info("configuring shared organization")
<<<<<<< HEAD
=======
	if err := grafana.UpsertOrganization(ctx, r.GrafanaAPI, &sharedOrg); err != nil {
		logger.Error(err, "failed to upsert shared org")
		return errors.WithStack(err)
	}
>>>>>>> cf522bea

	if _, err := grafana.ConfigureDefaultDatasources(ctx, r.GrafanaAPI, sharedOrg); err != nil {
		logger.Error(err, "failed to configure datasources for shared org")
		return errors.WithStack(err)
	}

	logger.Info("configured shared org")
	return nil
}

func newOrganization(grafanaOrganization *v1alpha1.GrafanaOrganization) grafana.Organization {
	tenantIDs := make([]string, len(grafanaOrganization.Spec.Tenants))
	for i, tenant := range grafanaOrganization.Spec.Tenants {
		tenantIDs[i] = string(tenant)
	}

	return grafana.Organization{
		ID:        grafanaOrganization.Status.OrgID,
		Name:      grafanaOrganization.Spec.DisplayName,
		TenantIDs: tenantIDs,
		Admins:    grafanaOrganization.Spec.RBAC.Admins,
		Editors:   grafanaOrganization.Spec.RBAC.Editors,
		Viewers:   grafanaOrganization.Spec.RBAC.Viewers,
	}
}

<<<<<<< HEAD
=======
func (r GrafanaOrganizationReconciler) configureOrganization(ctx context.Context, grafanaOrganization *v1alpha1.GrafanaOrganization) error {
	logger := log.FromContext(ctx)
	// Create or update organization in Grafana
	var organization = newOrganization(grafanaOrganization)
	err := grafana.UpsertOrganization(ctx, r.GrafanaAPI, &organization)
	if err != nil {
		logger.Error(err, "failed to upsert grafanaOrganization")
		return errors.WithStack(err)
	}

	// Update CR status if anything was changed
	if grafanaOrganization.Status.OrgID != organization.ID {
		logger.Info("updating orgID in the grafanaOrganization status")
		grafanaOrganization.Status.OrgID = organization.ID

		if err = r.Status().Update(ctx, grafanaOrganization); err != nil {
			logger.Error(err, "failed to update grafanaOrganization status")
			return errors.WithStack(err)
		}
		logger.Info("updated orgID in the grafanaOrganization status")
	}

	return nil
}

>>>>>>> cf522bea
func (r GrafanaOrganizationReconciler) configureDatasources(ctx context.Context, grafanaOrganization *v1alpha1.GrafanaOrganization) error {
	logger := log.FromContext(ctx)

	logger.Info("configuring data sources")

	// Create or update organization in Grafana
	var organization = newOrganization(grafanaOrganization)
	datasources, err := grafana.ConfigureDefaultDatasources(ctx, r.GrafanaAPI, organization)
	if err != nil {
		logger.Error(err, "failed to configure the grafanaOrganization with default datasources")
		return errors.WithStack(err)
	}

	var configuredDatasources = make([]v1alpha1.DataSource, len(datasources))
	for i, datasource := range datasources {
		configuredDatasources[i] = v1alpha1.DataSource{
			ID:   datasource.ID,
			Name: datasource.Name,
		}
	}

	logger.Info("updating datasources in the grafanaOrganization status")
	grafanaOrganization.Status.DataSources = configuredDatasources
	if err := r.Status().Update(ctx, grafanaOrganization); err != nil {
		logger.Error(err, "failed to update the the grafanaOrganization status with datasources information")
		return errors.WithStack(err)
	}
	logger.Info("updated datasources in the grafanaOrganization status")
	logger.Info("configured data sources")

	return nil
}

// reconcileDelete deletes the grafana organization.
func (r GrafanaOrganizationReconciler) reconcileDelete(ctx context.Context, grafanaOrganization *v1alpha1.GrafanaOrganization) error {
	logger := log.FromContext(ctx)

	// We do not need to delete anything if there is no finalizer on the grafana organization
	if !controllerutil.ContainsFinalizer(grafanaOrganization, v1alpha1.GrafanaOrganizationFinalizer) {
		return nil
	}

	// Delete organization in Grafana
	var organization = newOrganization(grafanaOrganization)

	// Delete organization in Grafana if it exists
	if grafanaOrganization.Status.OrgID > 0 {
		err := grafana.DeleteOrganization(ctx, r.GrafanaAPI, organization)
		if err != nil {
			return errors.WithStack(err)
		}

		grafanaOrganization.Status.OrgID = 0
		if err = r.Status().Update(ctx, grafanaOrganization); err != nil {
			logger.Error(err, "failed to update grafanaOrganization status")
			return errors.WithStack(err)
		}
	}

	err := r.configureGrafanaSSO(ctx)
	if err != nil {
		return errors.WithStack(err)
	}

	// Finalizer handling needs to come last.
	// We use the patch from sigs.k8s.io/cluster-api/util/patch to handle the patching without conflicts
	logger.Info("removing finalizer", "finalizer", v1alpha1.GrafanaOrganizationFinalizer)
	patchHelper, err := patch.NewHelper(grafanaOrganization, r.Client)
	if err != nil {
		return errors.WithStack(err)
	}

	controllerutil.RemoveFinalizer(grafanaOrganization, v1alpha1.GrafanaOrganizationFinalizer)
	if err := patchHelper.Patch(ctx, grafanaOrganization); err != nil {
		logger.Error(err, "failed to remove finalizer, requeuing", "finalizer", v1alpha1.GrafanaOrganizationFinalizer)
		return errors.WithStack(err)
	}
	logger.Info("removed finalizer", "finalizer", v1alpha1.GrafanaOrganizationFinalizer)

	return nil
}

// configureGrafana ensures the RBAC configuration is set in Grafana.
func (r *GrafanaOrganizationReconciler) configureGrafanaSSO(ctx context.Context) error {
	logger := log.FromContext(ctx)

	organizationList := v1alpha1.GrafanaOrganizationList{}
	err := r.Client.List(ctx, &organizationList)
	if err != nil {
		logger.Error(err, "failed to list grafana organizations")
		return errors.WithStack(err)
	}

	// Configure SSO settings in Grafana
	organizations := make([]grafana.Organization, len(organizationList.Items))
	for i, organization := range organizationList.Items {
		organizations[i] = newOrganization(&organization)
	}
	err = grafana.ConfigureSSOSettings(ctx, r.GrafanaAPI, organizations)
	if err != nil {
		logger.Error(err, "failed to configure grafanaOrganization with SSO settings")
		return errors.WithStack(err)
	}

	return nil
}<|MERGE_RESOLUTION|>--- conflicted
+++ resolved
@@ -167,14 +167,6 @@
 		lastError = err
 	}
 
-<<<<<<< HEAD
-=======
-	// Configure the organization in Grafana
-	if err := r.configureOrganization(ctx, grafanaOrganization); err != nil {
-		lastError = err
-	}
-
->>>>>>> cf522bea
 	// Update the datasources in the CR's status
 	if err := r.configureDatasources(ctx, grafanaOrganization); err != nil {
 		lastError = err
@@ -198,13 +190,6 @@
 	sharedOrg := grafana.SharedOrg
 
 	logger.Info("configuring shared organization")
-<<<<<<< HEAD
-=======
-	if err := grafana.UpsertOrganization(ctx, r.GrafanaAPI, &sharedOrg); err != nil {
-		logger.Error(err, "failed to upsert shared org")
-		return errors.WithStack(err)
-	}
->>>>>>> cf522bea
 
 	if _, err := grafana.ConfigureDefaultDatasources(ctx, r.GrafanaAPI, sharedOrg); err != nil {
 		logger.Error(err, "failed to configure datasources for shared org")
@@ -231,34 +216,6 @@
 	}
 }
 
-<<<<<<< HEAD
-=======
-func (r GrafanaOrganizationReconciler) configureOrganization(ctx context.Context, grafanaOrganization *v1alpha1.GrafanaOrganization) error {
-	logger := log.FromContext(ctx)
-	// Create or update organization in Grafana
-	var organization = newOrganization(grafanaOrganization)
-	err := grafana.UpsertOrganization(ctx, r.GrafanaAPI, &organization)
-	if err != nil {
-		logger.Error(err, "failed to upsert grafanaOrganization")
-		return errors.WithStack(err)
-	}
-
-	// Update CR status if anything was changed
-	if grafanaOrganization.Status.OrgID != organization.ID {
-		logger.Info("updating orgID in the grafanaOrganization status")
-		grafanaOrganization.Status.OrgID = organization.ID
-
-		if err = r.Status().Update(ctx, grafanaOrganization); err != nil {
-			logger.Error(err, "failed to update grafanaOrganization status")
-			return errors.WithStack(err)
-		}
-		logger.Info("updated orgID in the grafanaOrganization status")
-	}
-
-	return nil
-}
-
->>>>>>> cf522bea
 func (r GrafanaOrganizationReconciler) configureDatasources(ctx context.Context, grafanaOrganization *v1alpha1.GrafanaOrganization) error {
 	logger := log.FromContext(ctx)
 
