package controller

import (
	"cmp"
	"context"
	"fmt"
	"net/url"
	"slices"

	v1 "k8s.io/api/core/v1"
	"k8s.io/apimachinery/pkg/runtime"
	"k8s.io/apimachinery/pkg/types"
	ctrl "sigs.k8s.io/controller-runtime"
	"sigs.k8s.io/controller-runtime/pkg/builder"
	"sigs.k8s.io/controller-runtime/pkg/client"
	"sigs.k8s.io/controller-runtime/pkg/controller/controllerutil"
	"sigs.k8s.io/controller-runtime/pkg/handler"
	"sigs.k8s.io/controller-runtime/pkg/log"
	"sigs.k8s.io/controller-runtime/pkg/manager"
	"sigs.k8s.io/controller-runtime/pkg/reconcile"

	"github.com/giantswarm/observability-operator/api/v1alpha1"
	"github.com/giantswarm/observability-operator/internal/mapper"
	"github.com/giantswarm/observability-operator/internal/predicates"
	"github.com/giantswarm/observability-operator/pkg/config"
	"github.com/giantswarm/observability-operator/pkg/domain/organization"
	"github.com/giantswarm/observability-operator/pkg/grafana"
	grafanaclient "github.com/giantswarm/observability-operator/pkg/grafana/client"
	"github.com/giantswarm/observability-operator/pkg/metrics"
)

// GrafanaOrganizationReconciler reconciles a GrafanaOrganization object
type GrafanaOrganizationReconciler struct {
	client.Client
	Scheme *runtime.Scheme

	grafanaURL         *url.URL
	finalizerHelper    FinalizerHelper
	grafanaClientGen   grafanaclient.GrafanaClientGenerator
	cfg                config.Config
	organizationMapper *mapper.OrganizationMapper
}

func SetupGrafanaOrganizationReconciler(mgr manager.Manager, cfg config.Config, grafanaClientGen grafanaclient.GrafanaClientGenerator) error {
	r := &GrafanaOrganizationReconciler{
		Client:             mgr.GetClient(),
		Scheme:             mgr.GetScheme(),
		grafanaURL:         cfg.Grafana.URL,
		finalizerHelper:    NewFinalizerHelper(mgr.GetClient(), v1alpha1.GrafanaOrganizationFinalizer),
		grafanaClientGen:   grafanaClientGen,
		cfg:                cfg,
		organizationMapper: mapper.NewOrganizationMapper(),
	}

	return r.SetupWithManager(mgr)
}

//+kubebuilder:rbac:groups=observability.giantswarm.io,resources=grafanaorganizations,verbs=get;list;watch;create;update;patch;delete
//+kubebuilder:rbac:groups=observability.giantswarm.io,resources=grafanaorganizations/status,verbs=get;update;patch
//+kubebuilder:rbac:groups=observability.giantswarm.io,resources=grafanaorganizations/finalizers,verbs=update

// Reconcile is part of the main Kubernetes reconciliation loop which aims to
// move the current state of the GrafanaOrganization closer to the desired state.
//
// For more details, check Reconcile and its Result here:
// - https://pkg.go.dev/sigs.k8s.io/controller-runtime@v0.16.0/pkg/reconcile
func (r *GrafanaOrganizationReconciler) Reconcile(ctx context.Context, req ctrl.Request) (ctrl.Result, error) {
	logger := log.FromContext(ctx)

	logger.Info("Started reconciling Grafana Organization")
	defer logger.Info("Finished reconciling Grafana Organization")

	grafanaOrganization := &v1alpha1.GrafanaOrganization{}
	err := r.Get(ctx, req.NamespacedName, grafanaOrganization)
	if err != nil {
		if client.IgnoreNotFound(err) != nil {
			return ctrl.Result{}, fmt.Errorf("failed to get GrafanaOrganization: %w", err)
		}

		return ctrl.Result{}, nil
	}

	grafanaAPI, err := r.grafanaClientGen.GenerateGrafanaClient(ctx, r.Client, r.grafanaURL)
	if err != nil {
		return ctrl.Result{}, fmt.Errorf("failed to generate Grafana client: %w", err)
	}

	grafanaService := grafana.NewService(r.Client, grafanaAPI, r.cfg)

	// Handle deleted grafana organizations
	if !grafanaOrganization.DeletionTimestamp.IsZero() {
		return ctrl.Result{}, r.reconcileDelete(ctx, grafanaService, grafanaOrganization)
	}

	// Handle non-deleted grafana organizations
	return r.reconcileCreate(ctx, grafanaService, grafanaOrganization)
}

// SetupWithManager sets up the controller with the Manager.
func (r *GrafanaOrganizationReconciler) SetupWithManager(mgr ctrl.Manager) error {
	err := ctrl.NewControllerManagedBy(mgr).
		Named("grafanaorganization").
		For(&v1alpha1.GrafanaOrganization{}).
		// Watch for grafana pod's status changes
		Watches(
			&v1.Pod{},
			handler.EnqueueRequestsFromMapFunc(func(ctx context.Context, obj client.Object) []reconcile.Request {
				var logger = log.FromContext(ctx)
				var organizations v1alpha1.GrafanaOrganizationList

				err := mgr.GetClient().List(ctx, &organizations)
				if err != nil {
					logger.Error(err, "failed to list grafana organization CRs")
					return []reconcile.Request{}
				}

				// Sort organizations by orgID to ensure the order is deterministic.
				// This is important to prevent incorrect ordering of organizations on grafana restarts.
				slices.SortStableFunc(organizations.Items, func(i, j v1alpha1.GrafanaOrganization) int {
					// if both orgs have a nil orgID, they are equal
					// if one org has a nil orgID, it is higher than the other as it was not created in Grafana yet
					if i.Status.OrgID == 0 && j.Status.OrgID == 0 {
						return 0
					} else if i.Status.OrgID == 0 {
						return 1
					} else if j.Status.OrgID == 0 {
						return -1
					}
					return cmp.Compare(i.Status.OrgID, j.Status.OrgID)
				})

				// Reconcile all grafana organizations when the grafana pod is recreated
				requests := make([]reconcile.Request, 0, len(organizations.Items))
				for _, organization := range organizations.Items {
					requests = append(requests, reconcile.Request{
						NamespacedName: types.NamespacedName{
							Name: organization.Name,
						},
					})
				}
				return requests
			}),
			builder.WithPredicates(predicates.GrafanaPodRecreatedPredicate{}),
		).
		Complete(r)
	if err != nil {
		return fmt.Errorf("failed to build controller: %w", err)
	}

	return nil
}

// reconcileCreate ensures the Grafana organization described in GrafanaOrganization CR is created in Grafana.
// This function is also responsible for:
// - Adding the finalizer to the CR
// - Updating the CR status field
// - Renaming the Grafana Main Org.
func (r GrafanaOrganizationReconciler) reconcileCreate(ctx context.Context, grafanaService *grafana.Service, grafanaOrganization *v1alpha1.GrafanaOrganization) (ctrl.Result, error) { // nolint:unparam
	// Add finalizer first if not set to avoid the race condition between init and delete.
	finalizerAdded, err := r.finalizerHelper.EnsureAdded(ctx, grafanaOrganization)
	if err != nil {
		return ctrl.Result{}, fmt.Errorf("failed to ensure finalizer is added: %w", err)
	}
	if finalizerAdded {
		return ctrl.Result{}, nil
	}

	logger := log.FromContext(ctx)

<<<<<<< HEAD
	// Convert to domain object
	organization := r.organizationMapper.FromGrafanaOrganization(grafanaOrganization)
=======
	// Determine initial status based on current state
	orgStatus := metrics.OrgStatusPending
	if grafanaOrganization.Status.OrgID > 0 {
		orgStatus = metrics.OrgStatusActive
	}
>>>>>>> a06088db

	// Create or update the grafana organization
	updatedID, err := grafanaService.ConfigureOrganization(ctx, organization)
	if err != nil {
		// Set error status and update metric before returning
		orgStatus = metrics.OrgStatusError
		updateGrafanaOrganizationInfoMetric(grafanaOrganization.Name, grafanaOrganization.Spec.DisplayName, grafanaOrganization.Status.OrgID, orgStatus)
		return ctrl.Result{}, fmt.Errorf("failed to upsert grafanaOrganization: %w", err)
	}

	// Update CR status if anything was changed
	if grafanaOrganization.Status.OrgID != updatedID {
		logger.Info("updating orgID in the grafanaOrganization status")
		grafanaOrganization.Status.OrgID = updatedID

		err = r.Client.Status().Update(ctx, grafanaOrganization)
		if err != nil {
			orgStatus = metrics.OrgStatusError
			updateGrafanaOrganizationInfoMetric(grafanaOrganization.Name, grafanaOrganization.Spec.DisplayName, grafanaOrganization.Status.OrgID, orgStatus)
			return ctrl.Result{}, fmt.Errorf("failed to update grafanaOrganization status: %w", err)
		}
		orgStatus = metrics.OrgStatusActive
		logger.Info("updated orgID in the grafanaOrganization status")
	}

	// Configure the organization's datasources and handle status updates
	datasources, err := grafanaService.ConfigureDatasources(ctx, organization)
	if err != nil {
		return ctrl.Result{}, fmt.Errorf("failed to configure datasources: %w", err)
	}

	// Build the list of configured datasources for the status
	var configuredDatasources = make([]v1alpha1.DataSource, len(datasources))
	for i, datasource := range datasources {
		configuredDatasources[i] = v1alpha1.DataSource{
			ID:   datasource.ID,
			Name: datasource.Name,
		}
	}

	// Sort the datasources by ID to ensure consistent ordering
	slices.SortStableFunc(configuredDatasources, func(a, b v1alpha1.DataSource) int {
		return cmp.Compare(a.ID, b.ID)
	})

	// Update the status if the datasources have changed
	if !slices.Equal(grafanaOrganization.Status.DataSources, configuredDatasources) {
		logger.Info("updating datasources in the GrafanaOrganization status")
		grafanaOrganization.Status.DataSources = configuredDatasources
		if err := r.Client.Status().Update(ctx, grafanaOrganization); err != nil {
			return ctrl.Result{}, fmt.Errorf("failed to update GrafanaOrganization status: %w", err)
		}
		logger.Info("updated datasources in the GrafanaOrganization status")
	}

	err = r.configureGrafanaSSOSettings(ctx, grafanaService)
	if err != nil {
<<<<<<< HEAD
		return ctrl.Result{}, err
=======
		orgStatus = metrics.OrgStatusError
		updateGrafanaOrganizationInfoMetric(grafanaOrganization.Name, grafanaOrganization.Spec.DisplayName, grafanaOrganization.Status.OrgID, orgStatus)
		return ctrl.Result{}, fmt.Errorf("failed to setup grafanaOrganization: %w", err)
>>>>>>> a06088db
	}

	// Set info metrics
	for _, tenant := range grafanaOrganization.Spec.Tenants {
		// for each tenant in the organization, set a metric with tenant name and org id
		metrics.GrafanaOrganizationTenantInfo.WithLabelValues(
			string(tenant),
			fmt.Sprintf("%d", grafanaOrganization.Status.OrgID),
		).Set(1)
	}

	updateGrafanaOrganizationInfoMetric(grafanaOrganization.Name, grafanaOrganization.Spec.DisplayName, grafanaOrganization.Status.OrgID, orgStatus)

	return ctrl.Result{}, nil
}

// listActiveGrafanaOrganizations retrieves all GrafanaOrganization CRs and converts them to domain objects
func (r *GrafanaOrganizationReconciler) listActiveGrafanaOrganizations(ctx context.Context) ([]*organization.Organization, error) {
	organizationList := &v1alpha1.GrafanaOrganizationList{}
	err := r.Client.List(ctx, organizationList)
	if err != nil {
		return nil, fmt.Errorf("failed to list grafana organizations: %w", err)
	}

	organizations := make([]*organization.Organization, 0, len(organizationList.Items))
	for _, org := range organizationList.Items {
		if !org.GetDeletionTimestamp().IsZero() {
			// Skip organizations that are being deleted
			// see https://github.com/giantswarm/observability-operator/pull/525
			continue
		}
		organizations = append(organizations, r.organizationMapper.FromGrafanaOrganization(&org))
	}

	return organizations, nil
}

// configureGrafanaSSOSettings configures Grafana SSO settings based on all active GrafanaOrganizations
func (r GrafanaOrganizationReconciler) configureGrafanaSSOSettings(ctx context.Context, grafanaService *grafana.Service) error {
	allOrganizations, err := r.listActiveGrafanaOrganizations(ctx)
	if err != nil {
		return fmt.Errorf("failed to get all organizations for SSO configuration: %w", err)
	}

	err = grafanaService.ConfigureSSOSettings(ctx, allOrganizations)
	if err != nil {
		return fmt.Errorf("failed to configure SSO: %w", err)
	}
	return nil
}

// reconcileDelete deletes the grafana organization.
func (r GrafanaOrganizationReconciler) reconcileDelete(ctx context.Context, grafanaService *grafana.Service, grafanaOrganization *v1alpha1.GrafanaOrganization) error {
	// We do not need to delete anything if there is no finalizer on the grafana organization
	if !controllerutil.ContainsFinalizer(grafanaOrganization, v1alpha1.GrafanaOrganizationFinalizer) {
		return nil
	}

<<<<<<< HEAD
	// Convert to domain object
	organization := r.organizationMapper.FromGrafanaOrganization(grafanaOrganization)

	err := grafanaService.DeleteOrganization(ctx, organization)
=======
	// Store orgID before deletion for metric cleanup
	orgID := fmt.Sprintf("%d", grafanaOrganization.Status.OrgID)

	err := grafanaService.DeleteOrganization(ctx, grafanaOrganization)
>>>>>>> a06088db
	if err != nil {
		return fmt.Errorf("failed to delete grafana organization: %w", err)
	}

	grafanaOrganization.Status.OrgID = 0
	err = r.Client.Status().Update(ctx, grafanaOrganization)
	if err != nil {
		return fmt.Errorf("failed to update grafanaOrganization status: %w", err)
	}

	err = r.configureGrafanaSSOSettings(ctx, grafanaService)
	if err != nil {
		return err
	}

	// Clean up metrics - delete metric series for this organization
	for _, tenant := range grafanaOrganization.Spec.Tenants {
		metrics.GrafanaOrganizationTenantInfo.DeleteLabelValues(string(tenant), orgID)
	}
	metrics.GrafanaOrganizationInfo.DeleteLabelValues(grafanaOrganization.Name, grafanaOrganization.Spec.DisplayName, orgID, metrics.OrgStatusActive)
	metrics.GrafanaOrganizationInfo.DeleteLabelValues(grafanaOrganization.Name, grafanaOrganization.Spec.DisplayName, orgID, metrics.OrgStatusPending)
	metrics.GrafanaOrganizationInfo.DeleteLabelValues(grafanaOrganization.Name, grafanaOrganization.Spec.DisplayName, orgID, metrics.OrgStatusError)

	// Finalizer handling needs to come last.
	err = r.finalizerHelper.EnsureRemoved(ctx, grafanaOrganization)
	if err != nil {
		return fmt.Errorf("failed to remove finalizer: %w", err)
	}

	return nil
}

func updateGrafanaOrganizationInfoMetric(organizationName string, displayName string, orgID int64, status string) {
	metrics.GrafanaOrganizationInfo.WithLabelValues(
		organizationName,
		displayName,
		fmt.Sprintf("%d", orgID),
		status,
	).Set(1)
}<|MERGE_RESOLUTION|>--- conflicted
+++ resolved
@@ -167,17 +167,15 @@
 
 	logger := log.FromContext(ctx)
 
-<<<<<<< HEAD
-	// Convert to domain object
-	organization := r.organizationMapper.FromGrafanaOrganization(grafanaOrganization)
-=======
 	// Determine initial status based on current state
 	orgStatus := metrics.OrgStatusPending
 	if grafanaOrganization.Status.OrgID > 0 {
 		orgStatus = metrics.OrgStatusActive
 	}
->>>>>>> a06088db
-
+
+  // Convert to domain object
+	organization := r.organizationMapper.FromGrafanaOrganization(grafanaOrganization)
+  
 	// Create or update the grafana organization
 	updatedID, err := grafanaService.ConfigureOrganization(ctx, organization)
 	if err != nil {
@@ -234,13 +232,9 @@
 
 	err = r.configureGrafanaSSOSettings(ctx, grafanaService)
 	if err != nil {
-<<<<<<< HEAD
-		return ctrl.Result{}, err
-=======
 		orgStatus = metrics.OrgStatusError
 		updateGrafanaOrganizationInfoMetric(grafanaOrganization.Name, grafanaOrganization.Spec.DisplayName, grafanaOrganization.Status.OrgID, orgStatus)
 		return ctrl.Result{}, fmt.Errorf("failed to setup grafanaOrganization: %w", err)
->>>>>>> a06088db
 	}
 
 	// Set info metrics
@@ -299,17 +293,13 @@
 		return nil
 	}
 
-<<<<<<< HEAD
+  // Store orgID before deletion for metric cleanup
+	orgID := fmt.Sprintf("%d", grafanaOrganization.Status.OrgID)
+  
 	// Convert to domain object
 	organization := r.organizationMapper.FromGrafanaOrganization(grafanaOrganization)
 
 	err := grafanaService.DeleteOrganization(ctx, organization)
-=======
-	// Store orgID before deletion for metric cleanup
-	orgID := fmt.Sprintf("%d", grafanaOrganization.Status.OrgID)
-
-	err := grafanaService.DeleteOrganization(ctx, grafanaOrganization)
->>>>>>> a06088db
 	if err != nil {
 		return fmt.Errorf("failed to delete grafana organization: %w", err)
 	}
