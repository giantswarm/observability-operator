/*
Copyright 2024.

Licensed under the Apache License, Version 2.0 (the "License");
you may not use this file except in compliance with the License.
You may obtain a copy of the License at

    http://www.apache.org/licenses/LICENSE-2.0

Unless required by applicable law or agreed to in writing, software
distributed under the License is distributed on an "AS IS" BASIS,
WITHOUT WARRANTIES OR CONDITIONS OF ANY KIND, either express or implied.
See the License for the specific language governing permissions and
limitations under the License.
*/

package controller

import (
	"context"
	"fmt"

	grafanaAPI "github.com/grafana/grafana-openapi-client-go/client"
	grafanaAPIModels "github.com/grafana/grafana-openapi-client-go/models"
	"github.com/pkg/errors"
	v1 "k8s.io/api/core/v1"
	metav1 "k8s.io/apimachinery/pkg/apis/meta/v1"
	"k8s.io/apimachinery/pkg/runtime"
	"k8s.io/apimachinery/pkg/types"
	"sigs.k8s.io/cluster-api/util/patch"
	ctrl "sigs.k8s.io/controller-runtime"
	"sigs.k8s.io/controller-runtime/pkg/builder"
	"sigs.k8s.io/controller-runtime/pkg/client"
	"sigs.k8s.io/controller-runtime/pkg/controller/controllerutil"
	"sigs.k8s.io/controller-runtime/pkg/handler"
	"sigs.k8s.io/controller-runtime/pkg/log"
	"sigs.k8s.io/controller-runtime/pkg/reconcile"

	"github.com/giantswarm/observability-operator/api/v1alpha1"
	"github.com/giantswarm/observability-operator/internal/controller/predicates"
	"github.com/giantswarm/observability-operator/pkg/grafana"
	"github.com/giantswarm/observability-operator/pkg/grafana/templating"
)

// GrafanaOrganizationReconciler reconciles a GrafanaOrganization object
type GrafanaOrganizationReconciler struct {
	client.Client
	Scheme     *runtime.Scheme
	GrafanaAPI *grafanaAPI.GrafanaHTTPAPI
}

//+kubebuilder:rbac:groups=observability.giantswarm.io,resources=grafanaorganizations,verbs=get;list;watch;create;update;patch;delete
//+kubebuilder:rbac:groups=observability.giantswarm.io,resources=grafanaorganizations/status,verbs=get;update;patch
//+kubebuilder:rbac:groups=observability.giantswarm.io,resources=grafanaorganizations/finalizers,verbs=update

// Reconcile is part of the main Kubernetes reconciliation loop which aims to
// move the current state of the GrafanaOrganization closer to the desired state.
//
// For more details, check Reconcile and its Result here:
// - https://pkg.go.dev/sigs.k8s.io/controller-runtime@v0.16.0/pkg/reconcile
func (r *GrafanaOrganizationReconciler) Reconcile(ctx context.Context, req ctrl.Request) (ctrl.Result, error) {
	logger := log.FromContext(ctx)

	logger.Info("Started reconciling Grafana Organization")
	defer logger.Info("Finished reconciling Grafana Organization")

	grafanaOrganization := &v1alpha1.GrafanaOrganization{}
	err := r.Client.Get(ctx, req.NamespacedName, grafanaOrganization)
	if err != nil {
		return ctrl.Result{}, errors.WithStack(client.IgnoreNotFound(err))
	}

	// Handle deleted grafana organizations
	if !grafanaOrganization.DeletionTimestamp.IsZero() {
		return ctrl.Result{}, r.reconcileDelete(ctx, grafanaOrganization)
	}

	// Handle non-deleted grafana organizations
	return r.reconcileCreate(ctx, grafanaOrganization)
}

// reconcileCreate creates the grafanaOrganization.
// reconcileCreate ensures the Grafana organization described in grafanaOrganization CR is created in Grafana.
// This function is also responsible for:
// - Adding the finalizer to the CR
// - Updating the CR status field
// - Renaming the Grafana Main Org.
func (r GrafanaOrganizationReconciler) reconcileCreate(ctx context.Context, grafanaOrganization *v1alpha1.GrafanaOrganization) (ctrl.Result, error) { // nolint:unparam
	logger := log.FromContext(ctx)

	// Add finalizer first if not set to avoid the race condition between init and delete.
	if !controllerutil.ContainsFinalizer(grafanaOrganization, v1alpha1.GrafanaOrganizationFinalizer) {
		// We use a patch rather than an update to avoid conflicts when multiple controllers are adding their finalizer to the grafana organization
		// We use the patch from sigs.k8s.io/cluster-api/util/patch to handle the patching without conflicts
		logger.Info("adding finalizer", "finalizer", v1alpha1.GrafanaOrganizationFinalizer)
		patchHelper, err := patch.NewHelper(grafanaOrganization, r.Client)
		if err != nil {
			return ctrl.Result{}, errors.WithStack(err)
		}
		controllerutil.AddFinalizer(grafanaOrganization, v1alpha1.GrafanaOrganizationFinalizer)
		if err := patchHelper.Patch(ctx, grafanaOrganization); err != nil {
			logger.Error(err, "failed to add finalizer", "finalizer", v1alpha1.GrafanaOrganizationFinalizer)
			return ctrl.Result{}, errors.WithStack(err)
		}
		logger.Info("added finalizer", "finalizer", v1alpha1.GrafanaOrganizationFinalizer)
		return ctrl.Result{}, nil
	}

	// Ensure the first organization is renamed.
	_, err := r.GrafanaAPI.Orgs.UpdateOrg(1, &grafanaAPIModels.UpdateOrgForm{
		Name: grafana.SharedOrgName,
	})
	if err != nil {
		logger.Error(err, fmt.Sprintf("failed to rename Main Org. to %s", grafana.SharedOrgName))
		return ctrl.Result{}, errors.WithStack(err)
	}

	// TODO add datasources for shared org.

	// Configure the organization in Grafana
	if err = r.configureOrganization(ctx, grafanaOrganization); err != nil {
		return ctrl.Result{}, errors.WithStack(err)
	}

	// Update the datasources in the CR's status
	if err = r.configureDatasources(ctx, grafanaOrganization); err != nil {
		return ctrl.Result{}, errors.WithStack(err)
	}

	err = r.configureGrafana(ctx)
	if err != nil {
		return ctrl.Result{}, errors.WithStack(err)
	}
	return ctrl.Result{}, nil
}

func (r GrafanaOrganizationReconciler) configureOrganization(ctx context.Context, grafanaOrganization *v1alpha1.GrafanaOrganization) error {
	logger := log.FromContext(ctx)
	var err error
	// Create or update organization in Grafana
	var organization = grafana.Organization{
		ID:   grafanaOrganization.Status.OrgID,
		Name: grafanaOrganization.Spec.DisplayName,
	}

	if organization.ID == 0 {
		// if the CR doesn't have an orgID, create the organization in Grafana
		organization, err = grafana.CreateOrganization(ctx, r.GrafanaAPI, organization)
	} else {
		organization, err = grafana.UpdateOrganization(ctx, r.GrafanaAPI, organization)
	}

	if err != nil {
		return err
	}

	// Update CR status if anything was changed
	// Update orgID in the CR's satus
	if grafanaOrganization.Status.OrgID != organization.ID {
		logger.Info("updating orgID in the organization status")
		grafanaOrganization.Status.OrgID = organization.ID

<<<<<<< HEAD
		if err := r.Status().Update(ctx, grafanaOrganization); err != nil {
			logger.Error(err, "failed to update the status with orgID	information")
			return errors.WithStack(err)
=======
		if err = r.Status().Update(ctx, grafanaOrganization); err != nil {
			logger.Error(err, "failed to update grafanaOrganization status")
			return ctrl.Result{}, errors.WithStack(err)
>>>>>>> 085cd04c
		}
		logger.Info("updated orgID in the organization status")
	}

	return nil
}

func (r GrafanaOrganizationReconciler) configureDatasources(ctx context.Context, grafanaOrganization *v1alpha1.GrafanaOrganization) error {
	logger := log.FromContext(ctx)

	logger.Info("configuring data sources")

	// Switch context to the current org
	r.GrafanaAPI = r.GrafanaAPI.WithOrgID(grafanaOrganization.Status.OrgID)
	defer func() {
		// Switch context back to default org once we're done whether we succeed or fail
		r.GrafanaAPI = r.GrafanaAPI.WithOrgID(1)
	}()

	existingDatasources := make([]grafana.Datasource, len(grafanaOrganization.Status.DataSources))
	for i, datasource := range grafanaOrganization.Status.DataSources {
		existingDatasources[i] = grafana.Datasource{
			ID:   datasource.ID,
			Name: datasource.Name,
		}
	}

	datasources, err := grafana.ConfigureDefaultDatasources(ctx, r.GrafanaAPI, existingDatasources)
	if err != nil {
		return errors.WithStack(err)
	}

	var desiredDatasources = make([]v1alpha1.DataSource, len(datasources))
	for i, datasource := range datasources {
		desiredDatasources[i] = v1alpha1.DataSource{
			ID:   datasource.ID,
			Name: datasource.Name,
		}
	}

	logger.Info("updating datasources in the organization status")
	grafanaOrganization.Status.DataSources = desiredDatasources
	if err := r.Status().Update(ctx, grafanaOrganization); err != nil {
		logger.Error(err, "failed to update the status with datasources information")
		return errors.WithStack(err)
	}
	logger.Info("updated datasources in the organization status")
	logger.Info("configured data sources")

	return nil
}

// reconcileDelete deletes the grafana organization.
func (r GrafanaOrganizationReconciler) reconcileDelete(ctx context.Context, grafanaOrganization *v1alpha1.GrafanaOrganization) error {
	logger := log.FromContext(ctx)

	// We do not need to delete anything if there is no finalizer on the grafana organization
<<<<<<< HEAD
	if controllerutil.ContainsFinalizer(grafanaOrganization, v1alpha1.GrafanaOrganizationFinalizer) {

		// Delete organization in Grafana if it exists
		if grafanaOrganization.Status.OrgID > 0 {
			err := grafana.DeleteByID(ctx, r.GrafanaAPI, grafanaOrganization.Status.OrgID)
			if err != nil {
				return errors.WithStack(err)
			}

			grafanaOrganization.Status.OrgID = 0
			if err = r.Status().Update(ctx, grafanaOrganization); err != nil {
				logger.Error(err, "failed to update the status")
				return errors.WithStack(err)
			}
		}
=======
	if !controllerutil.ContainsFinalizer(grafanaOrganization, v1alpha1.GrafanaOrganizationFinalizer) {
		return nil
	}
>>>>>>> 085cd04c

	// Delete organization in Grafana if it exists
	if grafanaOrganization.Status.OrgID > 0 {
		err := grafana.DeleteByID(ctx, r.GrafanaAPI, grafanaOrganization.Status.OrgID)
		if err != nil {
			return errors.WithStack(err)
		}

		grafanaOrganization.Status.OrgID = 0
		if err = r.Status().Update(ctx, grafanaOrganization); err != nil {
			logger.Error(err, "failed to update grafanaOrganization status")
			return errors.WithStack(err)
		}
	}

	err := r.configureGrafana(ctx)
	if err != nil {
		return errors.WithStack(err)
	}

	// Finalizer handling needs to come last.
	// We use the patch from sigs.k8s.io/cluster-api/util/patch to handle the patching without conflicts
	logger.Info("removing finalizer", "finalizer", v1alpha1.GrafanaOrganizationFinalizer)
	patchHelper, err := patch.NewHelper(grafanaOrganization, r.Client)
	if err != nil {
		return errors.WithStack(err)
	}

	controllerutil.RemoveFinalizer(grafanaOrganization, v1alpha1.GrafanaOrganizationFinalizer)
	if err := patchHelper.Patch(ctx, grafanaOrganization); err != nil {
		logger.Error(err, "failed to remove finalizer, requeuing", "finalizer", v1alpha1.GrafanaOrganizationFinalizer)
		return errors.WithStack(err)
	}
	logger.Info("removed finalizer", "finalizer", v1alpha1.GrafanaOrganizationFinalizer)

	return nil
}

// SetupWithManager sets up the controller with the Manager.
func (r *GrafanaOrganizationReconciler) SetupWithManager(mgr ctrl.Manager) error {
	return ctrl.NewControllerManagedBy(mgr).
		For(&v1alpha1.GrafanaOrganization{}).
		// Watch for grafana pod's status changes
		Watches(
			&v1.Pod{},
			handler.EnqueueRequestsFromMapFunc(func(ctx context.Context, obj client.Object) []reconcile.Request {
				k8sClient := mgr.GetClient()
				var organizations v1alpha1.GrafanaOrganizationList

				err := k8sClient.List(ctx, &organizations)
				if err != nil {
					log.FromContext(ctx).Error(err, "failed to list grafana organization CRs")
					return []reconcile.Request{}
				}

				// Reconcile all grafana organizations when the grafana pod is recreated
				requests := make([]reconcile.Request, 0, len(organizations.Items))
				for _, organization := range organizations.Items {
					requests = append(requests, reconcile.Request{
						NamespacedName: types.NamespacedName{
							Name: organization.Name,
						},
					})
				}
				return requests
			}),
			builder.WithPredicates(predicates.GrafanaPodRecreatedPredicate{}),
		).
		Complete(r)
}

// configureGrafana ensures the RBAC configuration is set in Grafana.
func (r *GrafanaOrganizationReconciler) configureGrafana(ctx context.Context) error {
	logger := log.FromContext(ctx)

	organizations := v1alpha1.GrafanaOrganizationList{}
	err := r.Client.List(ctx, &organizations)
	if err != nil {
		logger.Error(err, "failed to list grafana organizations.")
		return errors.WithStack(err)
	}

	grafanaConfig := v1.ConfigMap{
		ObjectMeta: metav1.ObjectMeta{
			Name:      "grafana-user-values",
			Namespace: "giantswarm",
		},
	}

	_, err = controllerutil.CreateOrPatch(ctx, r.Client, &grafanaConfig, func() error {
		config, err := templating.GenerateGrafanaConfiguration(organizations.Items)
		if err != nil {
			logger.Error(err, "failed to generate grafana user configmap values.")
			return errors.WithStack(err)
		}

		for _, organization := range organizations.Items {
			// Set owner reference to the config map to be able to clean it up when all organizations are deleted
			err = controllerutil.SetOwnerReference(&organization, &grafanaConfig, r.Scheme)
			if err != nil {
				return errors.WithStack(err)
			}
		}

		logger.Info("updating grafana-user-values", "config", config)

		grafanaConfig.Data = make(map[string]string)
		grafanaConfig.Data["values"] = config

		return nil
	})

	if err != nil {
		logger.Error(err, "failed to configure grafana.")
		return errors.WithStack(err)
	}

	return nil
}<|MERGE_RESOLUTION|>--- conflicted
+++ resolved
@@ -160,15 +160,9 @@
 		logger.Info("updating orgID in the organization status")
 		grafanaOrganization.Status.OrgID = organization.ID
 
-<<<<<<< HEAD
 		if err := r.Status().Update(ctx, grafanaOrganization); err != nil {
-			logger.Error(err, "failed to update the status with orgID	information")
+			logger.Error(err, "failed to update grafanaOrganization status")
 			return errors.WithStack(err)
-=======
-		if err = r.Status().Update(ctx, grafanaOrganization); err != nil {
-			logger.Error(err, "failed to update grafanaOrganization status")
-			return ctrl.Result{}, errors.WithStack(err)
->>>>>>> 085cd04c
 		}
 		logger.Info("updated orgID in the organization status")
 	}
@@ -226,27 +220,9 @@
 	logger := log.FromContext(ctx)
 
 	// We do not need to delete anything if there is no finalizer on the grafana organization
-<<<<<<< HEAD
-	if controllerutil.ContainsFinalizer(grafanaOrganization, v1alpha1.GrafanaOrganizationFinalizer) {
-
-		// Delete organization in Grafana if it exists
-		if grafanaOrganization.Status.OrgID > 0 {
-			err := grafana.DeleteByID(ctx, r.GrafanaAPI, grafanaOrganization.Status.OrgID)
-			if err != nil {
-				return errors.WithStack(err)
-			}
-
-			grafanaOrganization.Status.OrgID = 0
-			if err = r.Status().Update(ctx, grafanaOrganization); err != nil {
-				logger.Error(err, "failed to update the status")
-				return errors.WithStack(err)
-			}
-		}
-=======
 	if !controllerutil.ContainsFinalizer(grafanaOrganization, v1alpha1.GrafanaOrganizationFinalizer) {
 		return nil
 	}
->>>>>>> 085cd04c
 
 	// Delete organization in Grafana if it exists
 	if grafanaOrganization.Status.OrgID > 0 {
