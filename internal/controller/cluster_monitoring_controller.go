--- conflicted
+++ resolved
@@ -42,12 +42,7 @@
 )
 
 var (
-<<<<<<< HEAD
-	// TODO: change this to 1.6.0
-	observabilityBundleVersionSupportAlloyMetrics = semver.MustParse("1.5.0")
-=======
 	observabilityBundleVersionSupportAlloyMetrics = semver.MustParse("1.6.2")
->>>>>>> 4ba24c90
 )
 
 // ClusterMonitoringReconciler reconciles a Cluster object
@@ -182,12 +177,6 @@
 		logger.Info("Monitoring agent is not supported by observability bundle, using prometheus-agent instead.", "observability-bundle-version", observabilityBundleVersion, "monitoring-agent", monitoringAgent)
 		monitoringAgent = commonmonitoring.MonitoringAgentPrometheus
 	}
-<<<<<<< HEAD
-	r.MonitoringConfig.MonitoringAgent = monitoringAgent
-	r.BundleConfigurationService.SetMonitoringAgent(monitoringAgent)
-	r.AlloyService.SetMonitoringAgent(monitoringAgent)
-=======
->>>>>>> 4ba24c90
 
 	// We always configure the bundle, even if monitoring is disabled for the cluster.
 	err = r.BundleConfigurationService.Configure(ctx, cluster, monitoringAgent)
@@ -198,11 +187,7 @@
 
 	// Cluster specific configuration
 	if r.MonitoringConfig.IsMonitored(cluster) {
-<<<<<<< HEAD
-		switch r.MonitoringConfig.MonitoringAgent {
-=======
 		switch monitoringAgent {
->>>>>>> 4ba24c90
 		case commonmonitoring.MonitoringAgentPrometheus:
 			// Create or update PrometheusAgent remote write configuration.
 			err = r.PrometheusAgentService.ReconcileRemoteWriteConfiguration(ctx, cluster)
@@ -218,11 +203,7 @@
 				return ctrl.Result{RequeueAfter: 5 * time.Minute}, nil
 			}
 		default:
-<<<<<<< HEAD
-			return ctrl.Result{}, errors.Errorf("unsupported monitoring agent %q", r.MonitoringConfig.MonitoringAgent)
-=======
 			return ctrl.Result{}, errors.Errorf("unsupported monitoring agent %q", monitoringAgent)
->>>>>>> 4ba24c90
 		}
 	} else {
 		// clean up any existing prometheus agent configuration
