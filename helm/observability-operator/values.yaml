global:
  podSecurityStandards:
    enforced: false

image:
  registry: gsoci.azurecr.io
  name: "giantswarm/observability-operator"
  tag: ""

managementCluster:
  baseDomain: domain
  customer: customer
  insecureCA: false
  name: name
  pipeline: pipeline
  region: region

<<<<<<< HEAD
alertmanager:
=======
alerting:
>>>>>>> 9591a925
  alertmanagerURL: ""
  grafanaAddress: ""
  proxyURL: ""
  slackAPIToken: ""
  slackAPIURL: ""

monitoring:
  agent: alloy
  enabled: false
  opsgenieApiKey: ""
  prometheusVersion: ""
  sharding:
    scaleUpSeriesCount: 1000000
    scaleDownPercentage: 0.20
  wal:
    # -- Configures the WAL truncation frequency
    truncateFrequency: 15m

operator:
  # -- Configures the resources for the operator deployment
  resources:
    requests:
      cpu: 100m
      memory: 200Mi
    limits:
      cpu: 100m
      memory: 500Mi

  # -- Configures the container security context
  containerSecurityContext:
    allowPrivilegeEscalation: false
    readOnlyRootFilesystem: true
    seccompProfile:
      type: RuntimeDefault
    capabilities:
      drop:
        - ALL
  # -- Configures the pod security context
  podSecurityContext:
    runAsNonRoot: true
    runAsUser: 65534
    seccompProfile:
      type: RuntimeDefault<|MERGE_RESOLUTION|>--- conflicted
+++ resolved
@@ -15,11 +15,7 @@
   pipeline: pipeline
   region: region
 
-<<<<<<< HEAD
-alertmanager:
-=======
 alerting:
->>>>>>> 9591a925
   alertmanagerURL: ""
   grafanaAddress: ""
   proxyURL: ""
