module github.com/giantswarm/observability-operator

go 1.24.0

toolchain go1.24.4

require (
	github.com/Masterminds/sprig/v3 v3.3.0
	github.com/Netflix/go-env v0.1.2
	github.com/blang/semver/v4 v4.0.0
	github.com/giantswarm/apiextensions-application v0.6.2
	github.com/go-logr/logr v1.4.3
	github.com/go-openapi/runtime v0.28.0
	github.com/grafana/grafana-openapi-client-go v0.0.0-20250617151817-c0f8cbb88d5c
	github.com/onsi/ginkgo/v2 v2.23.4
	github.com/onsi/gomega v1.37.0
	github.com/opsgenie/opsgenie-go-sdk-v2 v1.2.23
	github.com/pkg/errors v0.9.1
	github.com/prometheus-operator/prometheus-operator/pkg/apis/monitoring v0.83.0
	github.com/prometheus/alertmanager v0.28.1
	github.com/prometheus/client_golang v1.22.0
	github.com/prometheus/common v0.65.0
	github.com/sirupsen/logrus v1.9.3
	github.com/stretchr/testify v1.10.0
	k8s.io/api v0.33.2
	k8s.io/apiextensions-apiserver v0.33.2
	k8s.io/apimachinery v0.33.2
	k8s.io/client-go v0.33.2
	sigs.k8s.io/cluster-api v1.10.3
	sigs.k8s.io/controller-runtime v0.21.0
	sigs.k8s.io/yaml v1.4.0
)

require (
	dario.cat/mergo v1.0.1 // indirect
	github.com/Masterminds/goutils v1.1.1 // indirect
	github.com/Masterminds/semver/v3 v3.3.1 // indirect
	github.com/asaskevich/govalidator v0.0.0-20230301143203-a9d515a09cc2 // indirect
	github.com/aws/aws-sdk-go v1.55.6 // indirect
	github.com/beorn7/perks v1.0.1 // indirect
	github.com/cespare/xxhash/v2 v2.3.0 // indirect
	github.com/davecgh/go-spew v1.1.2-0.20180830191138-d8f796af33cc // indirect
	github.com/emicklei/go-restful/v3 v3.12.2 // indirect
	github.com/evanphx/json-patch/v5 v5.9.11 // indirect
	github.com/fsnotify/fsnotify v1.8.0 // indirect
	github.com/fxamacker/cbor/v2 v2.8.0 // indirect
	github.com/giantswarm/k8smetadata v0.25.0 // indirect
	github.com/go-kit/log v0.2.1 // indirect
	github.com/go-logfmt/logfmt v0.5.1 // indirect
	github.com/go-logr/stdr v1.2.2 // indirect
	github.com/go-logr/zapr v1.3.0 // indirect
	github.com/go-openapi/analysis v0.23.0 // indirect
	github.com/go-openapi/errors v0.22.1 // indirect
	github.com/go-openapi/jsonpointer v0.21.1 // indirect
	github.com/go-openapi/jsonreference v0.21.0 // indirect
	github.com/go-openapi/loads v0.22.0 // indirect
	github.com/go-openapi/spec v0.21.0 // indirect
	github.com/go-openapi/strfmt v0.23.0 // indirect
	github.com/go-openapi/swag v0.23.1 // indirect
	github.com/go-openapi/validate v0.24.0 // indirect
	github.com/go-task/slim-sprig/v3 v3.0.0 // indirect
	github.com/gobuffalo/flect v1.0.3 // indirect
	github.com/gogo/protobuf v1.3.2 // indirect
	github.com/google/btree v1.1.3 // indirect
	github.com/google/gnostic-models v0.6.9 // indirect
	github.com/google/go-cmp v0.7.0 // indirect
	github.com/google/pprof v0.0.0-20250403155104-27863c87afa6 // indirect
	github.com/google/uuid v1.6.0 // indirect
	github.com/hashicorp/go-cleanhttp v0.5.2 // indirect
	github.com/hashicorp/go-retryablehttp v0.7.7 // indirect
	github.com/huandu/xstrings v1.5.0 // indirect
	github.com/jmespath/go-jmespath v0.4.0 // indirect
	github.com/josharian/intern v1.0.0 // indirect
	github.com/jpillora/backoff v1.0.0 // indirect
	github.com/json-iterator/go v1.1.12 // indirect
	github.com/mailru/easyjson v0.9.0 // indirect
	github.com/mitchellh/copystructure v1.2.0 // indirect
	github.com/mitchellh/mapstructure v1.5.0 // indirect
	github.com/mitchellh/reflectwalk v1.0.2 // indirect
	github.com/modern-go/concurrent v0.0.0-20180306012644-bacd9c7ef1dd // indirect
	github.com/modern-go/reflect2 v1.0.2 // indirect
	github.com/munnerz/goautoneg v0.0.0-20191010083416-a7dc8b61c822 // indirect
	github.com/mwitkow/go-conntrack v0.0.0-20190716064945-2f068394615f // indirect
	github.com/oklog/ulid v1.3.1 // indirect
	github.com/opentracing/opentracing-go v1.2.0 // indirect
	github.com/pmezard/go-difflib v1.0.0 // indirect
	github.com/prometheus/client_model v0.6.2 // indirect
	github.com/prometheus/common/sigv4 v0.1.0 // indirect
	github.com/prometheus/procfs v0.16.0 // indirect
	github.com/shopspring/decimal v1.4.0 // indirect
	github.com/spf13/cast v1.7.1 // indirect
	github.com/spf13/pflag v1.0.6 // indirect
	github.com/stretchr/objx v0.5.2 // indirect
<<<<<<< HEAD
	github.com/stretchr/testify v1.10.0
=======
>>>>>>> 7624a743
	github.com/x448/float16 v0.8.4 // indirect
	go.mongodb.org/mongo-driver v1.17.3 // indirect
	go.opentelemetry.io/auto/sdk v1.1.0 // indirect
	go.opentelemetry.io/otel v1.35.0 // indirect
	go.opentelemetry.io/otel/metric v1.35.0 // indirect
	go.opentelemetry.io/otel/trace v1.35.0 // indirect
	go.uber.org/automaxprocs v1.6.0 // indirect
	go.uber.org/multierr v1.11.0 // indirect
	go.uber.org/zap v1.27.0 // indirect
	golang.org/x/crypto v0.39.0
	golang.org/x/exp v0.0.0-20241217172543-b2144cdd0a67 // indirect
	golang.org/x/net v0.40.0 // indirect
	golang.org/x/oauth2 v0.30.0 // indirect
	golang.org/x/sync v0.15.0 // indirect
	golang.org/x/sys v0.33.0 // indirect
	golang.org/x/term v0.32.0 // indirect
	golang.org/x/text v0.26.0 // indirect
	golang.org/x/time v0.11.0 // indirect
	golang.org/x/tools v0.33.0 // indirect
	gomodules.xyz/jsonpatch/v2 v2.5.0 // indirect
	google.golang.org/protobuf v1.36.6 // indirect
	gopkg.in/evanphx/json-patch.v4 v4.12.0 // indirect
	gopkg.in/inf.v0 v0.9.1 // indirect
	gopkg.in/yaml.v2 v2.4.0 // indirect
	gopkg.in/yaml.v3 v3.0.1 // indirect
	k8s.io/klog/v2 v2.130.1 // indirect
	k8s.io/kube-openapi v0.0.0-20250318190949-c8a335a9a2ff // indirect
	k8s.io/utils v0.0.0-20250604170112-4c0f3b243397
	sigs.k8s.io/json v0.0.0-20241014173422-cfa47c3a1cc8 // indirect
	sigs.k8s.io/randfill v1.0.0 // indirect
	sigs.k8s.io/structured-merge-diff/v4 v4.7.0 // indirect
)

replace (
	github.com/hashicorp/go-cleanhttp => github.com/hashicorp/go-cleanhttp v0.5.2
	github.com/hashicorp/go-retryablehttp => github.com/hashicorp/go-retryablehttp v0.7.8
	// Replacing prometheus/alertmanager with grafana mimir fork to support the same alertmanager configuration options.
	// Renovate will update this to the latest version of the fork whenever a new version of Mimir is available.
	github.com/prometheus/alertmanager => github.com/grafana/prometheus-alertmanager v0.25.1-0.20250305143719-fa9fa7096626
)<|MERGE_RESOLUTION|>--- conflicted
+++ resolved
@@ -91,10 +91,7 @@
 	github.com/spf13/cast v1.7.1 // indirect
 	github.com/spf13/pflag v1.0.6 // indirect
 	github.com/stretchr/objx v0.5.2 // indirect
-<<<<<<< HEAD
 	github.com/stretchr/testify v1.10.0
-=======
->>>>>>> 7624a743
 	github.com/x448/float16 v0.8.4 // indirect
 	go.mongodb.org/mongo-driver v1.17.3 // indirect
 	go.opentelemetry.io/auto/sdk v1.1.0 // indirect
