module github.com/giantswarm/observability-operator

go 1.23

toolchain go1.23.2

require (
<<<<<<< HEAD
	github.com/Masterminds/sprig v2.22.0+incompatible
=======
	github.com/Masterminds/sprig/v3 v3.3.0
>>>>>>> 4ba24c90
	github.com/blang/semver v3.5.1+incompatible
	github.com/giantswarm/apiextensions-application v0.6.2
	github.com/go-logr/logr v1.4.2
	github.com/onsi/ginkgo/v2 v2.20.2
	github.com/onsi/gomega v1.34.2
	github.com/opsgenie/opsgenie-go-sdk-v2 v1.2.23
	github.com/pkg/errors v0.9.1
	github.com/prometheus-operator/prometheus-operator/pkg/apis/monitoring v0.77.1
	github.com/prometheus/client_golang v1.20.4
	github.com/prometheus/common v0.60.0
	github.com/sirupsen/logrus v1.9.3
	k8s.io/api v0.31.1
	k8s.io/apimachinery v0.31.1
	k8s.io/client-go v0.31.1
	sigs.k8s.io/cluster-api v1.8.4
	sigs.k8s.io/controller-runtime v0.19.0
	sigs.k8s.io/yaml v1.4.0
)

require (
	github.com/beorn7/perks v1.0.1 // indirect
	github.com/blang/semver/v4 v4.0.0 // indirect
	github.com/cespare/xxhash/v2 v2.3.0 // indirect
	github.com/davecgh/go-spew v1.1.2-0.20180830191138-d8f796af33cc // indirect
	github.com/emicklei/go-restful/v3 v3.12.1 // indirect
	github.com/evanphx/json-patch/v5 v5.9.0 // indirect
	github.com/fsnotify/fsnotify v1.7.0 // indirect
	github.com/giantswarm/k8smetadata v0.25.0 // indirect
	github.com/go-logr/zapr v1.3.0 // indirect
	github.com/go-openapi/jsonpointer v0.21.0 // indirect
	github.com/go-openapi/jsonreference v0.21.0 // indirect
	github.com/go-openapi/swag v0.23.0 // indirect
	github.com/go-task/slim-sprig/v3 v3.0.0 // indirect
	github.com/gobuffalo/flect v1.0.2 // indirect
	github.com/gogo/protobuf v1.3.2 // indirect
	github.com/golang/groupcache v0.0.0-20210331224755-41bb18bfe9da // indirect
	github.com/golang/protobuf v1.5.4 // indirect
	github.com/google/gnostic-models v0.6.8 // indirect
	github.com/google/go-cmp v0.6.0 // indirect
	github.com/google/gofuzz v1.2.0 // indirect
	github.com/google/pprof v0.0.0-20240827171923-fa2c70bbbfe5 // indirect
	github.com/google/uuid v1.6.0 // indirect
	github.com/hashicorp/go-cleanhttp v0.5.2 // indirect
	github.com/hashicorp/go-retryablehttp v0.7.7 // indirect
	github.com/imdario/mergo v0.3.16 // indirect
	github.com/josharian/intern v1.0.0 // indirect
	github.com/json-iterator/go v1.1.12 // indirect
	github.com/mailru/easyjson v0.7.7 // indirect
	github.com/modern-go/concurrent v0.0.0-20180306012644-bacd9c7ef1dd // indirect
	github.com/modern-go/reflect2 v1.0.2 // indirect
	github.com/munnerz/goautoneg v0.0.0-20191010083416-a7dc8b61c822 // indirect
	github.com/prometheus/client_model v0.6.1 // indirect
	github.com/prometheus/procfs v0.15.1 // indirect
	github.com/spf13/pflag v1.0.5 // indirect
	go.uber.org/multierr v1.11.0 // indirect
	go.uber.org/zap v1.27.0 // indirect
	golang.org/x/crypto v0.28.0
	golang.org/x/exp v0.0.0-20240904232852-e7e105dedf7e // indirect
	golang.org/x/net v0.29.0 // indirect
	golang.org/x/oauth2 v0.23.0 // indirect
	golang.org/x/sys v0.26.0 // indirect
	golang.org/x/term v0.25.0 // indirect
	golang.org/x/text v0.19.0 // indirect
	golang.org/x/time v0.6.0 // indirect
	golang.org/x/tools v0.24.0 // indirect
	gomodules.xyz/jsonpatch/v2 v2.4.0 // indirect
	google.golang.org/protobuf v1.34.2 // indirect
	gopkg.in/inf.v0 v0.9.1 // indirect
	gopkg.in/yaml.v3 v3.0.1
	k8s.io/apiextensions-apiserver v0.31.1 // indirect
	k8s.io/klog/v2 v2.130.1 // indirect
	k8s.io/kube-openapi v0.0.0-20240903163716-9e1beecbcb38 // indirect
	k8s.io/utils v0.0.0-20240902221715-702e33fdd3c3 // indirect
	sigs.k8s.io/json v0.0.0-20221116044647-bc3834ca7abd // indirect
	sigs.k8s.io/structured-merge-diff/v4 v4.4.1 // indirect
)

require (
<<<<<<< HEAD
	github.com/Masterminds/goutils v1.1.1 // indirect
	github.com/Masterminds/semver v1.5.0 // indirect
	github.com/huandu/xstrings v1.3.3 // indirect
	github.com/klauspost/compress v1.17.9 // indirect
	github.com/mitchellh/copystructure v1.2.0 // indirect
	github.com/mitchellh/reflectwalk v1.0.2 // indirect
=======
	dario.cat/mergo v1.0.1 // indirect
	github.com/Masterminds/goutils v1.1.1 // indirect
	github.com/Masterminds/semver/v3 v3.3.0 // indirect
	github.com/fxamacker/cbor/v2 v2.7.0 // indirect
	github.com/huandu/xstrings v1.5.0 // indirect
	github.com/klauspost/compress v1.17.9 // indirect
	github.com/mitchellh/copystructure v1.2.0 // indirect
	github.com/mitchellh/reflectwalk v1.0.2 // indirect
	github.com/shopspring/decimal v1.4.0 // indirect
	github.com/spf13/cast v1.7.0 // indirect
	github.com/x448/float16 v0.8.4 // indirect
>>>>>>> 4ba24c90
	gopkg.in/yaml.v2 v2.4.0 // indirect
)

replace (
	github.com/hashicorp/go-cleanhttp => github.com/hashicorp/go-cleanhttp v0.5.2
	github.com/hashicorp/go-retryablehttp => github.com/hashicorp/go-retryablehttp v0.7.7
)<|MERGE_RESOLUTION|>--- conflicted
+++ resolved
@@ -5,11 +5,7 @@
 toolchain go1.23.2
 
 require (
-<<<<<<< HEAD
-	github.com/Masterminds/sprig v2.22.0+incompatible
-=======
 	github.com/Masterminds/sprig/v3 v3.3.0
->>>>>>> 4ba24c90
 	github.com/blang/semver v3.5.1+incompatible
 	github.com/giantswarm/apiextensions-application v0.6.2
 	github.com/go-logr/logr v1.4.2
@@ -88,14 +84,6 @@
 )
 
 require (
-<<<<<<< HEAD
-	github.com/Masterminds/goutils v1.1.1 // indirect
-	github.com/Masterminds/semver v1.5.0 // indirect
-	github.com/huandu/xstrings v1.3.3 // indirect
-	github.com/klauspost/compress v1.17.9 // indirect
-	github.com/mitchellh/copystructure v1.2.0 // indirect
-	github.com/mitchellh/reflectwalk v1.0.2 // indirect
-=======
 	dario.cat/mergo v1.0.1 // indirect
 	github.com/Masterminds/goutils v1.1.1 // indirect
 	github.com/Masterminds/semver/v3 v3.3.0 // indirect
@@ -107,7 +95,6 @@
 	github.com/shopspring/decimal v1.4.0 // indirect
 	github.com/spf13/cast v1.7.0 // indirect
 	github.com/x448/float16 v0.8.4 // indirect
->>>>>>> 4ba24c90
 	gopkg.in/yaml.v2 v2.4.0 // indirect
 )
 
