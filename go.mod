module github.com/giantswarm/observability-operator

go 1.24.0

toolchain go1.24.3

require (
	github.com/Masterminds/sprig/v3 v3.3.0
	github.com/Netflix/go-env v0.1.2
	github.com/giantswarm/apiextensions-application v0.6.2
	github.com/go-logr/logr v1.4.2
	github.com/go-openapi/runtime v0.28.0
	github.com/grafana/grafana-openapi-client-go v0.0.0-20250516123951-83fcd32d7bbe
	github.com/onsi/ginkgo/v2 v2.23.4
	github.com/onsi/gomega v1.37.0
	github.com/opsgenie/opsgenie-go-sdk-v2 v1.2.23
	github.com/pkg/errors v0.9.1
	github.com/prometheus-operator/prometheus-operator/pkg/apis/monitoring v0.82.2
	github.com/prometheus/alertmanager v0.28.1
	github.com/prometheus/client_golang v1.22.0
	github.com/prometheus/common v0.64.0
	github.com/sirupsen/logrus v1.9.3
	k8s.io/api v0.33.1
	k8s.io/apimachinery v0.33.1
	k8s.io/client-go v0.33.1
	sigs.k8s.io/cluster-api v1.10.2
	sigs.k8s.io/controller-runtime v0.21.0
	sigs.k8s.io/yaml v1.4.0
)

require (
	github.com/beorn7/perks v1.0.1 // indirect
	github.com/blang/semver/v4 v4.0.0
	github.com/cespare/xxhash/v2 v2.3.0 // indirect
	github.com/davecgh/go-spew v1.1.2-0.20180830191138-d8f796af33cc // indirect
	github.com/emicklei/go-restful/v3 v3.12.2 // indirect
	github.com/evanphx/json-patch/v5 v5.9.11 // indirect
	github.com/giantswarm/k8smetadata v0.25.0 // indirect
	github.com/go-logr/zapr v1.3.0 // indirect
	github.com/go-openapi/jsonpointer v0.21.1 // indirect
	github.com/go-openapi/jsonreference v0.21.0 // indirect
	github.com/go-openapi/swag v0.23.1 // indirect
	github.com/go-task/slim-sprig/v3 v3.0.0 // indirect
	github.com/gobuffalo/flect v1.0.3 // indirect
	github.com/gogo/protobuf v1.3.2 // indirect
	github.com/google/gnostic-models v0.6.9 // indirect
	github.com/google/pprof v0.0.0-20250403155104-27863c87afa6 // indirect
	github.com/google/uuid v1.6.0 // indirect
	github.com/hashicorp/go-cleanhttp v0.5.2 // indirect
	github.com/hashicorp/go-retryablehttp v0.7.7 // indirect
	github.com/josharian/intern v1.0.0 // indirect
	github.com/json-iterator/go v1.1.12 // indirect
	github.com/mailru/easyjson v0.9.0 // indirect
	github.com/modern-go/concurrent v0.0.0-20180306012644-bacd9c7ef1dd // indirect
	github.com/modern-go/reflect2 v1.0.2 // indirect
	github.com/munnerz/goautoneg v0.0.0-20191010083416-a7dc8b61c822 // indirect
	github.com/prometheus/client_model v0.6.2 // indirect
	github.com/prometheus/procfs v0.16.0 // indirect
	github.com/spf13/pflag v1.0.6 // indirect
	go.uber.org/multierr v1.11.0 // indirect
	go.uber.org/zap v1.27.0 // indirect
	golang.org/x/crypto v0.38.0
	golang.org/x/exp v0.0.0-20241217172543-b2144cdd0a67 // indirect
	golang.org/x/net v0.40.0 // indirect
	golang.org/x/oauth2 v0.30.0 // indirect
	golang.org/x/sys v0.33.0 // indirect
	golang.org/x/term v0.32.0 // indirect
	golang.org/x/text v0.25.0 // indirect
	golang.org/x/time v0.11.0 // indirect
	golang.org/x/tools v0.31.0 // indirect
	gomodules.xyz/jsonpatch/v2 v2.5.0 // indirect
	google.golang.org/protobuf v1.36.6 // indirect
	gopkg.in/inf.v0 v0.9.1 // indirect
<<<<<<< HEAD
	gopkg.in/yaml.v3 v3.0.1 // indirect
	k8s.io/apiextensions-apiserver v0.32.3 // indirect
=======
	gopkg.in/yaml.v3 v3.0.1
	k8s.io/apiextensions-apiserver v0.33.0 // indirect
>>>>>>> d1339988
	k8s.io/klog/v2 v2.130.1 // indirect
	k8s.io/kube-openapi v0.0.0-20250318190949-c8a335a9a2ff // indirect
	k8s.io/utils v0.0.0-20250502105355-0f33e8f1c979
	sigs.k8s.io/json v0.0.0-20241014173422-cfa47c3a1cc8 // indirect
	sigs.k8s.io/structured-merge-diff/v4 v4.7.0 // indirect
)

require (
	dario.cat/mergo v1.0.1 // indirect
	github.com/Masterminds/goutils v1.1.1 // indirect
	github.com/Masterminds/semver/v3 v3.3.1 // indirect
	github.com/asaskevich/govalidator v0.0.0-20230301143203-a9d515a09cc2 // indirect
	github.com/aws/aws-sdk-go v1.55.6 // indirect
	github.com/fsnotify/fsnotify v1.8.0 // indirect
	github.com/fxamacker/cbor/v2 v2.8.0 // indirect
	github.com/go-logr/stdr v1.2.2 // indirect
	github.com/go-openapi/analysis v0.23.0 // indirect
	github.com/go-openapi/errors v0.22.1 // indirect
	github.com/go-openapi/loads v0.22.0 // indirect
	github.com/go-openapi/spec v0.21.0 // indirect
	github.com/go-openapi/strfmt v0.23.0 // indirect
	github.com/go-openapi/validate v0.24.0 // indirect
	github.com/google/btree v1.1.3 // indirect
	github.com/google/go-cmp v0.7.0 // indirect
	github.com/huandu/xstrings v1.5.0 // indirect
	github.com/jmespath/go-jmespath v0.4.0 // indirect
	github.com/jpillora/backoff v1.0.0 // indirect
	github.com/mitchellh/copystructure v1.2.0 // indirect
	github.com/mitchellh/mapstructure v1.5.0 // indirect
	github.com/mitchellh/reflectwalk v1.0.2 // indirect
	github.com/mwitkow/go-conntrack v0.0.0-20190716064945-2f068394615f // indirect
	github.com/oklog/ulid v1.3.1 // indirect
	github.com/opentracing/opentracing-go v1.2.0 // indirect
	github.com/prometheus/sigv4 v0.1.2 // indirect
	github.com/shopspring/decimal v1.4.0 // indirect
	github.com/spf13/cast v1.7.1 // indirect
	github.com/x448/float16 v0.8.4 // indirect
	go.mongodb.org/mongo-driver v1.17.3 // indirect
	go.opentelemetry.io/auto/sdk v1.1.0 // indirect
	go.opentelemetry.io/otel v1.35.0 // indirect
	go.opentelemetry.io/otel/metric v1.35.0 // indirect
	go.opentelemetry.io/otel/trace v1.35.0 // indirect
	go.uber.org/automaxprocs v1.6.0 // indirect
	golang.org/x/sync v0.14.0 // indirect
	gopkg.in/evanphx/json-patch.v4 v4.12.0 // indirect
	gopkg.in/yaml.v2 v2.4.0 // indirect
	sigs.k8s.io/randfill v1.0.0 // indirect
)

replace (
	github.com/hashicorp/go-cleanhttp => github.com/hashicorp/go-cleanhttp v0.5.2
	github.com/hashicorp/go-retryablehttp => github.com/hashicorp/go-retryablehttp v0.7.7
)<|MERGE_RESOLUTION|>--- conflicted
+++ resolved
@@ -71,13 +71,8 @@
 	gomodules.xyz/jsonpatch/v2 v2.5.0 // indirect
 	google.golang.org/protobuf v1.36.6 // indirect
 	gopkg.in/inf.v0 v0.9.1 // indirect
-<<<<<<< HEAD
 	gopkg.in/yaml.v3 v3.0.1 // indirect
-	k8s.io/apiextensions-apiserver v0.32.3 // indirect
-=======
-	gopkg.in/yaml.v3 v3.0.1
 	k8s.io/apiextensions-apiserver v0.33.0 // indirect
->>>>>>> d1339988
 	k8s.io/klog/v2 v2.130.1 // indirect
 	k8s.io/kube-openapi v0.0.0-20250318190949-c8a335a9a2ff // indirect
 	k8s.io/utils v0.0.0-20250502105355-0f33e8f1c979
