# Helm chart paths
CHART_NAME = observability-operator
CHART_DIR = helm/$(CHART_NAME)
ALERTMANAGER_CHART_SECRET_PATH = $(CHART_NAME)/templates/alertmanager/secret.yaml
# Test directory layout
# Alertmanager config is stored inside the test source directory for easier debugging
ALERTMANAGER_TEST_DIR = tests/alertmanager-routes/$*
ALERTMANAGER_TEST_CONFIG_DIR = alertmanager-config
ALERTMANAGER_TEST_CONFIG_FILE = alertmanager.yaml
ALERTMANAGER_INTEGRATION_TEST_DIR = tests/alertmanager-integration
ALERTMANAGER_INTEGRATION_SETUP = $(ALERTMANAGER_INTEGRATION_TEST_DIR)/.setup
CHART_TEST_VALUES_FILE = tests/alertmanager-routes/$*/chart-values.yaml
# Test workdir layout
CHART_TEST_OUTPUT_DIR = $(TESTS_WORKDIR)/chart-manifest-$*
MIMIR_CHART_OUTPUT = $(TESTS_WORKDIR)/mimir-chart
TESTS_WORKDIR = tests-workdir

# Binaries
BIN_DIR = $(TESTS_WORKDIR)/bin
AMTOOL_BIN = $(BIN_DIR)/amtool
BATS_BIN = tests/bats/core/bin/bats
KUBECTL=kubectl
KUBECTL_ARGS=--context kind-$(KIND_CLUSTER_NAME)
YQ_BIN = $(BIN_DIR)/yq
YQ_VERSION = v4.48.1

# If VERBOSE is set use verbose output for bats tests
BATS_ARGS =
VERBOSE ?= 0
ifeq ($(VERBOSE),1)
	BATS_ARGS += --verbose-run --show-output-of-passing-tests
endif

# Integration test configuration
KIND_CLUSTER_NAME = alertmanager-integration
<<<<<<< HEAD
INTEGRATION_TEST_FLAGS = -count=1 -v -p 1 -test.timeout 30m -tags=integration -args \
=======
INTEGRATION_TEST_FLAGS = -count=1 -v -p 1 -test.timeout 30m -args \
>>>>>>> e9267f5e
												 -alertmanager-config-dir $(ALERTMANAGER_TEST_CONFIG_DIR)
MIMIR_CHART = oci://giantswarmpublic.azurecr.io/control-plane-catalog/mimir
MIMIR_CHART_VERSION = 0.21.0

###############################################################################
# Testing & Coverage
###############################################################################

.PHONY: generate-golden-files
generate-golden-files: ## Generate golden files for tests
	$(call log_build,"Generating golden files")
	@UPDATE_GOLDEN_FILES=true go test -v ./...

.PHONY: coverage-html
coverage-html: test ## Generate HTML coverage report from merged profile
	$(call log_build,"Generating HTML coverage report")
	go tool cover -html coverprofile.out
	$(call log_info,"Coverage report generated - opened in browser")

.PHONY: manual-testing
manual-testing: ## Run manual end-to-end testing script
	$(call log_build,"Running manual e2e testing")
	@if [ -z "$(INSTALLATION)" ]; then \
		echo "Error: INSTALLATION parameter is required"; \
		echo "Usage: make manual-testing INSTALLATION=<installation-name>"; \
		exit 1; \
	fi
	@./hack/bin/manual-testing.sh $(INSTALLATION)

###############################################################################
# Alertmanager unit Tests
###############################################################################

$(BIN_DIR):
	mkdir -p $(BIN_DIR)

$(AMTOOL_BIN): | $(BIN_DIR) ## Install amtool binary
	@echo "==> Installing amtool binary"
	git clone -q --filter=blob:none --no-checkout https://github.com/grafana/prometheus-alertmanager.git $(TESTS_WORKDIR)/prometheus-alertmanager
	grep "github.com/prometheus/alertmanager =>" go.mod | sed -n 's/.*-\([a-f0-9]\{12\}\)$$/\1/p' | xargs \
		git -C $(TESTS_WORKDIR)/prometheus-alertmanager checkout -q
	make -C $(TESTS_WORKDIR)/prometheus-alertmanager common-build PROMU_BINARIES=amtool
	mv $(TESTS_WORKDIR)/prometheus-alertmanager/amtool $@

$(BATS_BIN): ## Install BATS testing framework
	@echo "==> Installing bats testing framework"
	git submodule update --init --recursive

$(YQ_BIN): | $(BIN_DIR) ## Install yq binary
	@echo "==> Installing yq binary"
	wget -q --show-progress https://github.com/mikefarah/yq/releases/download/${YQ_VERSION}/yq_linux_amd64 -O $@
	chmod +x $@

.PHONY: bin-dir-clean
bin-dir-clean:
	-rm -rf $(BIN_DIR)

chart-manifest-%: ## Generate Helm chart manifest
	@mkdir -p $(CHART_TEST_OUTPUT_DIR)
	@helm template $* $(CHART_DIR) --values $(CHART_TEST_VALUES_FILE) --output-dir $(CHART_TEST_OUTPUT_DIR) 1>/dev/null

tests-alertmanager-routes-%-alertmanager-config: chart-manifest-% $(YQ_BIN) ## Generate Alertmanager config file
	@mkdir -p $(ALERTMANAGER_TEST_DIR)/$(ALERTMANAGER_TEST_CONFIG_DIR)
	$(YQ_BIN) -0 '.data | keys[]' $(CHART_TEST_OUTPUT_DIR)/$(ALERTMANAGER_CHART_SECRET_PATH) | \
		xargs -0 -I{} $(YQ_BIN) -s '"$(ALERTMANAGER_TEST_DIR)/$(ALERTMANAGER_TEST_CONFIG_DIR)/{}"' '.data["{}"] | @base64d | split_doc' $(CHART_TEST_OUTPUT_DIR)/$(ALERTMANAGER_CHART_SECRET_PATH)

tests-alertmanager-routes-%: tests-alertmanager-routes-%-alertmanager-config $(AMTOOL_BIN) $(BATS_BIN) ## Run Alertmanager routes tests
	@echo "==> $@"
	@ALERTMANAGER_CONFIG_FILE=$(ALERTMANAGER_TEST_DIR)/$(ALERTMANAGER_TEST_CONFIG_DIR)/$(ALERTMANAGER_TEST_CONFIG_FILE) \
		AMTOOL_BIN=$(AMTOOL_BIN) \
		$(BATS_BIN) $(BATS_ARGS) tests/alertmanager-routes/$*

.PHONY: tests-alertmanager-routes
tests-alertmanager-routes: $(subst /,-, $(shell find tests/alertmanager-routes -mindepth 1 -maxdepth 1 -type d -print|sort)) ## Run all Alertmanager routes tests

.PHONY: tests-alertmanager-routes-clean
tests-alertmanager-routes-clean:
	-rm -rf $(TESTS_WORKDIR)/chart-manifest-* tests/alertmanager-routes/*/alertmanager-config tests-workdir/prometheus-alertmanager

###############################################################################
# Alertmanager Integration Tests
###############################################################################

.PHONY: tests-alertmanager-integration-setup
tests-alertmanager-integration-setup: $(ALERTMANAGER_INTEGRATION_SETUP)

$(ALERTMANAGER_INTEGRATION_SETUP): ## Install Mimir Alertmanager in a Kind cluster
	@kind get clusters -q | grep -q "^$(KIND_CLUSTER_NAME)$$" && \
		kind delete cluster --name $(KIND_CLUSTER_NAME) || true
	kind create cluster --wait 120s --config tests/alertmanager-integration/kind-cluster.yaml --name $(KIND_CLUSTER_NAME)
	@echo
	@echo "==> Preparing Mimir Alertmanager manifest"
	@rm -rf $(MIMIR_CHART_OUTPUT)
	@mkdir -p $(MIMIR_CHART_OUTPUT)
	helm template mimir $(MIMIR_CHART) --version $(MIMIR_CHART_VERSION) --values tests/alertmanager-integration/mimir-values.yaml --output-dir $(MIMIR_CHART_OUTPUT)
	patch -d $(MIMIR_CHART_OUTPUT) -p0 < tests/alertmanager-integration/mimir-alertmanager-svc.patch
	rm -rf "$(MIMIR_CHART_OUTPUT)/mimir/charts/mimir/templates/smoke-test"
	@echo
	@echo "==> Deploying Mimir Alertmanager"
	kubectl apply -Rf $(MIMIR_CHART_OUTPUT)/mimir/charts/mimir
	@echo
	@echo "==> Waiting for Mimir Alertmanager to be ready..."
	$(KUBECTL) $(KUBECTL_ARGS) wait --for=condition=ready pod -lapp.kubernetes.io/component=alertmanager,app.kubernetes.io/instance=mimir --timeout=120s
	@echo
	touch $@

tests-alertmanager-integration-%: $(ALERTMANAGER_INTEGRATION_SETUP) tests-alertmanager-routes-%-alertmanager-config ## Run Alertmanager integration test
	go test ./tests/alertmanager-routes/$* $(INTEGRATION_TEST_FLAGS)

.PHONY: tests-alertmanager-integrations
tests-alertmanager-integrations: $(ALERTMANAGER_INTEGRATION_SETUP) tests-alertmanager-routes ## Run all Alertmanager integration tests
	go test ./tests/alertmanager-routes/... $(INTEGRATION_TEST_FLAGS)

.PHONY: tests-alertmanager-integration-clean
tests-alertmanager-integration-clean: ## Teardown integration test environment
	@rm -rf $(ALERTMANAGER_INTEGRATION_SETUP) $(MIMIR_CHART_OUTPUT)  tests/alertmanager-routes/*/integration_test_requests*.log
	@kind delete cluster --name $(KIND_CLUSTER_NAME) || true

###############################################################################
# Alertmanager Integration Tests
###############################################################################

.PHONY: test-alertmanager-integration-setup
test-alertmanager-integration-setup: $(ALERTMANAGER_INTEGRATION_SETUP)

$(ALERTMANAGER_INTEGRATION_SETUP): ## Install Mimir Alertmanager in a Kind cluster
	@kind get clusters -q | grep -q "^$(KIND_CLUSTER_NAME)$$" && \
		kind delete cluster --name $(KIND_CLUSTER_NAME) || true
	kind create cluster --wait 120s --config tests/alertmanager-integration/kind-cluster.yaml --name $(KIND_CLUSTER_NAME)
	@echo
	@echo "==> Preparing Mimir Alertmanager manifest"
	@rm -rf $(MIMIR_CHART_OUTPUT)
	@mkdir -p $(MIMIR_CHART_OUTPUT)
	helm template mimir $(MIMIR_CHART) --version $(MIMIR_CHART_VERSION) --values tests/alertmanager-integration/mimir-values.yaml --output-dir $(MIMIR_CHART_OUTPUT)
	patch -d $(MIMIR_CHART_OUTPUT) -p0 < tests/alertmanager-integration/mimir-alertmanager-svc.patch
	rm -rf "$(MIMIR_CHART_OUTPUT)/mimir/charts/mimir/templates/smoke-test"
	@echo
	@echo "==> Deploying Mimir Alertmanager"
	kubectl apply -Rf $(MIMIR_CHART_OUTPUT)/mimir/charts/mimir
	@echo
	@echo "==> Waiting for Mimir Alertmanager to be ready..."
	$(KUBECTL) $(KUBECTL_ARGS) wait --for=condition=ready pod -lapp.kubernetes.io/component=alertmanager,app.kubernetes.io/instance=mimir --timeout=120s
	@echo
	touch $@

test-alertmanager-integration-%: $(ALERTMANAGER_INTEGRATION_SETUP) tests-alertmanager-routes-%-alertmanager-config ## Run Alertmanager integration test
	go test ./tests/alertmanager-routes/$* $(INTEGRATION_TEST_FLAGS)

.PHONY: test-alertmanager-integrations
test-alertmanager-integrations: $(ALERTMANAGER_INTEGRATION_SETUP) tests-alertmanager-routes ## Run all Alertmanager integration tests
	go test ./tests/alertmanager-routes/... $(INTEGRATION_TEST_FLAGS)

.PHONY: test-alertmanager-integration-clean
test-alertmanager-integration-clean: ## Teardown integration test environment
	@rm -rf $(ALERTMANAGER_INTEGRATION_SETUP) $(MIMIR_CHART_OUTPUT)  tests/alertmanager-routes/*/integration_test_requests*.log
	@kind delete cluster --name $(KIND_CLUSTER_NAME) || true

###############################################################################
# Linting and Validation
###############################################################################

.PHONY: validate-alertmanager-config
validate-alertmanager-config: ## Validate Alertmanager config.
	./hack/bin/validate-alertmanager-config.sh

###############################################################################
# Local Development
###############################################################################

.PHONY: run-local
run-local: ## Run the application in local mode.
	./hack/bin/run-local.sh

<<<<<<< HEAD
clean: tests-alertmanager-routes-clean tests-alertmanager-integration-clean bin-dir-clean ## Clean up generated test files
=======
clean: tests-alertmanager-routes-clean alertmanager-integration-clean bin-dir-clean ## Clean up generated test files
>>>>>>> e9267f5e
<|MERGE_RESOLUTION|>--- conflicted
+++ resolved
@@ -33,11 +33,7 @@
 
 # Integration test configuration
 KIND_CLUSTER_NAME = alertmanager-integration
-<<<<<<< HEAD
 INTEGRATION_TEST_FLAGS = -count=1 -v -p 1 -test.timeout 30m -tags=integration -args \
-=======
-INTEGRATION_TEST_FLAGS = -count=1 -v -p 1 -test.timeout 30m -args \
->>>>>>> e9267f5e
 												 -alertmanager-config-dir $(ALERTMANAGER_TEST_CONFIG_DIR)
 MIMIR_CHART = oci://giantswarmpublic.azurecr.io/control-plane-catalog/mimir
 MIMIR_CHART_VERSION = 0.21.0
@@ -211,8 +207,4 @@
 run-local: ## Run the application in local mode.
 	./hack/bin/run-local.sh
 
-<<<<<<< HEAD
-clean: tests-alertmanager-routes-clean tests-alertmanager-integration-clean bin-dir-clean ## Clean up generated test files
-=======
-clean: tests-alertmanager-routes-clean alertmanager-integration-clean bin-dir-clean ## Clean up generated test files
->>>>>>> e9267f5e
+clean: tests-alertmanager-routes-clean tests-alertmanager-integration-clean bin-dir-clean ## Clean up generated test files